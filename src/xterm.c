/* X Communication module for terminals which understand the X protocol.

Copyright (C) 1989, 1993-2022 Free Software Foundation, Inc.

This file is part of GNU Emacs.

GNU Emacs is free software: you can redistribute it and/or modify
it under the terms of the GNU General Public License as published by
the Free Software Foundation, either version 3 of the License, or (at
your option) any later version.

GNU Emacs is distributed in the hope that it will be useful,
but WITHOUT ANY WARRANTY; without even the implied warranty of
MERCHANTABILITY or FITNESS FOR A PARTICULAR PURPOSE.  See the
GNU General Public License for more details.

You should have received a copy of the GNU General Public License
along with GNU Emacs.  If not, see <https://www.gnu.org/licenses/>.  */

/* New display code by Gerd Moellmann <gerd@gnu.org>.  */
/* Xt features made by Fred Pierresteguy.  */

/* X window system support for GNU Emacs

   This file is part of the X window system support for GNU Emacs.  It
   contains subroutines comprising the redisplay interface, setting up
   scroll bars and widgets, and handling input.

   INPUT

   Emacs handles input by running pselect in a loop, which returns
   whenever there is input available on the connection to the X
   server.  On some systems, Emacs also arranges for any new input on
   that connection to send an asynchronous signal.  Whenever pselect
   returns, or such a signal is received and input is not blocked,
   XTread_socket is called and translates X11 events read by Xlib into
   struct input_events, which are then stored in the keyboard buffer,
   to be processed and acted upon at some later time.  The function
   handle_one_xevent is responsible for handling core events after
   they are filtered, and filtering X Input Extension events.  It also
   performs actions on some special events, such as updating the
   dimensions of a frame after a ConfigureNotify is sent by the X
   server to inform us that it changed.

   Before such events are translated, an Emacs build with
   internationalization enabled (the default since X11R6) will filter
   events through an X Input Method (XIM) or GTK, which might decide
   to intercept the event and send a different one in its place, for
   reasons such as enabling the user to insert international
   characters that aren't on his keyboard by typing a sequence of
   characters which are.  See the function x_filter_event and its
   callers for more details.

   Events that cause Emacs to quit are treated specially by the code
   that stores them in the keyboard buffer and generally cause an
   immediate interrupt.  Such an interrupt can lead to a longjmp from
   the code that stored the keyboard event, which isn't safe inside
   XTread_socket.  To avoid this problem, XTread_socket is provided a
   special event buffer named hold_quit.  When a quit event is
   encountered, it is stored inside this special buffer, which will
   cause the keyboard code that called XTread_socket to store it at a
   later time when it is safe to do so.

   handle_one_xevent will generally have to determine which frame an
   event should be attributed to.  This is not easy, because events
   can come from multiple X windows, and a frame can also have
   multiple windows.  handle_one_xevent usually calls the function
   x_any_window_to_frame, which searches for a frame by toplevel
   window and widget windows.  There are also some other functions for
   searching by specific types of window, such as
   x_top_window_to_frame (which only searches for frames by toplevel
   window), and x_menubar_window_to_frame (which will only search
   through frame menu bars).

   INPUT FOCUS

   Under X, the window where keyboard input is sent is not always
   explictly defined.  When there is a focus window, it receives what
   is referred to as "explicit focus", but when there is none, it
   receives "implicit focus" whenever the pointer enters it, and loses
   that focus when the pointer leaves.  When the toplevel window of a
   frame receives an explicit focus event (FocusIn or FocusOut), we
   treat that frame as having the current input focus, but when there
   is no focus window, we treat each frame as having the input focus
   whenever the pointer enters it, and undo that treatment when the
   pointer leaves it.  See the callers of x_detect_focus_change for
   more details.  */

#include <config.h>
#include <stdlib.h>
#include <math.h>

#include "lisp.h"
#include "blockinput.h"
#include "sysstdio.h"

/* This may include sys/types.h, and that somehow loses
   if this is not done before the other system files.  */
#include "xterm.h"
#include <X11/cursorfont.h>

#ifdef USE_XCB
#include <xcb/xproto.h>
#include <xcb/xcb.h>
#include <xcb/xcb_aux.h>
#endif

/* If we have Xfixes extension, use it for pointer blanking.  */
#ifdef HAVE_XFIXES
#include <X11/extensions/Xfixes.h>
#endif

#ifdef HAVE_XDBE
#include <X11/extensions/Xdbe.h>
#endif

#ifdef HAVE_XINPUT2
#include <X11/extensions/XInput2.h>
#endif

#ifdef HAVE_XRANDR
#include <X11/extensions/Xrandr.h>
#endif

/* Load sys/types.h if not already loaded.
   In some systems loading it twice is suicidal.  */
#ifndef makedev
#include <sys/types.h>
#endif /* makedev */

#include <sys/ioctl.h>

#include "systime.h"

#include <fcntl.h>
#include <errno.h>
#include <sys/stat.h>
#include "character.h"
#include "coding.h"
#include "composite.h"
#include "frame.h"
#include "dispextern.h"
#include "xwidget.h"
#include "fontset.h"
#include "termhooks.h"
#include "termopts.h"
#include "termchar.h"
#include "emacs-icon.h"
#include "buffer.h"
#include "window.h"
#include "keyboard.h"
#include "atimer.h"
#include "font.h"
#include "xsettings.h"
#include "sysselect.h"
#include "menu.h"
#include "pdumper.h"

#ifdef USE_X_TOOLKIT
#include <X11/Shell.h>
#endif

#include <unistd.h>

#ifdef USE_GTK
#include "gtkutil.h"
#ifdef HAVE_GTK3
#include <X11/Xproto.h>
#endif
#endif

#if defined (USE_LUCID) || defined (USE_MOTIF)
#include "../lwlib/xlwmenu.h"
#endif

#ifdef USE_X_TOOLKIT

/* Include toolkit specific headers for the scroll bar widget.  */

#ifdef USE_TOOLKIT_SCROLL_BARS
#if defined USE_MOTIF
#include <Xm/Xm.h>		/* For LESSTIF_VERSION */
#include <Xm/ScrollBar.h>
#else /* !USE_MOTIF i.e. use Xaw */

#ifdef HAVE_XAW3D
#include <X11/Xaw3d/Simple.h>
#include <X11/Xaw3d/Scrollbar.h>
#include <X11/Xaw3d/ThreeD.h>
#else /* !HAVE_XAW3D */
#include <X11/Xaw/Simple.h>
#include <X11/Xaw/Scrollbar.h>
#endif /* !HAVE_XAW3D */
#ifndef XtNpickTop
#define XtNpickTop "pickTop"
#endif /* !XtNpickTop */
#endif /* !USE_MOTIF */
#endif /* USE_TOOLKIT_SCROLL_BARS */

#endif /* USE_X_TOOLKIT */

#ifdef USE_X_TOOLKIT
#include "widget.h"
#ifndef XtNinitialState
#define XtNinitialState "initialState"
#endif
#endif

#include "bitmaps/gray.xbm"

#ifdef HAVE_XKB
#include <X11/XKBlib.h>
#endif

#if defined USE_XCB && defined USE_CAIRO_XCB
#define USE_CAIRO_XCB_SURFACE
#endif

/* Default to using XIM if available.  */
#ifdef USE_XIM
bool use_xim = true;
#else
bool use_xim = false;  /* configure --without-xim */
#endif

#ifdef USE_GTK
/* GTK can't tolerate a call to `handle_interrupt' inside an event
   signal handler, but we have to store input events inside the
   handler for native input to work.

   This acts as a `hold_quit', and it is stored in the keyboard buffer
   (thereby causing the call to `handle_interrupt') after the GTK
   signal handler exits and control returns to XTread_socket.  */
struct input_event xg_pending_quit_event = { .kind = NO_EVENT };
#endif

/* Non-zero means that a HELP_EVENT has been generated since Emacs
   start.  */

static bool any_help_event_p;

/* This is a chain of structures for all the X displays currently in
   use.  */

struct x_display_info *x_display_list;

#ifdef USE_X_TOOLKIT

/* The application context for Xt use.  */
XtAppContext Xt_app_con;
static String Xt_default_resources[] = {0};

/* Non-zero means user is interacting with a toolkit scroll bar.  */
static bool toolkit_scroll_bar_interaction;

#endif /* USE_X_TOOLKIT */

/* Non-zero timeout value means ignore next mouse click if it arrives
   before that timeout elapses (i.e. as part of the same sequence of
   events resulting from clicking on a frame to select it).  */

static Time ignore_next_mouse_click_timeout;

/* Used locally within XTread_socket.  */

static int x_noop_count;

#ifdef USE_GTK
/* The name of the Emacs icon file.  */
static Lisp_Object xg_default_icon_file;
#endif

#ifdef HAVE_X_I18N
/* Some functions take this as char *, not const char *.  */
static char emacs_class[] = EMACS_CLASS;
#endif

enum xembed_info
  {
    XEMBED_MAPPED = 1 << 0
  };

enum xembed_message
  {
    XEMBED_EMBEDDED_NOTIFY        = 0,
    XEMBED_WINDOW_ACTIVATE        = 1,
    XEMBED_WINDOW_DEACTIVATE      = 2,
    XEMBED_REQUEST_FOCUS          = 3,
    XEMBED_FOCUS_IN               = 4,
    XEMBED_FOCUS_OUT              = 5,
    XEMBED_FOCUS_NEXT             = 6,
    XEMBED_FOCUS_PREV             = 7,

    XEMBED_MODALITY_ON            = 10,
    XEMBED_MODALITY_OFF           = 11,
    XEMBED_REGISTER_ACCELERATOR   = 12,
    XEMBED_UNREGISTER_ACCELERATOR = 13,
    XEMBED_ACTIVATE_ACCELERATOR   = 14
  };

static bool x_alloc_nearest_color_1 (Display *, Colormap, XColor *);
static void x_raise_frame (struct frame *);
static void x_lower_frame (struct frame *);
static int x_io_error_quitter (Display *);
static struct terminal *x_create_terminal (struct x_display_info *);
static void x_frame_rehighlight (struct x_display_info *);

static void x_clip_to_row (struct window *, struct glyph_row *,
			   enum glyph_row_area, GC);
static struct scroll_bar *x_window_to_scroll_bar (Display *, Window, int);
static void x_scroll_bar_report_motion (struct frame **, Lisp_Object *,
                                        enum scroll_bar_part *,
                                        Lisp_Object *, Lisp_Object *,
                                        Time *);
static void x_horizontal_scroll_bar_report_motion (struct frame **, Lisp_Object *,
						   enum scroll_bar_part *,
						   Lisp_Object *, Lisp_Object *,
						   Time *);
static bool x_handle_net_wm_state (struct frame *, const XPropertyEvent *);
static void x_check_fullscreen (struct frame *);
static void x_check_expected_move (struct frame *, int, int);
static void x_sync_with_move (struct frame *, int, int, bool);
#ifndef HAVE_XINPUT2
static int handle_one_xevent (struct x_display_info *,
			      const XEvent *, int *,
			      struct input_event *);
#else
static int handle_one_xevent (struct x_display_info *,
			      XEvent *, int *,
			      struct input_event *);
#endif
#if ! (defined USE_X_TOOLKIT || defined USE_MOTIF) && defined USE_GTK
static int x_dispatch_event (XEvent *, Display *);
#endif
static void x_wm_set_window_state (struct frame *, int);
static void x_wm_set_icon_pixmap (struct frame *, ptrdiff_t);
static void x_initialize (void);

static bool x_get_current_wm_state (struct frame *, Window, int *, bool *);

/* Flush display of frame F.  */

static void
x_flush (struct frame *f)
{
  eassert (f && FRAME_X_P (f));
  /* Don't call XFlush when it is not safe to redisplay; the X
     connection may be broken.  */
  if (!NILP (Vinhibit_redisplay))
    return;

  block_input ();
  XFlush (FRAME_X_DISPLAY (f));
  unblock_input ();
}


/* Remove calls to XFlush by defining XFlush to an empty replacement.
   Calls to XFlush should be unnecessary because the X output buffer
   is flushed automatically as needed by calls to XPending,
   XNextEvent, or XWindowEvent according to the XFlush man page.
   XTread_socket calls XPending.  Removing XFlush improves
   performance.  */

#define XFlush(DISPLAY)	(void) 0


/***********************************************************************
			      Debugging
 ***********************************************************************/

#if false

/* This is a function useful for recording debugging information about
   the sequence of occurrences in this file.  */

struct record
{
  char *locus;
  int type;
};

struct record event_record[100];

int event_record_index;

void
record_event (char *locus, int type)
{
  if (event_record_index == ARRAYELTS (event_record))
    event_record_index = 0;

  event_record[event_record_index].locus = locus;
  event_record[event_record_index].type = type;
  event_record_index++;
}

#endif

#ifdef USE_CAIRO

#define FRAME_CR_CONTEXT(f)	((f)->output_data.x->cr_context)
#define FRAME_CR_SURFACE_DESIRED_WIDTH(f) \
  ((f)->output_data.x->cr_surface_desired_width)
#define FRAME_CR_SURFACE_DESIRED_HEIGHT(f) \
  ((f)->output_data.x->cr_surface_desired_height)

static struct x_gc_ext_data *
x_gc_get_ext_data (struct frame *f, GC gc, int create_if_not_found_p)
{
  struct x_display_info *dpyinfo = FRAME_DISPLAY_INFO (f);
  XEDataObject object;
  XExtData **head, *ext_data;

  object.gc = gc;
  head = XEHeadOfExtensionList (object);
  ext_data = XFindOnExtensionList (head, dpyinfo->ext_codes->extension);
  if (ext_data == NULL)
    {
      if (!create_if_not_found_p)
	return NULL;
      else
	{
	  ext_data = xzalloc (sizeof (*ext_data));
	  ext_data->number = dpyinfo->ext_codes->extension;
	  ext_data->private_data = xzalloc (sizeof (struct x_gc_ext_data));
	  XAddToExtensionList (head, ext_data);
	}
    }
  return (struct x_gc_ext_data *) ext_data->private_data;
}

static void
x_extension_initialize (struct x_display_info *dpyinfo)
{
  XExtCodes *ext_codes = XAddExtension (dpyinfo->display);

  dpyinfo->ext_codes = ext_codes;
}

#endif /* HAVE_CAIRO */

#ifdef HAVE_XINPUT2

/* Free all XI2 devices on dpyinfo.  */
static void
x_free_xi_devices (struct x_display_info *dpyinfo)
{
  struct xi_touch_point_t *tem, *last;

  block_input ();

  if (dpyinfo->num_devices)
    {
      for (int i = 0; i < dpyinfo->num_devices; ++i)
	{
	  xfree (dpyinfo->devices[i].valuators);

	  tem = dpyinfo->devices[i].touchpoints;
	  while (tem)
	    {
	      last = tem;
	      tem = tem->next;
	      xfree (last);
	    }
	}

      xfree (dpyinfo->devices);
      dpyinfo->devices = NULL;
      dpyinfo->num_devices = 0;
    }

  unblock_input ();
}

/* The code below handles the tracking of scroll valuators on XInput
   2, in order to support scroll wheels that report information more
   granular than a screen line.

   On X, when the XInput 2 extension is being utilized, the states of
   the mouse wheels in each axis are stored as absolute values inside
   "valuators" attached to each mouse device.  To obtain the delta of
   the scroll wheel from a motion event (which is used to report that
   some valuator has changed), it is necessary to iterate over every
   valuator that changed, and compare its previous value to the
   current value of the valuator.

   Each individual valuator also has an "interval", which is the
   amount you must divide that delta by in order to obtain a delta in
   the terms of scroll units.

   This delta however is still intermediate, to make driver
   implementations easier.  The XInput developers recommend (and most
   programs use) the following algorithm to convert from scroll unit
   deltas to pixel deltas:

     pixels_scrolled = pow (window_height, 2.0 / 3.0) * delta;  */

/* Setup valuator tracking for XI2 master devices on
   DPYINFO->display.  */

static void
x_init_master_valuators (struct x_display_info *dpyinfo)
{
  int ndevices;
  XIDeviceInfo *infos;

  block_input ();
  x_free_xi_devices (dpyinfo);
  infos = XIQueryDevice (dpyinfo->display,
			 XIAllDevices,
			 &ndevices);

  if (!ndevices)
    {
      XIFreeDeviceInfo (infos);
      unblock_input ();
      return;
    }

  int actual_devices = 0;
  dpyinfo->devices = xmalloc (sizeof *dpyinfo->devices * ndevices);

  for (int i = 0; i < ndevices; ++i)
    {
      XIDeviceInfo *device = &infos[i];

      if (device->enabled)
	{
	  int actual_valuator_count = 0;
	  struct xi_device_t *xi_device = &dpyinfo->devices[actual_devices++];
	  xi_device->device_id = device->deviceid;
	  xi_device->grab = 0;
	  xi_device->valuators =
	    xmalloc (sizeof *xi_device->valuators * device->num_classes);
	  xi_device->touchpoints = NULL;
	  xi_device->master_p = (device->use == XIMasterKeyboard
				 || device->use == XIMasterPointer);
	  xi_device->direct_p = false;

	  for (int c = 0; c < device->num_classes; ++c)
	    {
	      switch (device->classes[c]->type)
		{
#ifdef XIScrollClass /* XInput 2.1 */
		case XIScrollClass:
		  {
		    XIScrollClassInfo *info =
		      (XIScrollClassInfo *) device->classes[c];
		    struct xi_scroll_valuator_t *valuator;

		    if (xi_device->master_p)
		      {
			valuator = &xi_device->valuators[actual_valuator_count++];
			valuator->horizontal
			  = (info->scroll_type == XIScrollTypeHorizontal);
			valuator->invalid_p = true;
			valuator->emacs_value = DBL_MIN;
			valuator->increment = info->increment;
			valuator->number = info->number;
		      }

		    break;
		  }
#endif
#ifdef XITouchClass /* XInput 2.2 */
		case XITouchClass:
		  {
		    XITouchClassInfo *info;

		    info = (XITouchClassInfo *) device->classes[c];
		    xi_device->direct_p = info->mode == XIDirectTouch;
		  }
#endif
		default:
		  break;
		}
	    }

	  xi_device->scroll_valuator_count = actual_valuator_count;
	}
    }

  dpyinfo->num_devices = actual_devices;
  XIFreeDeviceInfo (infos);
  unblock_input ();
}

/* Return the delta of the scroll valuator VALUATOR_NUMBER under
   DEVICE_ID in the display DPYINFO with VALUE.  The valuator's
   valuator will be set to VALUE afterwards.  In case no scroll
   valuator is found, or if the valuator state is invalid (see the
   comment under XI_Enter in handle_one_xevent), or if device_id is
   not known to Emacs, DBL_MAX is returned.  Otherwise, the valuator
   is returned in VALUATOR_RETURN.  */
static double
x_get_scroll_valuator_delta (struct x_display_info *dpyinfo, int device_id,
			     int valuator_number, double value,
			     struct xi_scroll_valuator_t **valuator_return)
{
  block_input ();

  for (int i = 0; i < dpyinfo->num_devices; ++i)
    {
      struct xi_device_t *device = &dpyinfo->devices[i];

      if (device->device_id == device_id && device->master_p)
	{
	  for (int j = 0; j < device->scroll_valuator_count; ++j)
	    {
	      struct xi_scroll_valuator_t *sv = &device->valuators[j];

	      if (sv->number == valuator_number)
		{
		  if (sv->invalid_p)
		    {
		      sv->current_value = value;
		      sv->invalid_p = false;
		      *valuator_return = sv;

		      unblock_input ();
		      return DBL_MAX;
		    }
		  else
		    {
		      double delta = (sv->current_value - value) / sv->increment;
                      sv->current_value = value;
		      *valuator_return = sv;

		      unblock_input ();
		      return delta;
		    }
		}
	    }

	  unblock_input ();
	  return DBL_MAX;
	}
    }

  unblock_input ();
  return DBL_MAX;
}

static struct xi_device_t *
xi_device_from_id (struct x_display_info *dpyinfo, int deviceid)
{
  for (int i = 0; i < dpyinfo->num_devices; ++i)
    {
      if (dpyinfo->devices[i].device_id == deviceid)
	return &dpyinfo->devices[i];
    }

  return NULL;
}

#ifdef XI_TouchBegin

static void
xi_link_touch_point (struct xi_device_t *device,
		     int detail, double x, double y)
{
  struct xi_touch_point_t *touchpoint;

  touchpoint = xmalloc (sizeof *touchpoint);
  touchpoint->next = device->touchpoints;
  touchpoint->x = x;
  touchpoint->y = y;
  touchpoint->number = detail;

  device->touchpoints = touchpoint;
}

static bool
xi_unlink_touch_point (int detail,
		       struct xi_device_t *device)
{
  struct xi_touch_point_t *last, *tem;

  for (last = NULL, tem = device->touchpoints; tem;
       last = tem, tem = tem->next)
    {
      if (tem->number == detail)
	{
	  if (!last)
	    device->touchpoints = tem->next;
	  else
	    last->next = tem->next;

	  xfree (tem);
	  return true;
	}
    }

  return false;
}

static struct xi_touch_point_t *
xi_find_touch_point (struct xi_device_t *device, int detail)
{
  struct xi_touch_point_t *point;

  for (point = device->touchpoints; point; point = point->next)
    {
      if (point->number == detail)
	return point;
    }

  return NULL;
}

#endif /* XI_TouchBegin */

static void
xi_reset_scroll_valuators_for_device_id (struct x_display_info *dpyinfo, int id)
{
  struct xi_device_t *device = xi_device_from_id (dpyinfo, id);
  struct xi_scroll_valuator_t *valuator;

  if (!device || !device->master_p)
    return;

  if (!device->scroll_valuator_count)
    return;

  for (int i = 0; i < device->scroll_valuator_count; ++i)
    {
      valuator = &device->valuators[i];
      valuator->invalid_p = true;
      valuator->emacs_value = 0.0;
    }

  return;
}

#endif

#ifdef USE_CAIRO

void
x_cr_destroy_frame_context (struct frame *f)
{
  if (FRAME_CR_CONTEXT (f))
    {
      cairo_destroy (FRAME_CR_CONTEXT (f));
      FRAME_CR_CONTEXT (f) = NULL;
    }
}

void
x_cr_update_surface_desired_size (struct frame *f, int width, int height)
{
  if (FRAME_CR_SURFACE_DESIRED_WIDTH (f) != width
      || FRAME_CR_SURFACE_DESIRED_HEIGHT (f) != height)
    {
      x_cr_destroy_frame_context (f);
      FRAME_CR_SURFACE_DESIRED_WIDTH (f) = width;
      FRAME_CR_SURFACE_DESIRED_HEIGHT (f) = height;
    }
}

static void
x_cr_gc_clip (cairo_t *cr, struct frame *f, GC gc)
{
  if (gc)
    {
      struct x_gc_ext_data *gc_ext = x_gc_get_ext_data (f, gc, 0);

      if (gc_ext && gc_ext->n_clip_rects)
	{
	  for (int i = 0; i < gc_ext->n_clip_rects; i++)
	    cairo_rectangle (cr, gc_ext->clip_rects[i].x,
			     gc_ext->clip_rects[i].y,
			     gc_ext->clip_rects[i].width,
			     gc_ext->clip_rects[i].height);
	  cairo_clip (cr);
	}
    }
}

cairo_t *
x_begin_cr_clip (struct frame *f, GC gc)
{
  cairo_t *cr = FRAME_CR_CONTEXT (f);

  if (!cr)
    {
      int width = FRAME_CR_SURFACE_DESIRED_WIDTH (f);
      int height = FRAME_CR_SURFACE_DESIRED_HEIGHT (f);
      cairo_surface_t *surface;
#ifdef USE_CAIRO_XCB_SURFACE
      if (FRAME_DISPLAY_INFO (f)->xcb_visual)
	surface = cairo_xcb_surface_create (FRAME_DISPLAY_INFO (f)->xcb_connection,
					    (xcb_drawable_t) FRAME_X_RAW_DRAWABLE (f),
					    FRAME_DISPLAY_INFO (f)->xcb_visual,
					    width, height);
      else
#endif
	surface = cairo_xlib_surface_create (FRAME_X_DISPLAY (f),
					     FRAME_X_RAW_DRAWABLE (f),
					     FRAME_X_VISUAL (f),
					     width, height);

      cr = FRAME_CR_CONTEXT (f) = cairo_create (surface);
      cairo_surface_destroy (surface);
    }
  cairo_save (cr);
  x_cr_gc_clip (cr, f, gc);

  return cr;
}

void
x_end_cr_clip (struct frame *f)
{
  cairo_restore (FRAME_CR_CONTEXT (f));
  if (FRAME_X_DOUBLE_BUFFERED_P (f))
    x_mark_frame_dirty (f);
}

void
x_set_cr_source_with_gc_foreground (struct frame *f, GC gc)
{
  XGCValues xgcv;
  XColor color;

  XGetGCValues (FRAME_X_DISPLAY (f), gc, GCForeground, &xgcv);
  color.pixel = xgcv.foreground;
  x_query_colors (f, &color, 1);
  cairo_set_source_rgb (FRAME_CR_CONTEXT (f), color.red / 65535.0,
			color.green / 65535.0, color.blue / 65535.0);
}

void
x_set_cr_source_with_gc_background (struct frame *f, GC gc)
{
  XGCValues xgcv;
  XColor color;

  XGetGCValues (FRAME_X_DISPLAY (f), gc, GCBackground, &xgcv);
  color.pixel = xgcv.background;
  x_query_colors (f, &color, 1);
  cairo_set_source_rgb (FRAME_CR_CONTEXT (f), color.red / 65535.0,
			color.green / 65535.0, color.blue / 65535.0);
}

static const cairo_user_data_key_t xlib_surface_key, saved_drawable_key;

static void
x_cr_destroy_xlib_surface (cairo_surface_t *xlib_surface)
{
  if (xlib_surface)
    {
      XFreePixmap (cairo_xlib_surface_get_display (xlib_surface),
		   cairo_xlib_surface_get_drawable (xlib_surface));
      cairo_surface_destroy (xlib_surface);
    }
}

static bool
x_try_cr_xlib_drawable (struct frame *f, GC gc)
{
  cairo_t *cr = FRAME_CR_CONTEXT (f);
  if (!cr)
    return true;

  cairo_surface_t *surface = cairo_get_target (cr);
  switch (cairo_surface_get_type (surface))
    {
    case CAIRO_SURFACE_TYPE_XLIB:
#ifdef USE_CAIRO_XCB_SURFACE
    case CAIRO_SURFACE_TYPE_XCB:
#endif
      cairo_surface_flush (surface);
      return true;

    case CAIRO_SURFACE_TYPE_IMAGE:
      break;

    default:
      return false;
    }

  /* FRAME_CR_CONTEXT (f) is an image surface we can not draw into
     directly with Xlib.  Set up a Pixmap so we can copy back the
     result later in x_end_cr_xlib_drawable.  */
  cairo_surface_t *xlib_surface = cairo_get_user_data (cr, &xlib_surface_key);
  int width = FRAME_CR_SURFACE_DESIRED_WIDTH (f);
  int height = FRAME_CR_SURFACE_DESIRED_HEIGHT (f);
  Pixmap pixmap;
  if (xlib_surface
      && cairo_xlib_surface_get_width (xlib_surface) == width
      && cairo_xlib_surface_get_height (xlib_surface) == height)
    pixmap = cairo_xlib_surface_get_drawable (xlib_surface);
  else
    {
      pixmap = XCreatePixmap (FRAME_X_DISPLAY (f), FRAME_X_RAW_DRAWABLE (f),
			      width, height,
			      DefaultDepthOfScreen (FRAME_X_SCREEN (f)));
      xlib_surface = cairo_xlib_surface_create (FRAME_X_DISPLAY (f),
						pixmap, FRAME_X_VISUAL (f),
						width, height);
      cairo_set_user_data (cr, &xlib_surface_key, xlib_surface,
			   (cairo_destroy_func_t) x_cr_destroy_xlib_surface);
    }

  cairo_t *buf = cairo_create (xlib_surface);
  cairo_set_source_surface (buf, surface, 0, 0);
  cairo_matrix_t matrix;
  cairo_get_matrix (cr, &matrix);
  cairo_pattern_set_matrix (cairo_get_source (cr), &matrix);
  cairo_set_operator (buf, CAIRO_OPERATOR_SOURCE);
  x_cr_gc_clip (buf, f, gc);
  cairo_paint (buf);
  cairo_destroy (buf);

  cairo_set_user_data (cr, &saved_drawable_key,
		       (void *) (uintptr_t) FRAME_X_RAW_DRAWABLE (f), NULL);
  FRAME_X_RAW_DRAWABLE (f) = pixmap;
  cairo_surface_flush (xlib_surface);

  return true;
}

static void
x_end_cr_xlib_drawable (struct frame *f, GC gc)
{
  cairo_t *cr = FRAME_CR_CONTEXT (f);
  if (!cr)
    return;

  Drawable saved_drawable
    = (uintptr_t) cairo_get_user_data (cr, &saved_drawable_key);
  cairo_surface_t *surface = (saved_drawable
			      ? cairo_get_user_data (cr, &xlib_surface_key)
			      : cairo_get_target (cr));
  struct x_gc_ext_data *gc_ext = x_gc_get_ext_data (f, gc, 0);
  if (gc_ext && gc_ext->n_clip_rects)
    for (int i = 0; i < gc_ext->n_clip_rects; i++)
      cairo_surface_mark_dirty_rectangle (surface, gc_ext->clip_rects[i].x,
					  gc_ext->clip_rects[i].y,
					  gc_ext->clip_rects[i].width,
					  gc_ext->clip_rects[i].height);
  else
    cairo_surface_mark_dirty (surface);
  if (!saved_drawable)
    return;

  cairo_save (cr);
  cairo_set_source_surface (cr, surface, 0, 0);
  cairo_set_operator (cr, CAIRO_OPERATOR_SOURCE);
  x_cr_gc_clip (cr, f, gc);
  cairo_paint (cr);
  cairo_restore (cr);

  FRAME_X_RAW_DRAWABLE (f) = saved_drawable;
  cairo_set_user_data (cr, &saved_drawable_key, NULL, NULL);
}

/* Fringe bitmaps.  */

static int max_fringe_bmp = 0;
static cairo_pattern_t **fringe_bmp = 0;

static void
x_cr_define_fringe_bitmap (int which, unsigned short *bits, int h, int wd)
{
  int i, stride;
  cairo_surface_t *surface;
  cairo_pattern_t *pattern;
  unsigned char *data;

  if (which >= max_fringe_bmp)
    {
      i = max_fringe_bmp;
      max_fringe_bmp = which + 20;
      fringe_bmp = xrealloc (fringe_bmp, max_fringe_bmp * sizeof (*fringe_bmp));
      while (i < max_fringe_bmp)
	fringe_bmp[i++] = 0;
    }

  block_input ();

  surface = cairo_image_surface_create (CAIRO_FORMAT_A1, wd, h);
  stride = cairo_image_surface_get_stride (surface);
  data = cairo_image_surface_get_data (surface);

  for (i = 0; i < h; i++)
    {
      *((unsigned short *) data) = bits[i];
      data += stride;
    }

  cairo_surface_mark_dirty (surface);
  pattern = cairo_pattern_create_for_surface (surface);
  cairo_surface_destroy (surface);

  unblock_input ();

  fringe_bmp[which] = pattern;
}

static void
x_cr_destroy_fringe_bitmap (int which)
{
  if (which >= max_fringe_bmp)
    return;

  if (fringe_bmp[which])
    {
      block_input ();
      cairo_pattern_destroy (fringe_bmp[which]);
      unblock_input ();
    }
  fringe_bmp[which] = 0;
}

static void
x_cr_draw_image (struct frame *f, GC gc, cairo_pattern_t *image,
		 int src_x, int src_y, int width, int height,
		 int dest_x, int dest_y, bool overlay_p)
{
  cairo_t *cr = x_begin_cr_clip (f, gc);

  if (overlay_p)
    cairo_rectangle (cr, dest_x, dest_y, width, height);
  else
    {
      x_set_cr_source_with_gc_background (f, gc);
      cairo_rectangle (cr, dest_x, dest_y, width, height);
      cairo_fill_preserve (cr);
    }

  cairo_translate (cr, dest_x - src_x, dest_y - src_y);

  cairo_surface_t *surface;
  cairo_pattern_get_surface (image, &surface);
  cairo_format_t format = cairo_image_surface_get_format (surface);
  if (format != CAIRO_FORMAT_A8 && format != CAIRO_FORMAT_A1)
    {
      cairo_set_source (cr, image);
      cairo_fill (cr);
    }
  else
    {
      x_set_cr_source_with_gc_foreground (f, gc);
      cairo_clip (cr);
      cairo_mask (cr, image);
    }

  x_end_cr_clip (f);
}

void
x_cr_draw_frame (cairo_t *cr, struct frame *f)
{
  int width, height;

  width = FRAME_PIXEL_WIDTH (f);
  height = FRAME_PIXEL_HEIGHT (f);

  cairo_t *saved_cr = FRAME_CR_CONTEXT (f);
  FRAME_CR_CONTEXT (f) = cr;
  x_clear_area (f, 0, 0, width, height);
  expose_frame (f, 0, 0, width, height);
  FRAME_CR_CONTEXT (f) = saved_cr;
}

static cairo_status_t
x_cr_accumulate_data (void *closure, const unsigned char *data,
		      unsigned int length)
{
  Lisp_Object *acc = (Lisp_Object *) closure;

  *acc = Fcons (make_unibyte_string ((char const *) data, length), *acc);

  return CAIRO_STATUS_SUCCESS;
}

static void
x_cr_destroy (void *cr)
{
  block_input ();
  cairo_destroy (cr);
  unblock_input ();
}

Lisp_Object
x_cr_export_frames (Lisp_Object frames, cairo_surface_type_t surface_type)
{
  struct frame *f;
  cairo_surface_t *surface;
  cairo_t *cr;
  int width, height;
  void (*surface_set_size_func) (cairo_surface_t *, double, double) = NULL;
  Lisp_Object acc = Qnil;
  ptrdiff_t count = SPECPDL_INDEX ();

  specbind (Qredisplay_dont_pause, Qt);
  redisplay_preserve_echo_area (31);

  f = XFRAME (XCAR (frames));
  frames = XCDR (frames);
  width = FRAME_PIXEL_WIDTH (f);
  height = FRAME_PIXEL_HEIGHT (f);

  block_input ();
#ifdef CAIRO_HAS_PDF_SURFACE
  if (surface_type == CAIRO_SURFACE_TYPE_PDF)
    {
      surface = cairo_pdf_surface_create_for_stream (x_cr_accumulate_data, &acc,
						     width, height);
      surface_set_size_func = cairo_pdf_surface_set_size;
    }
  else
#endif
#ifdef CAIRO_HAS_PNG_FUNCTIONS
  if (surface_type == CAIRO_SURFACE_TYPE_IMAGE)
    surface = cairo_image_surface_create (CAIRO_FORMAT_RGB24, width, height);
  else
#endif
#ifdef CAIRO_HAS_PS_SURFACE
  if (surface_type == CAIRO_SURFACE_TYPE_PS)
    {
      surface = cairo_ps_surface_create_for_stream (x_cr_accumulate_data, &acc,
						    width, height);
      surface_set_size_func = cairo_ps_surface_set_size;
    }
  else
#endif
#ifdef CAIRO_HAS_SVG_SURFACE
  if (surface_type == CAIRO_SURFACE_TYPE_SVG)
    surface = cairo_svg_surface_create_for_stream (x_cr_accumulate_data, &acc,
						   width, height);
  else
#endif
    abort ();

  cr = cairo_create (surface);
  cairo_surface_destroy (surface);
  record_unwind_protect_ptr (x_cr_destroy, cr);

  while (1)
    {
      cairo_t *saved_cr = FRAME_CR_CONTEXT (f);
      FRAME_CR_CONTEXT (f) = cr;
      x_clear_area (f, 0, 0, width, height);
      expose_frame (f, 0, 0, width, height);
      FRAME_CR_CONTEXT (f) = saved_cr;

      if (NILP (frames))
	break;

      cairo_surface_show_page (surface);
      f = XFRAME (XCAR (frames));
      frames = XCDR (frames);
      width = FRAME_PIXEL_WIDTH (f);
      height = FRAME_PIXEL_HEIGHT (f);
      if (surface_set_size_func)
	(*surface_set_size_func) (surface, width, height);

      unblock_input ();
      maybe_quit ();
      block_input ();
    }

#ifdef CAIRO_HAS_PNG_FUNCTIONS
  if (surface_type == CAIRO_SURFACE_TYPE_IMAGE)
    {
      cairo_surface_flush (surface);
      cairo_surface_write_to_png_stream (surface, x_cr_accumulate_data, &acc);
    }
#endif
  unblock_input ();

  unbind_to (count, Qnil);

  return CALLN (Fapply, intern ("concat"), Fnreverse (acc));
}

#endif	/* USE_CAIRO */

static void
x_set_clip_rectangles (struct frame *f, GC gc, XRectangle *rectangles, int n)
{
  XSetClipRectangles (FRAME_X_DISPLAY (f), gc, 0, 0, rectangles, n, Unsorted);
#ifdef USE_CAIRO
  eassert (n >= 0 && n <= MAX_CLIP_RECTS);

  {
    struct x_gc_ext_data *gc_ext = x_gc_get_ext_data (f, gc, 1);

    gc_ext->n_clip_rects = n;
    memcpy (gc_ext->clip_rects, rectangles, sizeof (XRectangle) * n);
  }
#endif
}

static void
x_reset_clip_rectangles (struct frame *f, GC gc)
{
  XSetClipMask (FRAME_X_DISPLAY (f), gc, None);
#ifdef USE_CAIRO
  {
    struct x_gc_ext_data *gc_ext = x_gc_get_ext_data (f, gc, 0);

    if (gc_ext)
      gc_ext->n_clip_rects = 0;
  }
#endif
}

static void
x_fill_rectangle (struct frame *f, GC gc, int x, int y, int width, int height)
{
#ifdef USE_CAIRO
  Display *dpy = FRAME_X_DISPLAY (f);
  cairo_t *cr;
  XGCValues xgcv;

  cr = x_begin_cr_clip (f, gc);
  XGetGCValues (dpy, gc, GCFillStyle | GCStipple, &xgcv);
  if (xgcv.fill_style == FillSolid
      /* Invalid resource ID (one or more of the three most
	 significant bits set to 1) is obtained if the GCStipple
	 component has never been explicitly set.  It should be
	 regarded as Pixmap of unspecified size filled with ones.  */
      || (xgcv.stipple & ((Pixmap) 7 << (sizeof (Pixmap) * CHAR_BIT - 3))))
    {
      x_set_cr_source_with_gc_foreground (f, gc);
      cairo_rectangle (cr, x, y, width, height);
      cairo_fill (cr);
    }
  else
    {
      eassert (xgcv.fill_style == FillOpaqueStippled);
      eassert (xgcv.stipple != None);
      x_set_cr_source_with_gc_background (f, gc);
      cairo_rectangle (cr, x, y, width, height);
      cairo_fill_preserve (cr);

      cairo_pattern_t *pattern = x_bitmap_stipple (f, xgcv.stipple);
      if (pattern)
	{
	  x_set_cr_source_with_gc_foreground (f, gc);
	  cairo_clip (cr);
	  cairo_mask (cr, pattern);
	}
    }
  x_end_cr_clip (f);
#else
  XFillRectangle (FRAME_X_DISPLAY (f), FRAME_X_DRAWABLE (f),
		  gc, x, y, width, height);
#endif
}

static void
x_draw_rectangle (struct frame *f, GC gc, int x, int y, int width, int height)
{
#ifdef USE_CAIRO
  cairo_t *cr;

  cr = x_begin_cr_clip (f, gc);
  x_set_cr_source_with_gc_foreground (f, gc);
  cairo_rectangle (cr, x + 0.5, y + 0.5, width, height);
  cairo_set_line_width (cr, 1);
  cairo_stroke (cr);
  x_end_cr_clip (f);
#else
  XDrawRectangle (FRAME_X_DISPLAY (f), FRAME_X_DRAWABLE (f),
		  gc, x, y, width, height);
#endif
}

static void
x_clear_window (struct frame *f)
{
#ifdef USE_CAIRO
  cairo_t *cr;

  cr = x_begin_cr_clip (f, NULL);
  x_set_cr_source_with_gc_background (f, f->output_data.x->normal_gc);
  cairo_paint (cr);
  x_end_cr_clip (f);
#else
#ifndef USE_GTK
  if (FRAME_X_DOUBLE_BUFFERED_P (f))
#endif
    x_clear_area (f, 0, 0, FRAME_PIXEL_WIDTH (f), FRAME_PIXEL_HEIGHT (f));
#ifndef USE_GTK
  else
    XClearWindow (FRAME_X_DISPLAY (f), FRAME_X_WINDOW (f));
#endif
#endif
}

#ifdef USE_CAIRO
static void
x_fill_trapezoid_for_relief (struct frame *f, GC gc, int x, int y,
			     int width, int height, int top_p)
{
  cairo_t *cr;

  cr = x_begin_cr_clip (f, gc);
  x_set_cr_source_with_gc_foreground (f, gc);
  cairo_move_to (cr, top_p ? x : x + height, y);
  cairo_line_to (cr, x, y + height);
  cairo_line_to (cr, top_p ? x + width - height : x + width, y + height);
  cairo_line_to (cr, x + width, y);
  cairo_fill (cr);
  x_end_cr_clip (f);
}

enum corners
  {
    CORNER_BOTTOM_RIGHT,	/* 0 -> pi/2 */
    CORNER_BOTTOM_LEFT,		/* pi/2 -> pi */
    CORNER_TOP_LEFT,		/* pi -> 3pi/2 */
    CORNER_TOP_RIGHT,		/* 3pi/2 -> 2pi */
    CORNER_LAST
  };

static void
x_erase_corners_for_relief (struct frame *f, GC gc, int x, int y,
			    int width, int height,
			    double radius, double margin, int corners)
{
  cairo_t *cr;
  int i;

  cr = x_begin_cr_clip (f, gc);
  x_set_cr_source_with_gc_background (f, gc);
  for (i = 0; i < CORNER_LAST; i++)
    if (corners & (1 << i))
      {
	double xm, ym, xc, yc;

	if (i == CORNER_TOP_LEFT || i == CORNER_BOTTOM_LEFT)
	  xm = x - margin, xc = xm + radius;
	else
	  xm = x + width + margin, xc = xm - radius;
	if (i == CORNER_TOP_LEFT || i == CORNER_TOP_RIGHT)
	  ym = y - margin, yc = ym + radius;
	else
	  ym = y + height + margin, yc = ym - radius;

	cairo_move_to (cr, xm, ym);
	cairo_arc (cr, xc, yc, radius, i * M_PI_2, (i + 1) * M_PI_2);
      }
  cairo_clip (cr);
  cairo_rectangle (cr, x, y, width, height);
  cairo_fill (cr);
  x_end_cr_clip (f);
}

static void
x_draw_horizontal_wave (struct frame *f, GC gc, int x, int y,
			int width, int height, int wave_length)
{
  cairo_t *cr;
  double dx = wave_length, dy = height - 1;
  int xoffset, n;

  cr = x_begin_cr_clip (f, gc);
  x_set_cr_source_with_gc_foreground (f, gc);
  cairo_rectangle (cr, x, y, width, height);
  cairo_clip (cr);

  if (x >= 0)
    {
      xoffset = x % (wave_length * 2);
      if (xoffset == 0)
	xoffset = wave_length * 2;
    }
  else
    xoffset = x % (wave_length * 2) + wave_length * 2;
  n = (width + xoffset) / wave_length + 1;
  if (xoffset > wave_length)
    {
      xoffset -= wave_length;
      --n;
      y += height - 1;
      dy = -dy;
    }

  cairo_move_to (cr, x - xoffset + 0.5, y + 0.5);
  while (--n >= 0)
    {
      cairo_rel_line_to (cr, dx, dy);
      dy = -dy;
    }
  cairo_set_line_width (cr, 1);
  cairo_stroke (cr);
  x_end_cr_clip (f);
}
#endif


/* Return the struct x_display_info corresponding to DPY.  */

struct x_display_info *
x_display_info_for_display (Display *dpy)
{
  struct x_display_info *dpyinfo;

  for (dpyinfo = x_display_list; dpyinfo; dpyinfo = dpyinfo->next)
    if (dpyinfo->display == dpy)
      return dpyinfo;

  return 0;
}

static Window
x_find_topmost_parent (struct frame *f)
{
  struct x_output *x = f->output_data.x;
  Window win = None, wi = x->parent_desc;
  Display *dpy = FRAME_X_DISPLAY (f);

  while (wi != FRAME_DISPLAY_INFO (f)->root_window)
    {
      Window root;
      Window *children;
      unsigned int nchildren;

      win = wi;
      if (XQueryTree (dpy, win, &root, &wi, &children, &nchildren))
	XFree (children);
      else
	break;
    }

  return win;
}

#define OPAQUE  0xffffffff

static void
x_set_frame_alpha (struct frame *f)
{
  struct x_display_info *dpyinfo = FRAME_DISPLAY_INFO (f);
  Display *dpy = FRAME_X_DISPLAY (f);
  Window win = FRAME_OUTER_WINDOW (f);
  double alpha = 1.0;
  double alpha_min = 1.0;
  unsigned long opac;
  Window parent;

  if (dpyinfo->highlight_frame == f)
    alpha = f->alpha[0];
  else
    alpha = f->alpha[1];

  if (alpha < 0.0)
    return;

  if (FLOATP (Vframe_alpha_lower_limit))
    alpha_min = XFLOAT_DATA (Vframe_alpha_lower_limit);
  else if (FIXNUMP (Vframe_alpha_lower_limit))
    alpha_min = (XFIXNUM (Vframe_alpha_lower_limit)) / 100.0;

  if (alpha > 1.0)
    alpha = 1.0;
  else if (alpha < alpha_min && alpha_min <= 1.0)
    alpha = alpha_min;

  opac = alpha * OPAQUE;

  x_catch_errors (dpy);

  /* If there is a parent from the window manager, put the property there
     also, to work around broken window managers that fail to do that.
     Do this unconditionally as this function is called on reparent when
     alpha has not changed on the frame.  */

  if (!FRAME_PARENT_FRAME (f))
    {
      parent = x_find_topmost_parent (f);
      if (parent != None)
	XChangeProperty (dpy, parent, dpyinfo->Xatom_net_wm_window_opacity,
			 XA_CARDINAL, 32, PropModeReplace,
			 (unsigned char *) &opac, 1);
    }

  /* return unless necessary */
  {
    unsigned char *data;
    Atom actual;
    int rc, format;
    unsigned long n, left;

    rc = XGetWindowProperty (dpy, win, dpyinfo->Xatom_net_wm_window_opacity,
			     0, 1, False, XA_CARDINAL,
			     &actual, &format, &n, &left,
			     &data);

    if (rc == Success && actual != None)
      {
        unsigned long value = *(unsigned long *)data;
	XFree (data);
	if (value == opac)
	  {
	    x_uncatch_errors ();
	    return;
	  }
      }
  }

  XChangeProperty (dpy, win, dpyinfo->Xatom_net_wm_window_opacity,
		   XA_CARDINAL, 32, PropModeReplace,
		   (unsigned char *) &opac, 1);
  x_uncatch_errors ();
}

/***********************************************************************
		    Starting and ending an update
 ***********************************************************************/

/* Start an update of frame F.  This function is installed as a hook
   for update_begin, i.e. it is called when update_begin is called.
   This function is called prior to calls to gui_update_window_begin for
   each window being updated.  Currently, there is nothing to do here
   because all interesting stuff is done on a window basis.  */

static void
x_update_begin (struct frame *f)
{
  /* Nothing to do.  */
}

/* Draw a vertical window border from (x,y0) to (x,y1)  */

static void
x_draw_vertical_window_border (struct window *w, int x, int y0, int y1)
{
  struct frame *f = XFRAME (WINDOW_FRAME (w));
  struct face *face;

  face = FACE_FROM_ID_OR_NULL (f, VERTICAL_BORDER_FACE_ID);
  if (face)
    XSetForeground (FRAME_X_DISPLAY (f), f->output_data.x->normal_gc,
		    face->foreground);

#ifdef USE_CAIRO
  x_fill_rectangle (f, f->output_data.x->normal_gc, x, y0, 1, y1 - y0);
#else
  XDrawLine (FRAME_X_DISPLAY (f), FRAME_X_DRAWABLE (f),
	     f->output_data.x->normal_gc, x, y0, x, y1);
#endif
}

/* Draw a window divider from (x0,y0) to (x1,y1)  */

static void
x_draw_window_divider (struct window *w, int x0, int x1, int y0, int y1)
{
  struct frame *f = XFRAME (WINDOW_FRAME (w));
  struct face *face = FACE_FROM_ID_OR_NULL (f, WINDOW_DIVIDER_FACE_ID);
  struct face *face_first
    = FACE_FROM_ID_OR_NULL (f, WINDOW_DIVIDER_FIRST_PIXEL_FACE_ID);
  struct face *face_last
    = FACE_FROM_ID_OR_NULL (f, WINDOW_DIVIDER_LAST_PIXEL_FACE_ID);
  unsigned long color = face ? face->foreground : FRAME_FOREGROUND_PIXEL (f);
  unsigned long color_first = (face_first
			       ? face_first->foreground
			       : FRAME_FOREGROUND_PIXEL (f));
  unsigned long color_last = (face_last
			      ? face_last->foreground
			      : FRAME_FOREGROUND_PIXEL (f));
  Display *display = FRAME_X_DISPLAY (f);

  if ((y1 - y0 > x1 - x0) && (x1 - x0 >= 3))
    /* A vertical divider, at least three pixels wide: Draw first and
       last pixels differently.  */
    {
      XSetForeground (display, f->output_data.x->normal_gc, color_first);
      x_fill_rectangle (f, f->output_data.x->normal_gc,
			x0, y0, 1, y1 - y0);
      XSetForeground (display, f->output_data.x->normal_gc, color);
      x_fill_rectangle (f, f->output_data.x->normal_gc,
			x0 + 1, y0, x1 - x0 - 2, y1 - y0);
      XSetForeground (display, f->output_data.x->normal_gc, color_last);
      x_fill_rectangle (f, f->output_data.x->normal_gc,
			x1 - 1, y0, 1, y1 - y0);
    }
  else if ((x1 - x0 > y1 - y0) && (y1 - y0 >= 3))
    /* A horizontal divider, at least three pixels high: Draw first and
       last pixels differently.  */
    {
      XSetForeground (display, f->output_data.x->normal_gc, color_first);
      x_fill_rectangle (f, f->output_data.x->normal_gc,
			x0, y0, x1 - x0, 1);
      XSetForeground (display, f->output_data.x->normal_gc, color);
      x_fill_rectangle (f, f->output_data.x->normal_gc,
			x0, y0 + 1, x1 - x0, y1 - y0 - 2);
      XSetForeground (display, f->output_data.x->normal_gc, color_last);
      x_fill_rectangle (f, f->output_data.x->normal_gc,
			x0, y1 - 1, x1 - x0, 1);
    }
  else
    {
    /* In any other case do not draw the first and last pixels
       differently.  */
      XSetForeground (display, f->output_data.x->normal_gc, color);
      x_fill_rectangle (f, f->output_data.x->normal_gc,
			x0, y0, x1 - x0, y1 - y0);
    }
}

/* Show the frame back buffer.  If frame is double-buffered,
   atomically publish to the user's screen graphics updates made since
   the last call to show_back_buffer.  */
static void
show_back_buffer (struct frame *f)
{
  block_input ();
  if (FRAME_X_DOUBLE_BUFFERED_P (f))
    {
#ifdef HAVE_XDBE
#ifdef USE_CAIRO
      cairo_t *cr = FRAME_CR_CONTEXT (f);
      if (cr)
	cairo_surface_flush (cairo_get_target (cr));
#endif
      XdbeSwapInfo swap_info;
      memset (&swap_info, 0, sizeof (swap_info));
      swap_info.swap_window = FRAME_X_WINDOW (f);
      swap_info.swap_action = XdbeCopied;
      XdbeSwapBuffers (FRAME_X_DISPLAY (f), &swap_info, 1);
#else
      eassert (!"should have back-buffer only with XDBE");
#endif
    }
  FRAME_X_NEED_BUFFER_FLIP (f) = false;
  unblock_input ();
}

/* Updates back buffer and flushes changes to display.  Called from
   minibuf read code.  Note that we display the back buffer even if
   buffer flipping is blocked.  */
static void
x_flip_and_flush (struct frame *f)
{
  block_input ();
  if (FRAME_X_NEED_BUFFER_FLIP (f))
      show_back_buffer (f);
  x_flush (f);
  unblock_input ();
}

/* End update of frame F.  This function is installed as a hook in
   update_end.  */

static void
x_update_end (struct frame *f)
{
  /* Mouse highlight may be displayed again.  */
  MOUSE_HL_INFO (f)->mouse_face_defer = false;

#ifdef USE_CAIRO
  if (!FRAME_X_DOUBLE_BUFFERED_P (f) && FRAME_CR_CONTEXT (f))
    {
      block_input ();
      cairo_surface_flush (cairo_get_target (FRAME_CR_CONTEXT (f)));
      unblock_input ();
    }
#endif

#ifndef XFlush
  block_input ();
  XFlush (FRAME_X_DISPLAY (f));
  unblock_input ();
#endif
}

/* This function is called from various places in xdisp.c
   whenever a complete update has been performed.  */

static void
XTframe_up_to_date (struct frame *f)
{
  eassert (FRAME_X_P (f));
  block_input ();
  FRAME_MOUSE_UPDATE (f);
  if (!buffer_flipping_blocked_p () && FRAME_X_NEED_BUFFER_FLIP (f))
    show_back_buffer (f);
  unblock_input ();
}

static void
XTbuffer_flipping_unblocked_hook (struct frame *f)
{
  if (FRAME_X_NEED_BUFFER_FLIP (f))
    show_back_buffer (f);
}

/**
 * x_clear_under_internal_border:
 *
 * Clear area of frame F's internal border.  If the internal border face
 * of F has been specified (is not null), fill the area with that face.
 */
void
x_clear_under_internal_border (struct frame *f)
{
  if (FRAME_INTERNAL_BORDER_WIDTH (f) > 0)
    {
      int border = FRAME_INTERNAL_BORDER_WIDTH (f);
      int width = FRAME_PIXEL_WIDTH (f);
      int height = FRAME_PIXEL_HEIGHT (f);
      int margin = FRAME_TOP_MARGIN_HEIGHT (f);
      int face_id =
	(FRAME_PARENT_FRAME (f)
	 ? (!NILP (Vface_remapping_alist)
	    ? lookup_basic_face (NULL, f, CHILD_FRAME_BORDER_FACE_ID)
	    : CHILD_FRAME_BORDER_FACE_ID)
	 : (!NILP (Vface_remapping_alist)
	    ? lookup_basic_face (NULL, f, INTERNAL_BORDER_FACE_ID)
	    : INTERNAL_BORDER_FACE_ID));
      struct face *face = FACE_FROM_ID_OR_NULL (f, face_id);

      block_input ();

      if (face)
	{
	  unsigned long color = face->background;
	  Display *display = FRAME_X_DISPLAY (f);
	  GC gc = f->output_data.x->normal_gc;

	  XSetForeground (display, gc, color);
	  x_fill_rectangle (f, gc, 0, margin, width, border);
	  x_fill_rectangle (f, gc, 0, 0, border, height);
	  x_fill_rectangle (f, gc, width - border, 0, border, height);
	  x_fill_rectangle (f, gc, 0, height - border, width, border);
	  XSetForeground (display, gc, FRAME_FOREGROUND_PIXEL (f));
	}
      else
	{
	  x_clear_area (f, 0, 0, border, height);
	  x_clear_area (f, 0, margin, width, border);
	  x_clear_area (f, width - border, 0, border, height);
	  x_clear_area (f, 0, height - border, width, border);
	}

      unblock_input ();
    }
}

/* Draw truncation mark bitmaps, continuation mark bitmaps, overlay
   arrow bitmaps, or clear the fringes if no bitmaps are required
   before DESIRED_ROW is made current.  This function is called from
   update_window_line only if it is known that there are differences
   between bitmaps to be drawn between current row and DESIRED_ROW.  */

static void
x_after_update_window_line (struct window *w, struct glyph_row *desired_row)
{
  eassert (w);

  if (!desired_row->mode_line_p && !w->pseudo_window_p)
    desired_row->redraw_fringe_bitmaps_p = true;

#ifdef USE_X_TOOLKIT
  /* When a window has disappeared, make sure that no rest of
     full-width rows stays visible in the internal border.  Could
     check here if updated window is the leftmost/rightmost window,
     but I guess it's not worth doing since vertically split windows
     are almost never used, internal border is rarely set, and the
     overhead is very small.  */
  {
    struct frame *f;
    int width, height;

    if (windows_or_buffers_changed
	&& desired_row->full_width_p
	&& (f = XFRAME (w->frame),
	    width = FRAME_INTERNAL_BORDER_WIDTH (f),
	    width != 0)
	&& (height = desired_row->visible_height,
	    height > 0))
      {
	int y = WINDOW_TO_FRAME_PIXEL_Y (w, max (0, desired_row->y));
	int face_id =
	  (FRAME_PARENT_FRAME (f)
	   ? (!NILP (Vface_remapping_alist)
	      ? lookup_basic_face (NULL, f, CHILD_FRAME_BORDER_FACE_ID)
	      : CHILD_FRAME_BORDER_FACE_ID)
	   : (!NILP (Vface_remapping_alist)
	      ? lookup_basic_face (NULL, f, INTERNAL_BORDER_FACE_ID)
	      : INTERNAL_BORDER_FACE_ID));
	struct face *face = FACE_FROM_ID_OR_NULL (f, face_id);

	block_input ();
	if (face)
	  {
	    unsigned long color = face->background;
	    Display *display = FRAME_X_DISPLAY (f);
	    GC gc = f->output_data.x->normal_gc;

	    XSetForeground (display, gc, color);
	    x_fill_rectangle (f, gc, 0, y, width, height);
	    x_fill_rectangle (f, gc, FRAME_PIXEL_WIDTH (f) - width, y,
			      width, height);
	    XSetForeground (display, gc, FRAME_FOREGROUND_PIXEL (f));
	  }
	else
	  {
	    x_clear_area (f, 0, y, width, height);
	    x_clear_area (f, FRAME_PIXEL_WIDTH (f) - width, y, width, height);
	  }
	unblock_input ();
      }
  }
#endif
}

static void
x_draw_fringe_bitmap (struct window *w, struct glyph_row *row, struct draw_fringe_bitmap_params *p)
{
  struct frame *f = XFRAME (WINDOW_FRAME (w));
  Display *display = FRAME_X_DISPLAY (f);
  GC gc = f->output_data.x->normal_gc;
  struct face *face = p->face;

  /* Must clip because of partially visible lines.  */
  x_clip_to_row (w, row, ANY_AREA, gc);

  if (p->bx >= 0 && !p->overlay_p)
    {
      /* In case the same realized face is used for fringes and
	 for something displayed in the text (e.g. face `region' on
	 mono-displays, the fill style may have been changed to
	 FillSolid in x_draw_glyph_string_background.  */
      if (face->stipple)
	XSetFillStyle (display, face->gc, FillOpaqueStippled);
      else
	XSetForeground (display, face->gc, face->background);

      x_fill_rectangle (f, face->gc, p->bx, p->by, p->nx, p->ny);

      if (!face->stipple)
	XSetForeground (display, face->gc, face->foreground);
    }

#ifdef USE_CAIRO
  if (p->which && p->which < max_fringe_bmp)
    {
      XGCValues gcv;

      XGetGCValues (display, gc, GCForeground | GCBackground, &gcv);
      XSetForeground (display, gc, (p->cursor_p
				    ? (p->overlay_p ? face->background
				       : f->output_data.x->cursor_pixel)
				    : face->foreground));
      XSetBackground (display, gc, face->background);
      x_cr_draw_image (f, gc, fringe_bmp[p->which], 0, p->dh,
		       p->wd, p->h, p->x, p->y, p->overlay_p);
      XSetForeground (display, gc, gcv.foreground);
      XSetBackground (display, gc, gcv.background);
    }
#else  /* not USE_CAIRO */
  if (p->which)
    {
      Drawable drawable = FRAME_X_DRAWABLE (f);
      char *bits;
      Pixmap pixmap, clipmask = (Pixmap) 0;
      int depth = DefaultDepthOfScreen (FRAME_X_SCREEN (f));
      XGCValues gcv;

      if (p->wd > 8)
	bits = (char *) (p->bits + p->dh);
      else
	bits = (char *) p->bits + p->dh;

      /* Draw the bitmap.  I believe these small pixmaps can be cached
	 by the server.  */
      pixmap = XCreatePixmapFromBitmapData (display, drawable, bits, p->wd, p->h,
					    (p->cursor_p
					     ? (p->overlay_p ? face->background
						: f->output_data.x->cursor_pixel)
					     : face->foreground),
					    face->background, depth);

      if (p->overlay_p)
	{
	  clipmask = XCreatePixmapFromBitmapData (display,
						  FRAME_DISPLAY_INFO (f)->root_window,
						  bits, p->wd, p->h,
						  1, 0, 1);
	  gcv.clip_mask = clipmask;
	  gcv.clip_x_origin = p->x;
	  gcv.clip_y_origin = p->y;
	  XChangeGC (display, gc, GCClipMask | GCClipXOrigin | GCClipYOrigin, &gcv);
	}

      XCopyArea (display, pixmap, drawable, gc, 0, 0,
		 p->wd, p->h, p->x, p->y);
      XFreePixmap (display, pixmap);

      if (p->overlay_p)
	{
	  gcv.clip_mask = (Pixmap) 0;
	  XChangeGC (display, gc, GCClipMask, &gcv);
	  XFreePixmap (display, clipmask);
	}
    }
#endif  /* not USE_CAIRO */

  x_reset_clip_rectangles (f, gc);
}

/***********************************************************************
			    Glyph display
 ***********************************************************************/

static bool x_alloc_lighter_color (struct frame *, Display *, Colormap,
				   unsigned long *, double, int);
static void x_scroll_bar_clear (struct frame *);

#ifdef GLYPH_DEBUG
static void x_check_font (struct frame *, struct font *);
#endif


/* Set S->gc to a suitable GC for drawing glyph string S in cursor
   face.  */

static void
x_set_cursor_gc (struct glyph_string *s)
{
  if (s->font == FRAME_FONT (s->f)
      && s->face->background == FRAME_BACKGROUND_PIXEL (s->f)
      && s->face->foreground == FRAME_FOREGROUND_PIXEL (s->f)
      && !s->cmp)
    s->gc = s->f->output_data.x->cursor_gc;
  else
    {
      /* Cursor on non-default face: must merge.  */
      XGCValues xgcv;
      unsigned long mask;
      Display *display = FRAME_X_DISPLAY (s->f);

      xgcv.background = s->f->output_data.x->cursor_pixel;
      xgcv.foreground = s->face->background;

      /* If the glyph would be invisible, try a different foreground.  */
      if (xgcv.foreground == xgcv.background)
	xgcv.foreground = s->face->foreground;
      if (xgcv.foreground == xgcv.background)
	xgcv.foreground = s->f->output_data.x->cursor_foreground_pixel;
      if (xgcv.foreground == xgcv.background)
	xgcv.foreground = s->face->foreground;

      /* Make sure the cursor is distinct from text in this face.  */
      if (xgcv.background == s->face->background
	  && xgcv.foreground == s->face->foreground)
	{
	  xgcv.background = s->face->foreground;
	  xgcv.foreground = s->face->background;
	}

      IF_DEBUG (x_check_font (s->f, s->font));
      xgcv.graphics_exposures = False;
      mask = GCForeground | GCBackground | GCGraphicsExposures;

      if (FRAME_DISPLAY_INFO (s->f)->scratch_cursor_gc)
	XChangeGC (display, FRAME_DISPLAY_INFO (s->f)->scratch_cursor_gc,
		   mask, &xgcv);
      else
	FRAME_DISPLAY_INFO (s->f)->scratch_cursor_gc
          = XCreateGC (display, FRAME_X_DRAWABLE (s->f), mask, &xgcv);

      s->gc = FRAME_DISPLAY_INFO (s->f)->scratch_cursor_gc;
    }
}


/* Set up S->gc of glyph string S for drawing text in mouse face.  */

static void
x_set_mouse_face_gc (struct glyph_string *s)
{
  if (s->font == s->face->font)
    s->gc = s->face->gc;
  else
    {
      /* Otherwise construct scratch_cursor_gc with values from FACE
	 except for FONT.  */
      XGCValues xgcv;
      unsigned long mask;
      Display *display = FRAME_X_DISPLAY (s->f);

      xgcv.background = s->face->background;
      xgcv.foreground = s->face->foreground;
      xgcv.graphics_exposures = False;
      mask = GCForeground | GCBackground | GCGraphicsExposures;

      if (FRAME_DISPLAY_INFO (s->f)->scratch_cursor_gc)
	XChangeGC (display, FRAME_DISPLAY_INFO (s->f)->scratch_cursor_gc,
		   mask, &xgcv);
      else
	FRAME_DISPLAY_INFO (s->f)->scratch_cursor_gc
          = XCreateGC (display, FRAME_X_DRAWABLE (s->f), mask, &xgcv);

      s->gc = FRAME_DISPLAY_INFO (s->f)->scratch_cursor_gc;

    }
  eassert (s->gc != 0);
}


/* Set S->gc of glyph string S to a GC suitable for drawing a mode line.
   Faces to use in the mode line have already been computed when the
   matrix was built, so there isn't much to do, here.  */

static void
x_set_mode_line_face_gc (struct glyph_string *s)
{
  s->gc = s->face->gc;
}


/* Set S->gc of glyph string S for drawing that glyph string.  Set
   S->stippled_p to a non-zero value if the face of S has a stipple
   pattern.  */

static void
x_set_glyph_string_gc (struct glyph_string *s)
{
  prepare_face_for_display (s->f, s->face);

  if (s->hl == DRAW_NORMAL_TEXT)
    {
      s->gc = s->face->gc;
      s->stippled_p = s->face->stipple != 0;
    }
  else if (s->hl == DRAW_INVERSE_VIDEO)
    {
      x_set_mode_line_face_gc (s);
      s->stippled_p = s->face->stipple != 0;
    }
  else if (s->hl == DRAW_CURSOR)
    {
      x_set_cursor_gc (s);
      s->stippled_p = false;
    }
  else if (s->hl == DRAW_MOUSE_FACE)
    {
      x_set_mouse_face_gc (s);
      s->stippled_p = s->face->stipple != 0;
    }
  else if (s->hl == DRAW_IMAGE_RAISED
	   || s->hl == DRAW_IMAGE_SUNKEN)
    {
      s->gc = s->face->gc;
      s->stippled_p = s->face->stipple != 0;
    }
  else
    emacs_abort ();

  /* GC must have been set.  */
  eassert (s->gc != 0);
}


/* Set clipping for output of glyph string S.  S may be part of a mode
   line or menu if we don't have X toolkit support.  */

static void
x_set_glyph_string_clipping (struct glyph_string *s)
{
  XRectangle *r = s->clip;
  int n = get_glyph_string_clip_rects (s, r, 2);

  if (n > 0)
    x_set_clip_rectangles (s->f, s->gc, r, n);
  s->num_clips = n;
}


/* Set SRC's clipping for output of glyph string DST.  This is called
   when we are drawing DST's left_overhang or right_overhang only in
   the area of SRC.  */

static void
x_set_glyph_string_clipping_exactly (struct glyph_string *src, struct glyph_string *dst)
{
  XRectangle r;

  r.x = src->x;
  r.width = src->width;
  r.y = src->y;
  r.height = src->height;
  dst->clip[0] = r;
  dst->num_clips = 1;
  x_set_clip_rectangles (dst->f, dst->gc, &r, 1);
}


/* RIF:
   Compute left and right overhang of glyph string S.  */

static void
x_compute_glyph_string_overhangs (struct glyph_string *s)
{
  if (s->cmp == NULL
      && (s->first_glyph->type == CHAR_GLYPH
	  || s->first_glyph->type == COMPOSITE_GLYPH))
    {
      struct font_metrics metrics;

      if (s->first_glyph->type == CHAR_GLYPH)
	{
	  struct font *font = s->font;
	  font->driver->text_extents (font, s->char2b, s->nchars, &metrics);
	}
      else
	{
	  Lisp_Object gstring = composition_gstring_from_id (s->cmp_id);

	  composition_gstring_width (gstring, s->cmp_from, s->cmp_to, &metrics);
	}
      s->right_overhang = (metrics.rbearing > metrics.width
			   ? metrics.rbearing - metrics.width : 0);
      s->left_overhang = metrics.lbearing < 0 ? - metrics.lbearing : 0;
    }
  else if (s->cmp)
    {
      s->right_overhang = s->cmp->rbearing - s->cmp->pixel_width;
      s->left_overhang = - s->cmp->lbearing;
    }
}


/* Fill rectangle X, Y, W, H with background color of glyph string S.  */

static void
x_clear_glyph_string_rect (struct glyph_string *s, int x, int y, int w, int h)
{
  Display *display = FRAME_X_DISPLAY (s->f);
  XGCValues xgcv;
  XGetGCValues (display, s->gc, GCForeground | GCBackground, &xgcv);
  XSetForeground (display, s->gc, xgcv.background);
  x_fill_rectangle (s->f, s->gc, x, y, w, h);
  XSetForeground (display, s->gc, xgcv.foreground);
}


/* Draw the background of glyph_string S.  If S->background_filled_p
   is non-zero don't draw it.  FORCE_P non-zero means draw the
   background even if it wouldn't be drawn normally.  This is used
   when a string preceding S draws into the background of S, or S
   contains the first component of a composition.  */

static void
x_draw_glyph_string_background (struct glyph_string *s, bool force_p)
{
  /* Nothing to do if background has already been drawn or if it
     shouldn't be drawn in the first place.  */
  if (!s->background_filled_p)
    {
      int box_line_width = max (s->face->box_horizontal_line_width, 0);

      if (s->stippled_p)
	{
          Display *display = FRAME_X_DISPLAY (s->f);

	  /* Fill background with a stipple pattern.  */
	  XSetFillStyle (display, s->gc, FillOpaqueStippled);
	  x_fill_rectangle (s->f, s->gc, s->x,
			  s->y + box_line_width,
			  s->background_width,
			  s->height - 2 * box_line_width);
	  XSetFillStyle (display, s->gc, FillSolid);
	  s->background_filled_p = true;
	}
      else if (FONT_HEIGHT (s->font) < s->height - 2 * box_line_width
	       /* When xdisp.c ignores FONT_HEIGHT, we cannot trust
		  font dimensions, since the actual glyphs might be
		  much smaller.  So in that case we always clear the
		  rectangle with background color.  */
	       || FONT_TOO_HIGH (s->font)
	       || s->font_not_found_p
	       || s->extends_to_end_of_line_p
	       || force_p)
	{
	  x_clear_glyph_string_rect (s, s->x, s->y + box_line_width,
				     s->background_width,
				     s->height - 2 * box_line_width);
	  s->background_filled_p = true;
	}
    }
}


/* Draw the foreground of glyph string S.  */

static void
x_draw_glyph_string_foreground (struct glyph_string *s)
{
  int i, x;

  /* If first glyph of S has a left box line, start drawing the text
     of S to the right of that box line.  */
  if (s->face->box != FACE_NO_BOX
      && s->first_glyph->left_box_line_p)
    x = s->x + max (s->face->box_vertical_line_width, 0);
  else
    x = s->x;

  /* Draw characters of S as rectangles if S's font could not be
     loaded.  */
  if (s->font_not_found_p)
    {
      for (i = 0; i < s->nchars; ++i)
	{
	  struct glyph *g = s->first_glyph + i;
	  x_draw_rectangle (s->f,
			  s->gc, x, s->y, g->pixel_width - 1,
			  s->height - 1);
	  x += g->pixel_width;
	}
    }
  else
    {
      struct font *font = s->font;
#ifdef USE_CAIRO
      if (!EQ (font->driver->type, Qx)
	  || x_try_cr_xlib_drawable (s->f, s->gc))
	{
#endif	/* USE_CAIRO */
	  int boff = font->baseline_offset;
	  int y;

	  if (font->vertical_centering)
	    boff = VCENTER_BASELINE_OFFSET (font, s->f) - boff;

	  y = s->ybase - boff;
	  if (s->for_overlaps
	      || (s->background_filled_p && s->hl != DRAW_CURSOR))
	    font->driver->draw (s, 0, s->nchars, x, y, false);
	  else
	    font->driver->draw (s, 0, s->nchars, x, y, true);
	  if (s->face->overstrike)
	    font->driver->draw (s, 0, s->nchars, x + 1, y, false);
#ifdef USE_CAIRO
	  if (EQ (font->driver->type, Qx))
	    x_end_cr_xlib_drawable (s->f, s->gc);
	}
      else
	{
	  /* Fallback for the case that no Xlib Drawable is available
	     for drawing text with X core fonts.  */
	  if (!(s->for_overlaps
		|| (s->background_filled_p && s->hl != DRAW_CURSOR)))
	    {
	      int box_line_width = max (s->face->box_horizontal_line_width, 0);

	      if (s->stippled_p)
		{
		  Display *display = FRAME_X_DISPLAY (s->f);

		  /* Fill background with a stipple pattern.  */
		  XSetFillStyle (display, s->gc, FillOpaqueStippled);
		  x_fill_rectangle (s->f, s->gc, s->x,
				    s->y + box_line_width,
				    s->background_width,
				    s->height - 2 * box_line_width);
		  XSetFillStyle (display, s->gc, FillSolid);
		}
	      else
		x_clear_glyph_string_rect (s, s->x, s->y + box_line_width,
					   s->background_width,
					   s->height - 2 * box_line_width);
	    }
	  for (i = 0; i < s->nchars; ++i)
	    {
	      struct glyph *g = s->first_glyph + i;
	      x_draw_rectangle (s->f,
				s->gc, x, s->y, g->pixel_width - 1,
				s->height - 1);
	      x += g->pixel_width;
	    }
	}
#endif	/* USE_CAIRO */
    }
}

/* Draw the foreground of composite glyph string S.  */

static void
x_draw_composite_glyph_string_foreground (struct glyph_string *s)
{
  int i, j, x;
  struct font *font = s->font;

  /* If first glyph of S has a left box line, start drawing the text
     of S to the right of that box line.  */
  if (s->face && s->face->box != FACE_NO_BOX
      && s->first_glyph->left_box_line_p)
    x = s->x + max (s->face->box_vertical_line_width, 0);
  else
    x = s->x;

  /* S is a glyph string for a composition.  S->cmp_from is the index
     of the first character drawn for glyphs of this composition.
     S->cmp_from == 0 means we are drawing the very first character of
     this composition.  */

  /* Draw a rectangle for the composition if the font for the very
     first character of the composition could not be loaded.  */
  if (s->font_not_found_p)
    {
      if (s->cmp_from == 0)
	x_draw_rectangle (s->f, s->gc, x, s->y,
			s->width - 1, s->height - 1);
    }
  else
#ifdef USE_CAIRO
    if (!EQ (font->driver->type, Qx)
	|| x_try_cr_xlib_drawable (s->f, s->gc))
      {
#endif	/* USE_CAIRO */
	if (! s->first_glyph->u.cmp.automatic)
	  {
	    int y = s->ybase;

	    for (i = 0, j = s->cmp_from; i < s->nchars; i++, j++)
	      /* TAB in a composition means display glyphs with
		 padding space on the left or right.  */
	      if (COMPOSITION_GLYPH (s->cmp, j) != '\t')
		{
		  int xx = x + s->cmp->offsets[j * 2];
		  int yy = y - s->cmp->offsets[j * 2 + 1];

		  font->driver->draw (s, j, j + 1, xx, yy, false);
		  if (s->face->overstrike)
		    font->driver->draw (s, j, j + 1, xx + 1, yy, false);
		}
	  }
	else
	  {
	    Lisp_Object gstring = composition_gstring_from_id (s->cmp_id);
	    Lisp_Object glyph;
	    int y = s->ybase;
	    int width = 0;

	    for (i = j = s->cmp_from; i < s->cmp_to; i++)
	      {
		glyph = LGSTRING_GLYPH (gstring, i);
		if (NILP (LGLYPH_ADJUSTMENT (glyph)))
		  width += LGLYPH_WIDTH (glyph);
		else
		  {
		    int xoff, yoff, wadjust;

		    if (j < i)
		      {
			font->driver->draw (s, j, i, x, y, false);
			if (s->face->overstrike)
			  font->driver->draw (s, j, i, x + 1, y, false);
			x += width;
		      }
		    xoff = LGLYPH_XOFF (glyph);
		    yoff = LGLYPH_YOFF (glyph);
		    wadjust = LGLYPH_WADJUST (glyph);
		    font->driver->draw (s, i, i + 1, x + xoff, y + yoff, false);
		    if (s->face->overstrike)
		      font->driver->draw (s, i, i + 1, x + xoff + 1, y + yoff,
					  false);
		    x += wadjust;
		    j = i + 1;
		    width = 0;
		  }
	      }
	    if (j < i)
	      {
		font->driver->draw (s, j, i, x, y, false);
		if (s->face->overstrike)
		  font->driver->draw (s, j, i, x + 1, y, false);
	      }
	  }
#ifdef USE_CAIRO
	if (EQ (font->driver->type, Qx))
	  x_end_cr_xlib_drawable (s->f, s->gc);
      }
    else
      {
	/* Fallback for the case that no Xlib Drawable is available
	   for drawing text with X core fonts.  */
	if (s->cmp_from == 0)
	  x_draw_rectangle (s->f, s->gc, x, s->y,
			    s->width - 1, s->height - 1);
      }
#endif	/* USE_CAIRO */
}


/* Draw the foreground of glyph string S for glyphless characters.  */

static void
x_draw_glyphless_glyph_string_foreground (struct glyph_string *s)
{
  struct glyph *glyph = s->first_glyph;
  unsigned char2b[8];
  int x, i, j;

  /* If first glyph of S has a left box line, start drawing the text
     of S to the right of that box line.  */
  if (s->face && s->face->box != FACE_NO_BOX
      && s->first_glyph->left_box_line_p)
    x = s->x + max (s->face->box_vertical_line_width, 0);
  else
    x = s->x;

  s->char2b = char2b;

  for (i = 0; i < s->nchars; i++, glyph++)
    {
#ifdef GCC_LINT
      enum { PACIFY_GCC_BUG_81401 = 1 };
#else
      enum { PACIFY_GCC_BUG_81401 = 0 };
#endif
      char buf[7 + PACIFY_GCC_BUG_81401];
      char *str = NULL;
      int len = glyph->u.glyphless.len;

      if (glyph->u.glyphless.method == GLYPHLESS_DISPLAY_ACRONYM)
	{
	  if (len > 0
	      && CHAR_TABLE_P (Vglyphless_char_display)
	      && (CHAR_TABLE_EXTRA_SLOTS (XCHAR_TABLE (Vglyphless_char_display))
		  >= 1))
	    {
	      Lisp_Object acronym
		= (! glyph->u.glyphless.for_no_font
		   ? CHAR_TABLE_REF (Vglyphless_char_display,
				     glyph->u.glyphless.ch)
		   : XCHAR_TABLE (Vglyphless_char_display)->extras[0]);
	      if (STRINGP (acronym))
		str = SSDATA (acronym);
	    }
	}
      else if (glyph->u.glyphless.method == GLYPHLESS_DISPLAY_HEX_CODE)
	{
	  unsigned int ch = glyph->u.glyphless.ch;
	  eassume (ch <= MAX_CHAR);
	  sprintf (buf, "%0*X", ch < 0x10000 ? 4 : 6, ch);
	  str = buf;
	}

      if (str)
	{
	  int upper_len = (len + 1) / 2;

	  /* It is assured that all LEN characters in STR is ASCII.  */
	  for (j = 0; j < len; j++)
            char2b[j] = s->font->driver->encode_char (s->font, str[j]) & 0xFFFF;
	  s->font->driver->draw (s, 0, upper_len,
				 x + glyph->slice.glyphless.upper_xoff,
				 s->ybase + glyph->slice.glyphless.upper_yoff,
				 false);
	  s->font->driver->draw (s, upper_len, len,
				 x + glyph->slice.glyphless.lower_xoff,
				 s->ybase + glyph->slice.glyphless.lower_yoff,
				 false);
	}
      if (glyph->u.glyphless.method != GLYPHLESS_DISPLAY_THIN_SPACE)
	x_draw_rectangle (s->f, s->gc,
			x, s->ybase - glyph->ascent,
			glyph->pixel_width - 1,
			glyph->ascent + glyph->descent - 1);
      x += glyph->pixel_width;
   }
}

#ifdef USE_X_TOOLKIT

#ifdef USE_LUCID

/* Return the frame on which widget WIDGET is used.. Abort if frame
   cannot be determined.  */

static struct frame *
x_frame_of_widget (Widget widget)
{
  struct x_display_info *dpyinfo;
  Lisp_Object tail, frame;
  struct frame *f;

  dpyinfo = x_display_info_for_display (XtDisplay (widget));

  /* Find the top-level shell of the widget.  Note that this function
     can be called when the widget is not yet realized, so XtWindow
     (widget) == 0.  That's the reason we can't simply use
     x_any_window_to_frame.  */
  while (!XtIsTopLevelShell (widget))
    widget = XtParent (widget);

  /* Look for a frame with that top-level widget.  Allocate the color
     on that frame to get the right gamma correction value.  */
  FOR_EACH_FRAME (tail, frame)
    {
      f = XFRAME (frame);
      if (FRAME_X_P (f)
	  && FRAME_DISPLAY_INFO (f) == dpyinfo
	  && f->output_data.x->widget == widget)
	return f;
    }
  emacs_abort ();
}

/* Allocate a color which is lighter or darker than *PIXEL by FACTOR
   or DELTA.  Try a color with RGB values multiplied by FACTOR first.
   If this produces the same color as PIXEL, try a color where all RGB
   values have DELTA added.  Return the allocated color in *PIXEL.
   DISPLAY is the X display, CMAP is the colormap to operate on.
   Value is true if successful.  */

bool
x_alloc_lighter_color_for_widget (Widget widget, Display *display, Colormap cmap,
				  unsigned long *pixel, double factor, int delta)
{
  struct frame *f = x_frame_of_widget (widget);
  return x_alloc_lighter_color (f, display, cmap, pixel, factor, delta);
}

#endif /* USE_LUCID */


/* Structure specifying which arguments should be passed by Xt to
   cvt_string_to_pixel.  We want the widget's screen and colormap.  */

static XtConvertArgRec cvt_string_to_pixel_args[] =
  {
    {XtWidgetBaseOffset, (XtPointer) offsetof (WidgetRec, core.screen),
     sizeof (Screen *)},
    {XtWidgetBaseOffset, (XtPointer) offsetof (WidgetRec, core.colormap),
     sizeof (Colormap)}
  };


/* The address of this variable is returned by
   cvt_string_to_pixel.  */

static Pixel cvt_string_to_pixel_value;


/* Convert a color name to a pixel color.

   DPY is the display we are working on.

   ARGS is an array of *NARGS XrmValue structures holding additional
   information about the widget for which the conversion takes place.
   The contents of this array are determined by the specification
   in cvt_string_to_pixel_args.

   FROM is a pointer to an XrmValue which points to the color name to
   convert.  TO is an XrmValue in which to return the pixel color.

   CLOSURE_RET is a pointer to user-data, in which we record if
   we allocated the color or not.

   Value is True if successful, False otherwise.  */

static Boolean
cvt_string_to_pixel (Display *dpy, XrmValue *args, Cardinal *nargs,
		     XrmValue *from, XrmValue *to,
		     XtPointer *closure_ret)
{
  Screen *screen;
  Colormap cmap;
  Pixel pixel;
  String color_name;
  XColor color;

  if (*nargs != 2)
    {
      XtAppWarningMsg (XtDisplayToApplicationContext (dpy),
		       "wrongParameters", "cvt_string_to_pixel",
		       "XtToolkitError",
		       "Screen and colormap args required", NULL, NULL);
      return False;
    }

  screen = *(Screen **) args[0].addr;
  cmap = *(Colormap *) args[1].addr;
  color_name = (String) from->addr;

  if (strcmp (color_name, XtDefaultBackground) == 0)
    {
      *closure_ret = (XtPointer) False;
      pixel = WhitePixelOfScreen (screen);
    }
  else if (strcmp (color_name, XtDefaultForeground) == 0)
    {
      *closure_ret = (XtPointer) False;
      pixel = BlackPixelOfScreen (screen);
    }
  else if (XParseColor (dpy, cmap, color_name, &color)
	   && x_alloc_nearest_color_1 (dpy, cmap, &color))
    {
      pixel = color.pixel;
      *closure_ret = (XtPointer) True;
    }
  else
    {
      String params[1];
      Cardinal nparams = 1;

      params[0] = color_name;
      XtAppWarningMsg (XtDisplayToApplicationContext (dpy),
		       "badValue", "cvt_string_to_pixel",
		       "XtToolkitError", "Invalid color '%s'",
		       params, &nparams);
      return False;
    }

  if (to->addr != NULL)
    {
      if (to->size < sizeof (Pixel))
	{
	  to->size = sizeof (Pixel);
	  return False;
	}

      *(Pixel *) to->addr = pixel;
    }
  else
    {
      cvt_string_to_pixel_value = pixel;
      to->addr = (XtPointer) &cvt_string_to_pixel_value;
    }

  to->size = sizeof (Pixel);
  return True;
}


/* Free a pixel color which was previously allocated via
   cvt_string_to_pixel.  This is registered as the destructor
   for this type of resource via XtSetTypeConverter.

   APP is the application context in which we work.

   TO is a pointer to an XrmValue holding the color to free.
   CLOSURE is the value we stored in CLOSURE_RET for this color
   in cvt_string_to_pixel.

   ARGS and NARGS are like for cvt_string_to_pixel.  */

static void
cvt_pixel_dtor (XtAppContext app, XrmValuePtr to, XtPointer closure, XrmValuePtr args,
		Cardinal *nargs)
{
  if (*nargs != 2)
    {
      XtAppWarningMsg (app, "wrongParameters", "cvt_pixel_dtor",
		       "XtToolkitError",
		       "Screen and colormap arguments required",
		       NULL, NULL);
    }
  else if (closure != NULL)
    {
      /* We did allocate the pixel, so free it.  */
      Screen *screen = *(Screen **) args[0].addr;
      Colormap cmap = *(Colormap *) args[1].addr;
      x_free_dpy_colors (DisplayOfScreen (screen), screen, cmap,
			 (Pixel *) to->addr, 1);
    }
}


#endif /* USE_X_TOOLKIT */


/* Value is an array of XColor structures for the contents of the
   color map of display DPY.  Set *NCELLS to the size of the array.
   Note that this probably shouldn't be called for large color maps,
   say a 24-bit TrueColor map.  */

static const XColor *
x_color_cells (Display *dpy, int *ncells)
{
  struct x_display_info *dpyinfo = x_display_info_for_display (dpy);
  eassume (dpyinfo);

  if (dpyinfo->color_cells == NULL)
    {
      Screen *screen = dpyinfo->screen;
      int ncolor_cells = XDisplayCells (dpy, XScreenNumberOfScreen (screen));
      int i;

      dpyinfo->color_cells = xnmalloc (ncolor_cells,
				       sizeof *dpyinfo->color_cells);
      dpyinfo->ncolor_cells = ncolor_cells;

      for (i = 0; i < ncolor_cells; ++i)
	dpyinfo->color_cells[i].pixel = i;

      XQueryColors (dpy, dpyinfo->cmap,
		    dpyinfo->color_cells, ncolor_cells);
    }

  *ncells = dpyinfo->ncolor_cells;
  return dpyinfo->color_cells;
}


/* On frame F, translate pixel colors to RGB values for the NCOLORS
   colors in COLORS.  Use cached information, if available.  */

void
x_query_colors (struct frame *f, XColor *colors, int ncolors)
{
  struct x_display_info *dpyinfo = FRAME_DISPLAY_INFO (f);

  if (dpyinfo->red_bits > 0)
    {
      /* For TrueColor displays, we can decompose the RGB value
	 directly.  */
      int i;
      unsigned int rmult, gmult, bmult;
      unsigned int rmask, gmask, bmask;

      rmask = (1 << dpyinfo->red_bits) - 1;
      gmask = (1 << dpyinfo->green_bits) - 1;
      bmask = (1 << dpyinfo->blue_bits) - 1;
      /* If we're widening, for example, 8 bits in the pixel value to
	 16 bits for the separate-color representation, we want to
	 extrapolate the lower bits based on those bits available --
	 in other words, we'd like 0xff to become 0xffff instead of
	 the 0xff00 we'd get by just zero-filling the lower bits.

         We generate a 32-bit scaled-up value and shift it, in case
         the bit count doesn't divide 16 evenly (e.g., when dealing
         with a 3-3-2 bit RGB display), to get more of the lower bits
         correct.

         Should we cache the multipliers in dpyinfo?  Maybe
         special-case the 8-8-8 common case?  */
      rmult = 0xffffffff / rmask;
      gmult = 0xffffffff / gmask;
      bmult = 0xffffffff / bmask;

      for (i = 0; i < ncolors; ++i)
	{
	  unsigned int r, g, b;
	  unsigned long pixel = colors[i].pixel;

	  r = (pixel >> dpyinfo->red_offset) & rmask;
	  g = (pixel >> dpyinfo->green_offset) & gmask;
	  b = (pixel >> dpyinfo->blue_offset) & bmask;

	  colors[i].red = (r * rmult) >> 16;
	  colors[i].green = (g * gmult) >> 16;
	  colors[i].blue = (b * bmult) >> 16;
	}
      return;
    }

  if (dpyinfo->color_cells)
    {
      int i;
      for (i = 0; i < ncolors; ++i)
	{
	  unsigned long pixel = colors[i].pixel;
	  eassert (pixel < dpyinfo->ncolor_cells);
	  eassert (dpyinfo->color_cells[pixel].pixel == pixel);
	  colors[i] = dpyinfo->color_cells[pixel];
	}
      return;
    }

  XQueryColors (FRAME_X_DISPLAY (f), FRAME_X_COLORMAP (f), colors, ncolors);
}

/* Store F's background color into *BGCOLOR.  */

static void
x_query_frame_background_color (struct frame *f, XColor *bgcolor)
{
  bgcolor->pixel = FRAME_BACKGROUND_PIXEL (f);
  x_query_colors (f, bgcolor, 1);
}

/* On frame F, translate the color name to RGB values.  Use cached
   information, if possible.

   Note that there is currently no way to clean old entries out of the
   cache.  However, it is limited to names in the server's database,
   and names we've actually looked up; list-colors-display is probably
   the most color-intensive case we're likely to hit.  */

Status
x_parse_color (struct frame *f, const char *color_name,
	       XColor *color)
{
  /* Don't pass #RGB strings directly to XParseColor, because that
     follows the X convention of zero-extending each channel
     value: #f00 means #f00000.  We want the convention of scaling
     channel values, so #f00 means #ff0000, just as it does for
     HTML, SVG, and CSS.  */
  unsigned short r, g, b;
  if (parse_color_spec (color_name, &r, &g, &b))
    {
      color->red = r;
      color->green = g;
      color->blue = b;
      return 1;
    }

  Display *dpy = FRAME_X_DISPLAY (f);
  Colormap cmap = FRAME_X_COLORMAP (f);
  struct color_name_cache_entry *cache_entry;
  for (cache_entry = FRAME_DISPLAY_INFO (f)->color_names; cache_entry;
       cache_entry = cache_entry->next)
    {
      if (!xstrcasecmp(cache_entry->name, color_name))
	{
	  *color = cache_entry->rgb;
	  return 1;
	}
    }

  /* Some X servers send BadValue on empty color names.  */
  if (!strlen (color_name))
    return 0;

  if (XParseColor (dpy, cmap, color_name, color) == 0)
    /* No caching of negative results, currently.  */
    return 0;

  cache_entry = xzalloc (sizeof *cache_entry);
  cache_entry->rgb = *color;
  cache_entry->name = xstrdup (color_name);
  cache_entry->next = FRAME_DISPLAY_INFO (f)->color_names;
  FRAME_DISPLAY_INFO (f)->color_names = cache_entry;
  return 1;
}


/* Allocate the color COLOR->pixel on DISPLAY, colormap CMAP.  If an
   exact match can't be allocated, try the nearest color available.
   Value is true if successful.  Set *COLOR to the color
   allocated.  */

static bool
x_alloc_nearest_color_1 (Display *dpy, Colormap cmap, XColor *color)
{
  bool rc;

  rc = XAllocColor (dpy, cmap, color) != 0;
  if (rc == 0)
    {
      /* If we got to this point, the colormap is full, so we're going
	 to try to get the next closest color.  The algorithm used is
	 a least-squares matching, which is what X uses for closest
	 color matching with StaticColor visuals.  */
      int nearest, i;
      int max_color_delta = 255;
      int max_delta = 3 * max_color_delta;
      int nearest_delta = max_delta + 1;
      int ncells;
      const XColor *cells = x_color_cells (dpy, &ncells);

      for (nearest = i = 0; i < ncells; ++i)
	{
	  int dred   = (color->red   >> 8) - (cells[i].red   >> 8);
	  int dgreen = (color->green >> 8) - (cells[i].green >> 8);
	  int dblue  = (color->blue  >> 8) - (cells[i].blue  >> 8);
	  int delta = dred * dred + dgreen * dgreen + dblue * dblue;

	  if (delta < nearest_delta)
	    {
	      nearest = i;
	      nearest_delta = delta;
	    }
	}

      color->red   = cells[nearest].red;
      color->green = cells[nearest].green;
      color->blue  = cells[nearest].blue;
      rc = XAllocColor (dpy, cmap, color) != 0;
    }
  else
    {
      /* If allocation succeeded, and the allocated pixel color is not
         equal to a cached pixel color recorded earlier, there was a
         change in the colormap, so clear the color cache.  */
      struct x_display_info *dpyinfo = x_display_info_for_display (dpy);
      eassume (dpyinfo);

      if (dpyinfo->color_cells)
	{
	  XColor *cached_color = &dpyinfo->color_cells[color->pixel];
	  if (cached_color->red != color->red
	      || cached_color->blue != color->blue
	      || cached_color->green != color->green)
	    {
	      xfree (dpyinfo->color_cells);
	      dpyinfo->color_cells = NULL;
	      dpyinfo->ncolor_cells = 0;
	    }
	}
    }

#ifdef DEBUG_X_COLORS
  if (rc)
    register_color (color->pixel);
#endif /* DEBUG_X_COLORS */

  return rc;
}


/* Allocate the color COLOR->pixel on frame F, colormap CMAP, after
   gamma correction.  If an exact match can't be allocated, try the
   nearest color available.  Value is true if successful.  Set *COLOR
   to the color allocated.  */

bool
x_alloc_nearest_color (struct frame *f, Colormap cmap, XColor *color)
{
  struct x_display_info *dpyinfo = FRAME_DISPLAY_INFO (f);

  gamma_correct (f, color);

  if (dpyinfo->red_bits > 0)
    {
      color->pixel = x_make_truecolor_pixel (dpyinfo,
					     color->red,
					     color->green,
					     color->blue);
      return true;
    }

  return x_alloc_nearest_color_1 (FRAME_X_DISPLAY (f), cmap, color);
}


/* Allocate color PIXEL on frame F.  PIXEL must already be allocated.
   It's necessary to do this instead of just using PIXEL directly to
   get color reference counts right.  */

unsigned long
x_copy_color (struct frame *f, unsigned long pixel)
{
  XColor color;

  /* If display has an immutable color map, freeing colors is not
     necessary and some servers don't allow it.  Since we won't free a
     color once we've allocated it, we don't need to re-allocate it to
     maintain the server's reference count.  */
  if (!x_mutable_colormap (FRAME_X_VISUAL (f)))
    return pixel;

  color.pixel = pixel;
  block_input ();
  /* The color could still be found in the color_cells array.  */
  x_query_colors (f, &color, 1);
  XAllocColor (FRAME_X_DISPLAY (f), FRAME_X_COLORMAP (f), &color);
  unblock_input ();
#ifdef DEBUG_X_COLORS
  register_color (pixel);
#endif
  return color.pixel;
}


/* Brightness beyond which a color won't have its highlight brightness
   boosted.

   Nominally, highlight colors for `3d' faces are calculated by
   brightening an object's color by a constant scale factor, but this
   doesn't yield good results for dark colors, so for colors who's
   brightness is less than this value (on a scale of 0-65535) have an
   use an additional additive factor.

   The value here is set so that the default menu-bar/mode-line color
   (grey75) will not have its highlights changed at all.  */
#define HIGHLIGHT_COLOR_DARK_BOOST_LIMIT 48000


/* Allocate a color which is lighter or darker than *PIXEL by FACTOR
   or DELTA.  Try a color with RGB values multiplied by FACTOR first.
   If this produces the same color as PIXEL, try a color where all RGB
   values have DELTA added.  Return the allocated color in *PIXEL.
   DISPLAY is the X display, CMAP is the colormap to operate on.
   Value is non-zero if successful.  */

static bool
x_alloc_lighter_color (struct frame *f, Display *display, Colormap cmap,
		       unsigned long *pixel, double factor, int delta)
{
  XColor color, new;
  long bright;
  bool success_p;

  /* Get RGB color values.  */
  color.pixel = *pixel;
  x_query_colors (f, &color, 1);

  /* Change RGB values by specified FACTOR.  Avoid overflow!  */
  eassert (factor >= 0);
  new.red = min (0xffff, factor * color.red);
  new.green = min (0xffff, factor * color.green);
  new.blue = min (0xffff, factor * color.blue);

  /* Calculate brightness of COLOR.  */
  bright = (2 * color.red + 3 * color.green + color.blue) / 6;

  /* We only boost colors that are darker than
     HIGHLIGHT_COLOR_DARK_BOOST_LIMIT.  */
  if (bright < HIGHLIGHT_COLOR_DARK_BOOST_LIMIT)
    /* Make an additive adjustment to NEW, because it's dark enough so
       that scaling by FACTOR alone isn't enough.  */
    {
      /* How far below the limit this color is (0 - 1, 1 being darker).  */
      double dimness = 1 - (double)bright / HIGHLIGHT_COLOR_DARK_BOOST_LIMIT;
      /* The additive adjustment.  */
      int min_delta = delta * dimness * factor / 2;

      if (factor < 1)
	{
	  new.red =   max (0, new.red -   min_delta);
	  new.green = max (0, new.green - min_delta);
	  new.blue =  max (0, new.blue -  min_delta);
	}
      else
	{
	  new.red =   min (0xffff, min_delta + new.red);
	  new.green = min (0xffff, min_delta + new.green);
	  new.blue =  min (0xffff, min_delta + new.blue);
	}
    }

  /* Try to allocate the color.  */
  success_p = x_alloc_nearest_color (f, cmap, &new);
  if (success_p)
    {
      if (new.pixel == *pixel)
	{
	  /* If we end up with the same color as before, try adding
	     delta to the RGB values.  */
	  x_free_colors (f, &new.pixel, 1);

	  new.red = min (0xffff, delta + color.red);
	  new.green = min (0xffff, delta + color.green);
	  new.blue = min (0xffff, delta + color.blue);
	  success_p = x_alloc_nearest_color (f, cmap, &new);
	}
      else
	success_p = true;
      *pixel = new.pixel;
    }

  return success_p;
}


/* Set up the foreground color for drawing relief lines of glyph
   string S.  RELIEF is a pointer to a struct relief containing the GC
   with which lines will be drawn.  Use a color that is FACTOR or
   DELTA lighter or darker than the relief's background which is found
   in S->f->output_data.x->relief_background.  If such a color cannot
   be allocated, use DEFAULT_PIXEL, instead.  */

static void
x_setup_relief_color (struct frame *f, struct relief *relief, double factor,
		      int delta, unsigned long default_pixel)
{
  XGCValues xgcv;
  struct x_output *di = f->output_data.x;
  unsigned long mask = GCForeground | GCLineWidth | GCGraphicsExposures;
  unsigned long pixel;
  unsigned long background = di->relief_background;
  Colormap cmap = FRAME_X_COLORMAP (f);
  struct x_display_info *dpyinfo = FRAME_DISPLAY_INFO (f);
  Display *dpy = FRAME_X_DISPLAY (f);

  xgcv.graphics_exposures = False;
  xgcv.line_width = 1;

  /* Free previously allocated color.  The color cell will be reused
     when it has been freed as many times as it was allocated, so this
     doesn't affect faces using the same colors.  */
  if (relief->gc && relief->pixel != -1)
    {
      x_free_colors (f, &relief->pixel, 1);
      relief->pixel = -1;
    }

  /* Allocate new color.  */
  xgcv.foreground = default_pixel;
  pixel = background;
  if (dpyinfo->n_planes != 1
      && x_alloc_lighter_color (f, dpy, cmap, &pixel, factor, delta))
    xgcv.foreground = relief->pixel = pixel;

  if (relief->gc == 0)
    {
      xgcv.stipple = dpyinfo->gray;
      mask |= GCStipple;
      relief->gc = XCreateGC (dpy, FRAME_X_DRAWABLE (f), mask, &xgcv);
    }
  else
    XChangeGC (dpy, relief->gc, mask, &xgcv);
}


/* Set up colors for the relief lines around glyph string S.  */

static void
x_setup_relief_colors (struct glyph_string *s)
{
  struct x_output *di = s->f->output_data.x;
  unsigned long color;

  if (s->face->use_box_color_for_shadows_p)
    color = s->face->box_color;
  else if (s->first_glyph->type == IMAGE_GLYPH
	   && s->img->pixmap
	   && !IMAGE_BACKGROUND_TRANSPARENT (s->img, s->f, 0))
    color = IMAGE_BACKGROUND (s->img, s->f, 0);
  else
    {
      XGCValues xgcv;

      /* Get the background color of the face.  */
      XGetGCValues (FRAME_X_DISPLAY (s->f), s->gc, GCBackground, &xgcv);
      color = xgcv.background;
    }

  if (di->white_relief.gc == 0
      || color != di->relief_background)
    {
      di->relief_background = color;
      x_setup_relief_color (s->f, &di->white_relief, 1.2, 0x8000,
			    WHITE_PIX_DEFAULT (s->f));
      x_setup_relief_color (s->f, &di->black_relief, 0.6, 0x4000,
			    BLACK_PIX_DEFAULT (s->f));
    }
}


/* Draw a relief on frame F inside the rectangle given by LEFT_X,
   TOP_Y, RIGHT_X, and BOTTOM_Y.  WIDTH is the thickness of the relief
   to draw, it must be >= 0.  RAISED_P means draw a raised
   relief.  LEFT_P means draw a relief on the left side of
   the rectangle.  RIGHT_P means draw a relief on the right
   side of the rectangle.  CLIP_RECT is the clipping rectangle to use
   when drawing.  */

static void
x_draw_relief_rect (struct frame *f,
		    int left_x, int top_y, int right_x, int bottom_y,
		    int hwidth, int vwidth, bool raised_p, bool top_p, bool bot_p,
		    bool left_p, bool right_p,
		    XRectangle *clip_rect)
{
#ifdef USE_CAIRO
  GC top_left_gc, bottom_right_gc;
  int corners = 0;

  if (raised_p)
    {
      top_left_gc = f->output_data.x->white_relief.gc;
      bottom_right_gc = f->output_data.x->black_relief.gc;
    }
  else
    {
      top_left_gc = f->output_data.x->black_relief.gc;
      bottom_right_gc = f->output_data.x->white_relief.gc;
    }

  x_set_clip_rectangles (f, top_left_gc, clip_rect, 1);
  x_set_clip_rectangles (f, bottom_right_gc, clip_rect, 1);

  if (left_p)
    {
      x_fill_rectangle (f, top_left_gc, left_x, top_y,
			vwidth, bottom_y + 1 - top_y);
      if (top_p)
	corners |= 1 << CORNER_TOP_LEFT;
      if (bot_p)
	corners |= 1 << CORNER_BOTTOM_LEFT;
    }
  if (right_p)
    {
      x_fill_rectangle (f, bottom_right_gc, right_x + 1 - vwidth, top_y,
			vwidth, bottom_y + 1 - top_y);
      if (top_p)
	corners |= 1 << CORNER_TOP_RIGHT;
      if (bot_p)
	corners |= 1 << CORNER_BOTTOM_RIGHT;
    }
  if (top_p)
    {
      if (!right_p)
	x_fill_rectangle (f, top_left_gc, left_x, top_y,
			  right_x + 1 - left_x, hwidth);
      else
	x_fill_trapezoid_for_relief (f, top_left_gc, left_x, top_y,
				     right_x + 1 - left_x, hwidth, 1);
    }
  if (bot_p)
    {
      if (!left_p)
	x_fill_rectangle (f, bottom_right_gc, left_x, bottom_y + 1 - hwidth,
			  right_x + 1 - left_x, hwidth);
      else
	x_fill_trapezoid_for_relief (f, bottom_right_gc,
				     left_x, bottom_y + 1 - hwidth,
				     right_x + 1 - left_x, hwidth, 0);
    }
  if (left_p && vwidth > 1)
    x_fill_rectangle (f, bottom_right_gc, left_x, top_y,
		      1, bottom_y + 1 - top_y);
  if (top_p && hwidth > 1)
    x_fill_rectangle (f, bottom_right_gc, left_x, top_y,
		      right_x + 1 - left_x, 1);
  if (corners)
    {
      XSetBackground (FRAME_X_DISPLAY (f), top_left_gc,
		      FRAME_BACKGROUND_PIXEL (f));
      x_erase_corners_for_relief (f, top_left_gc, left_x, top_y,
				  right_x - left_x + 1, bottom_y - top_y + 1,
				  6, 1, corners);
    }

  x_reset_clip_rectangles (f, top_left_gc);
  x_reset_clip_rectangles (f, bottom_right_gc);
#else
  Display *dpy = FRAME_X_DISPLAY (f);
  Drawable drawable = FRAME_X_DRAWABLE (f);
  int i;
  GC gc;

  if (raised_p)
    gc = f->output_data.x->white_relief.gc;
  else
    gc = f->output_data.x->black_relief.gc;
  XSetClipRectangles (dpy, gc, 0, 0, clip_rect, 1, Unsorted);

  /* This code is more complicated than it has to be, because of two
     minor hacks to make the boxes look nicer: (i) if width > 1, draw
     the outermost line using the black relief.  (ii) Omit the four
     corner pixels.  */

  /* Top.  */
  if (top_p)
    {
      if (hwidth == 1)
        XDrawLine (dpy, drawable, gc,
		   left_x + left_p, top_y,
		   right_x + !right_p, top_y);

      for (i = 1; i < hwidth; ++i)
        XDrawLine (dpy, drawable, gc,
		   left_x  + i * left_p, top_y + i,
		   right_x + 1 - i * right_p, top_y + i);
    }

  /* Left.  */
  if (left_p)
    {
      if (vwidth == 1)
        XDrawLine (dpy, drawable, gc, left_x, top_y + 1, left_x, bottom_y);

      for (i = 1; i < vwidth; ++i)
        XDrawLine (dpy, drawable, gc,
		   left_x + i, top_y + (i + 1) * top_p,
		   left_x + i, bottom_y + 1 - (i + 1) * bot_p);
    }

  XSetClipMask (dpy, gc, None);
  if (raised_p)
    gc = f->output_data.x->black_relief.gc;
  else
    gc = f->output_data.x->white_relief.gc;
  XSetClipRectangles (dpy, gc, 0, 0, clip_rect, 1, Unsorted);

  /* Outermost top line.  */
  if (top_p && hwidth > 1)
    XDrawLine (dpy, drawable, gc,
	       left_x  + left_p, top_y,
	       right_x + !right_p, top_y);

  /* Outermost left line.  */
  if (left_p && vwidth > 1)
    XDrawLine (dpy, drawable, gc, left_x, top_y + 1, left_x, bottom_y);

  /* Bottom.  */
  if (bot_p)
    {
      if (hwidth >= 1)
        XDrawLine (dpy, drawable, gc,
		   left_x + left_p, bottom_y,
		   right_x + !right_p, bottom_y);

      for (i = 1; i < hwidth; ++i)
        XDrawLine (dpy, drawable, gc,
		   left_x  + i * left_p, bottom_y - i,
		   right_x + 1 - i * right_p, bottom_y - i);
    }

  /* Right.  */
  if (right_p)
    {
      for (i = 0; i < vwidth; ++i)
        XDrawLine (dpy, drawable, gc,
		   right_x - i, top_y + (i + 1) * top_p,
		   right_x - i, bottom_y + 1 - (i + 1) * bot_p);
    }

  x_reset_clip_rectangles (f, gc);

#endif
}


/* Draw a box on frame F inside the rectangle given by LEFT_X, TOP_Y,
   RIGHT_X, and BOTTOM_Y.  WIDTH is the thickness of the lines to
   draw, it must be >= 0.  LEFT_P means draw a line on the
   left side of the rectangle.  RIGHT_P means draw a line
   on the right side of the rectangle.  CLIP_RECT is the clipping
   rectangle to use when drawing.  */

static void
x_draw_box_rect (struct glyph_string *s,
		 int left_x, int top_y, int right_x, int bottom_y, int hwidth,
		 int vwidth, bool left_p, bool right_p, XRectangle *clip_rect)
{
  Display *display = FRAME_X_DISPLAY (s->f);
  XGCValues xgcv;

  XGetGCValues (display, s->gc, GCForeground, &xgcv);
  XSetForeground (display, s->gc, s->face->box_color);
  x_set_clip_rectangles (s->f, s->gc, clip_rect, 1);

  /* Top.  */
  x_fill_rectangle (s->f, s->gc,
		  left_x, top_y, right_x - left_x + 1, hwidth);

  /* Left.  */
  if (left_p)
    x_fill_rectangle (s->f, s->gc,
		    left_x, top_y, vwidth, bottom_y - top_y + 1);

  /* Bottom.  */
  x_fill_rectangle (s->f, s->gc,
		  left_x, bottom_y - hwidth + 1, right_x - left_x + 1, hwidth);

  /* Right.  */
  if (right_p)
    x_fill_rectangle (s->f, s->gc,
		    right_x - vwidth + 1, top_y, vwidth, bottom_y - top_y + 1);

  XSetForeground (display, s->gc, xgcv.foreground);
  x_reset_clip_rectangles (s->f, s->gc);
}


/* Draw a box around glyph string S.  */

static void
x_draw_glyph_string_box (struct glyph_string *s)
{
  int hwidth, vwidth, left_x, right_x, top_y, bottom_y, last_x;
  bool raised_p, left_p, right_p;
  struct glyph *last_glyph;
  XRectangle clip_rect;

  last_x = ((s->row->full_width_p && !s->w->pseudo_window_p)
	    ? WINDOW_RIGHT_EDGE_X (s->w)
	    : window_box_right (s->w, s->area));

  /* The glyph that may have a right box line.  For static
     compositions and images, the right-box flag is on the first glyph
     of the glyph string; for other types it's on the last glyph.  */
  if (s->cmp || s->img)
    last_glyph = s->first_glyph;
  else if (s->first_glyph->type == COMPOSITE_GLYPH
	   && s->first_glyph->u.cmp.automatic)
    {
      /* For automatic compositions, we need to look up the last glyph
	 in the composition.  */
        struct glyph *end = s->row->glyphs[s->area] + s->row->used[s->area];
	struct glyph *g = s->first_glyph;
	for (last_glyph = g++;
	     g < end && g->u.cmp.automatic && g->u.cmp.id == s->cmp_id
	       && g->slice.cmp.to < s->cmp_to;
	     last_glyph = g++)
	  ;
    }
  else
    last_glyph = s->first_glyph + s->nchars - 1;

  vwidth = eabs (s->face->box_vertical_line_width);
  hwidth = eabs (s->face->box_horizontal_line_width);
  raised_p = s->face->box == FACE_RAISED_BOX;
  left_x = s->x;
  right_x = (s->row->full_width_p && s->extends_to_end_of_line_p
	     ? last_x - 1
	     : min (last_x, s->x + s->background_width) - 1);
  top_y = s->y;
  bottom_y = top_y + s->height - 1;

  left_p = (s->first_glyph->left_box_line_p
	    || (s->hl == DRAW_MOUSE_FACE
		&& (s->prev == NULL
		    || s->prev->hl != s->hl)));
  right_p = (last_glyph->right_box_line_p
	     || (s->hl == DRAW_MOUSE_FACE
		 && (s->next == NULL
		     || s->next->hl != s->hl)));

  get_glyph_string_clip_rect (s, &clip_rect);

  if (s->face->box == FACE_SIMPLE_BOX)
    x_draw_box_rect (s, left_x, top_y, right_x, bottom_y, hwidth,
		     vwidth, left_p, right_p, &clip_rect);
  else
    {
      x_setup_relief_colors (s);
      x_draw_relief_rect (s->f, left_x, top_y, right_x, bottom_y, hwidth,
			  vwidth, raised_p, true, true, left_p, right_p,
			  &clip_rect);
    }
}


#ifndef USE_CAIRO
static void
x_composite_image (struct glyph_string *s, Pixmap dest,
                   int srcX, int srcY, int dstX, int dstY,
                   int width, int height)
{
  Display *display = FRAME_X_DISPLAY (s->f);
#ifdef HAVE_XRENDER
  if (s->img->picture)
    {
      Picture destination;
      XRenderPictFormat *default_format;
      XRenderPictureAttributes attr;

      default_format = XRenderFindVisualFormat (display,
                                                DefaultVisual (display, 0));
      destination = XRenderCreatePicture (display, dest,
                                          default_format, 0, &attr);

      XRenderComposite (display, s->img->mask_picture ? PictOpOver : PictOpSrc,
                        s->img->picture, s->img->mask_picture, destination,
                        srcX, srcY,
                        srcX, srcY,
                        dstX, dstY,
                        width, height);

      XRenderFreePicture (display, destination);
      return;
    }
#endif

  XCopyArea (display, s->img->pixmap,
	     dest, s->gc,
	     srcX, srcY,
	     width, height, dstX, dstY);
}
#endif	/* !USE_CAIRO */


/* Draw foreground of image glyph string S.  */

static void
x_draw_image_foreground (struct glyph_string *s)
{
  int x = s->x;
  int y = s->ybase - image_ascent (s->img, s->face, &s->slice);

  /* If first glyph of S has a left box line, start drawing it to the
     right of that line.  */
  if (s->face->box != FACE_NO_BOX
      && s->first_glyph->left_box_line_p
      && s->slice.x == 0)
    x += max (s->face->box_vertical_line_width, 0);

  /* If there is a margin around the image, adjust x- and y-position
     by that margin.  */
  if (s->slice.x == 0)
    x += s->img->hmargin;
  if (s->slice.y == 0)
    y += s->img->vmargin;

#ifdef USE_CAIRO
  if (s->img->cr_data)
    {
      x_set_glyph_string_clipping (s);
      x_cr_draw_image (s->f, s->gc, s->img->cr_data,
		       s->slice.x, s->slice.y, s->slice.width, s->slice.height,
		       x, y, true);
      if (!s->img->mask)
	{
	  /* When the image has a mask, we can expect that at
	     least part of a mouse highlight or a block cursor will
	     be visible.  If the image doesn't have a mask, make
	     a block cursor visible by drawing a rectangle around
	     the image.  I believe it's looking better if we do
	     nothing here for mouse-face.  */
	  if (s->hl == DRAW_CURSOR)
	    {
	      int relief = eabs (s->img->relief);
	      x_draw_rectangle (s->f, s->gc, x - relief, y - relief,
				s->slice.width + relief*2 - 1,
				s->slice.height + relief*2 - 1);
	    }
	}
    }
#else  /* ! USE_CAIRO */
  if (s->img->pixmap)
    {
      if (s->img->mask)
	{
	  /* We can't set both a clip mask and use XSetClipRectangles
	     because the latter also sets a clip mask.  We also can't
	     trust on the shape extension to be available
	     (XShapeCombineRegion).  So, compute the rectangle to draw
	     manually.  */
          /* FIXME: Do we need to do this when using XRender compositing?  */
	  unsigned long mask = (GCClipMask | GCClipXOrigin | GCClipYOrigin
				| GCFunction);
	  XGCValues xgcv;
	  XRectangle clip_rect, image_rect, r;

	  xgcv.clip_mask = s->img->mask;
	  xgcv.clip_x_origin = x;
	  xgcv.clip_y_origin = y;
	  xgcv.function = GXcopy;
	  XChangeGC (FRAME_X_DISPLAY (s->f), s->gc, mask, &xgcv);

	  get_glyph_string_clip_rect (s, &clip_rect);
	  image_rect.x = x;
	  image_rect.y = y;
	  image_rect.width = s->slice.width;
	  image_rect.height = s->slice.height;
	  if (gui_intersect_rectangles (&clip_rect, &image_rect, &r))
            x_composite_image (s, FRAME_X_DRAWABLE (s->f),
			       s->slice.x + r.x - x, s->slice.y + r.y - y,
                               r.x, r.y, r.width, r.height);
	}
      else
	{
	  XRectangle clip_rect, image_rect, r;

	  get_glyph_string_clip_rect (s, &clip_rect);
	  image_rect.x = x;
	  image_rect.y = y;
	  image_rect.width = s->slice.width;
	  image_rect.height = s->slice.height;
	  if (gui_intersect_rectangles (&clip_rect, &image_rect, &r))
            x_composite_image (s, FRAME_X_DRAWABLE (s->f), s->slice.x + r.x - x, s->slice.y + r.y - y,
                               r.x, r.y, r.width, r.height);

	  /* When the image has a mask, we can expect that at
	     least part of a mouse highlight or a block cursor will
	     be visible.  If the image doesn't have a mask, make
	     a block cursor visible by drawing a rectangle around
	     the image.  I believe it's looking better if we do
	     nothing here for mouse-face.  */
	  if (s->hl == DRAW_CURSOR)
	    {
	      int relief = eabs (s->img->relief);
	      x_draw_rectangle (s->f, s->gc,
			      x - relief, y - relief,
			      s->slice.width + relief*2 - 1,
			      s->slice.height + relief*2 - 1);
	    }
	}
    }
#endif	/* ! USE_CAIRO */
  else
    /* Draw a rectangle if image could not be loaded.  */
    x_draw_rectangle (s->f, s->gc, x, y,
		    s->slice.width - 1, s->slice.height - 1);
}


/* Draw a relief around the image glyph string S.  */

static void
x_draw_image_relief (struct glyph_string *s)
{
  int x1, y1, thick;
  bool raised_p, top_p, bot_p, left_p, right_p;
  int extra_x, extra_y;
  XRectangle r;
  int x = s->x;
  int y = s->ybase - image_ascent (s->img, s->face, &s->slice);

  /* If first glyph of S has a left box line, start drawing it to the
     right of that line.  */
  if (s->face->box != FACE_NO_BOX
      && s->first_glyph->left_box_line_p
      && s->slice.x == 0)
    x += max (s->face->box_vertical_line_width, 0);

  /* If there is a margin around the image, adjust x- and y-position
     by that margin.  */
  if (s->slice.x == 0)
    x += s->img->hmargin;
  if (s->slice.y == 0)
    y += s->img->vmargin;

  if (s->hl == DRAW_IMAGE_SUNKEN
      || s->hl == DRAW_IMAGE_RAISED)
    {
      if (s->face->id == TAB_BAR_FACE_ID)
	thick = (tab_bar_button_relief < 0
		 ? DEFAULT_TAB_BAR_BUTTON_RELIEF
		 : min (tab_bar_button_relief, 1000000));
      else
	thick = (tool_bar_button_relief < 0
		 ? DEFAULT_TOOL_BAR_BUTTON_RELIEF
		 : min (tool_bar_button_relief, 1000000));
      raised_p = s->hl == DRAW_IMAGE_RAISED;
    }
  else
    {
      thick = eabs (s->img->relief);
      raised_p = s->img->relief > 0;
    }

  x1 = x + s->slice.width - 1;
  y1 = y + s->slice.height - 1;

  extra_x = extra_y = 0;
  if (s->face->id == TAB_BAR_FACE_ID)
    {
      if (CONSP (Vtab_bar_button_margin)
	  && FIXNUMP (XCAR (Vtab_bar_button_margin))
	  && FIXNUMP (XCDR (Vtab_bar_button_margin)))
	{
	  extra_x = XFIXNUM (XCAR (Vtab_bar_button_margin)) - thick;
	  extra_y = XFIXNUM (XCDR (Vtab_bar_button_margin)) - thick;
	}
      else if (FIXNUMP (Vtab_bar_button_margin))
	extra_x = extra_y = XFIXNUM (Vtab_bar_button_margin) - thick;
    }

  if (s->face->id == TOOL_BAR_FACE_ID)
    {
      if (CONSP (Vtool_bar_button_margin)
	  && FIXNUMP (XCAR (Vtool_bar_button_margin))
	  && FIXNUMP (XCDR (Vtool_bar_button_margin)))
	{
	  extra_x = XFIXNUM (XCAR (Vtool_bar_button_margin));
	  extra_y = XFIXNUM (XCDR (Vtool_bar_button_margin));
	}
      else if (FIXNUMP (Vtool_bar_button_margin))
	extra_x = extra_y = XFIXNUM (Vtool_bar_button_margin);
    }

  top_p = bot_p = left_p = right_p = false;

  if (s->slice.x == 0)
    x -= thick + extra_x, left_p = true;
  if (s->slice.y == 0)
    y -= thick + extra_y, top_p = true;
  if (s->slice.x + s->slice.width == s->img->width)
    x1 += thick + extra_x, right_p = true;
  if (s->slice.y + s->slice.height == s->img->height)
    y1 += thick + extra_y, bot_p = true;

  x_setup_relief_colors (s);
  get_glyph_string_clip_rect (s, &r);
  x_draw_relief_rect (s->f, x, y, x1, y1, thick, thick, raised_p,
		      top_p, bot_p, left_p, right_p, &r);
}


#ifndef USE_CAIRO
/* Draw the foreground of image glyph string S to PIXMAP.  */

static void
x_draw_image_foreground_1 (struct glyph_string *s, Pixmap pixmap)
{
  int x = 0;
  int y = s->ybase - s->y - image_ascent (s->img, s->face, &s->slice);

  /* If first glyph of S has a left box line, start drawing it to the
     right of that line.  */
  if (s->face->box != FACE_NO_BOX
      && s->first_glyph->left_box_line_p
      && s->slice.x == 0)
    x += max (s->face->box_vertical_line_width, 0);

  /* If there is a margin around the image, adjust x- and y-position
     by that margin.  */
  if (s->slice.x == 0)
    x += s->img->hmargin;
  if (s->slice.y == 0)
    y += s->img->vmargin;

  if (s->img->pixmap)
    {
      Display *display = FRAME_X_DISPLAY (s->f);

      if (s->img->mask)
	{
	  /* We can't set both a clip mask and use XSetClipRectangles
	     because the latter also sets a clip mask.  We also can't
	     trust on the shape extension to be available
	     (XShapeCombineRegion).  So, compute the rectangle to draw
	     manually.  */
          /* FIXME: Do we need to do this when using XRender compositing?  */
	  unsigned long mask = (GCClipMask | GCClipXOrigin | GCClipYOrigin
				| GCFunction);
	  XGCValues xgcv;

	  xgcv.clip_mask = s->img->mask;
	  xgcv.clip_x_origin = x - s->slice.x;
	  xgcv.clip_y_origin = y - s->slice.y;
	  xgcv.function = GXcopy;
	  XChangeGC (display, s->gc, mask, &xgcv);

	  x_composite_image (s, pixmap,
                             s->slice.x, s->slice.y,
                             x, y, s->slice.width, s->slice.height);
	  XSetClipMask (display, s->gc, None);
	}
      else
	{
	  XCopyArea (display, s->img->pixmap, pixmap, s->gc,
		     s->slice.x, s->slice.y,
		     s->slice.width, s->slice.height, x, y);

	  /* When the image has a mask, we can expect that at
	     least part of a mouse highlight or a block cursor will
	     be visible.  If the image doesn't have a mask, make
	     a block cursor visible by drawing a rectangle around
	     the image.  I believe it's looking better if we do
	     nothing here for mouse-face.  */
	  if (s->hl == DRAW_CURSOR)
	    {
	      int r = eabs (s->img->relief);
	      x_draw_rectangle (s->f, s->gc, x - r, y - r,
			      s->slice.width + r*2 - 1,
			      s->slice.height + r*2 - 1);
	    }
	}
    }
  else
    /* Draw a rectangle if image could not be loaded.  */
    x_draw_rectangle (s->f, s->gc, x, y,
		    s->slice.width - 1, s->slice.height - 1);
}
#endif	/* ! USE_CAIRO */


/* Draw part of the background of glyph string S.  X, Y, W, and H
   give the rectangle to draw.  */

static void
x_draw_glyph_string_bg_rect (struct glyph_string *s, int x, int y, int w, int h)
{
  if (s->stippled_p)
    {
      Display *display = FRAME_X_DISPLAY (s->f);

      /* Fill background with a stipple pattern.  */
      XSetFillStyle (display, s->gc, FillOpaqueStippled);
      x_fill_rectangle (s->f, s->gc, x, y, w, h);
      XSetFillStyle (display, s->gc, FillSolid);
    }
  else
    x_clear_glyph_string_rect (s, x, y, w, h);
}


/* Draw image glyph string S.

            s->y
   s->x      +-------------------------
	     |   s->face->box
	     |
	     |     +-------------------------
	     |     |  s->img->margin
	     |     |
	     |     |       +-------------------
	     |     |       |  the image

 */

static void
x_draw_image_glyph_string (struct glyph_string *s)
{
  int box_line_hwidth = max (s->face->box_vertical_line_width, 0);
  int box_line_vwidth = max (s->face->box_horizontal_line_width, 0);
  int height;
#ifndef USE_CAIRO
  Display *display = FRAME_X_DISPLAY (s->f);
  Pixmap pixmap = None;
#endif

  height = s->height;
  if (s->slice.y == 0)
    height -= box_line_vwidth;
  if (s->slice.y + s->slice.height >= s->img->height)
    height -= box_line_vwidth;

  /* Fill background with face under the image.  Do it only if row is
     taller than image or if image has a clip mask to reduce
     flickering.  */
  s->stippled_p = s->face->stipple != 0;
  if (height > s->slice.height
      || s->img->hmargin
      || s->img->vmargin
      || s->img->mask
      || s->img->pixmap == 0
      || s->width != s->background_width)
    {
#ifndef USE_CAIRO
      if (s->img->mask)
	{
	  /* Create a pixmap as large as the glyph string.  Fill it
	     with the background color.  Copy the image to it, using
	     its mask.  Copy the temporary pixmap to the display.  */
	  Screen *screen = FRAME_X_SCREEN (s->f);
	  int depth = DefaultDepthOfScreen (screen);

	  /* Create a pixmap as large as the glyph string.  */
          pixmap = XCreatePixmap (display, FRAME_X_DRAWABLE (s->f),
				  s->background_width,
				  s->height, depth);

	  /* Don't clip in the following because we're working on the
	     pixmap.  */
	  XSetClipMask (display, s->gc, None);

	  /* Fill the pixmap with the background color/stipple.  */
	  if (s->stippled_p)
	    {
	      /* Fill background with a stipple pattern.  */
	      XSetFillStyle (display, s->gc, FillOpaqueStippled);
	      XSetTSOrigin (display, s->gc, - s->x, - s->y);
	      XFillRectangle (display, pixmap, s->gc,
			      0, 0, s->background_width, s->height);
	      XSetFillStyle (display, s->gc, FillSolid);
	      XSetTSOrigin (display, s->gc, 0, 0);
	    }
	  else
	    {
	      XGCValues xgcv;
	      XGetGCValues (display, s->gc, GCForeground | GCBackground,
			    &xgcv);
	      XSetForeground (display, s->gc, xgcv.background);
	      XFillRectangle (display, pixmap, s->gc,
			      0, 0, s->background_width, s->height);
	      XSetForeground (display, s->gc, xgcv.foreground);
	    }
	}
      else
#endif	/* ! USE_CAIRO */
	{
	  int x = s->x;
	  int y = s->y;
	  int width = s->background_width;

	  if (s->first_glyph->left_box_line_p
	      && s->slice.x == 0)
	    {
	      x += box_line_hwidth;
	      width -= box_line_hwidth;
	    }

	  if (s->slice.y == 0)
	    y += box_line_vwidth;

	  x_draw_glyph_string_bg_rect (s, x, y, width, height);
	}

      s->background_filled_p = true;
    }

  /* Draw the foreground.  */
#ifndef USE_CAIRO
  if (pixmap != None)
    {
      x_draw_image_foreground_1 (s, pixmap);
      x_set_glyph_string_clipping (s);
      XCopyArea (display, pixmap, FRAME_X_DRAWABLE (s->f), s->gc,
		 0, 0, s->background_width, s->height, s->x, s->y);
      XFreePixmap (display, pixmap);
    }
  else
#endif	/* ! USE_CAIRO */
    x_draw_image_foreground (s);

  /* If we must draw a relief around the image, do it.  */
  if (s->img->relief
      || s->hl == DRAW_IMAGE_RAISED
      || s->hl == DRAW_IMAGE_SUNKEN)
    x_draw_image_relief (s);
}


/* Draw stretch glyph string S.  */

static void
x_draw_stretch_glyph_string (struct glyph_string *s)
{
  eassert (s->first_glyph->type == STRETCH_GLYPH);

  if (s->hl == DRAW_CURSOR
      && !x_stretch_cursor_p)
    {
      /* If `x-stretch-cursor' is nil, don't draw a block cursor as
	 wide as the stretch glyph.  */
      int width, background_width = s->background_width;
      int x = s->x;

      if (!s->row->reversed_p)
	{
	  int left_x = window_box_left_offset (s->w, TEXT_AREA);

	  if (x < left_x)
	    {
	      background_width -= left_x - x;
	      x = left_x;
	    }
	}
      else
	{
	  /* In R2L rows, draw the cursor on the right edge of the
	     stretch glyph.  */
	  int right_x = window_box_right (s->w, TEXT_AREA);

	  if (x + background_width > right_x)
	    background_width -= x - right_x;
	  x += background_width;
	}
      width = min (FRAME_COLUMN_WIDTH (s->f), background_width);
      if (s->row->reversed_p)
	x -= width;

      /* Draw cursor.  */
      x_draw_glyph_string_bg_rect (s, x, s->y, width, s->height);

      /* Clear rest using the GC of the original non-cursor face.  */
      if (width < background_width)
	{
	  int y = s->y;
	  int w = background_width - width, h = s->height;
          Display *display = FRAME_X_DISPLAY (s->f);
	  XRectangle r;
	  GC gc;

	  if (!s->row->reversed_p)
	    x += width;
	  else
	    x = s->x;
	  if (s->row->mouse_face_p
	      && cursor_in_mouse_face_p (s->w))
	    {
	      x_set_mouse_face_gc (s);
	      gc = s->gc;
	    }
	  else
	    gc = s->face->gc;

	  get_glyph_string_clip_rect (s, &r);
	  x_set_clip_rectangles (s->f, gc, &r, 1);

	  if (s->face->stipple)
	    {
	      /* Fill background with a stipple pattern.  */
	      XSetFillStyle (display, gc, FillOpaqueStippled);
	      x_fill_rectangle (s->f, gc, x, y, w, h);
	      XSetFillStyle (display, gc, FillSolid);
	    }
	  else
	    {
	      XGCValues xgcv;
	      XGetGCValues (display, gc, GCForeground | GCBackground, &xgcv);
	      XSetForeground (display, gc, xgcv.background);
	      x_fill_rectangle (s->f, gc, x, y, w, h);
	      XSetForeground (display, gc, xgcv.foreground);
	    }

	  x_reset_clip_rectangles (s->f, gc);
	}
    }
  else if (!s->background_filled_p)
    {
      int background_width = s->background_width;
      int x = s->x, text_left_x = window_box_left (s->w, TEXT_AREA);

      /* Don't draw into left fringe or scrollbar area except for
         header line and mode line.  */
      if (s->area == TEXT_AREA
	  && x < text_left_x && !s->row->mode_line_p)
	{
	  background_width -= text_left_x - x;
	  x = text_left_x;
	}
      if (background_width > 0)
	x_draw_glyph_string_bg_rect (s, x, s->y, background_width, s->height);
    }

  s->background_filled_p = true;
}

static void
x_get_scale_factor(Display *disp, int *scale_x, int *scale_y)
{
  const int base_res = 96;
  struct x_display_info * dpyinfo = x_display_info_for_display (disp);

  *scale_x = *scale_y = 1;

  if (dpyinfo)
    {
      if (dpyinfo->resx > base_res)
	*scale_x = floor (dpyinfo->resx / base_res);
      if (dpyinfo->resy > base_res)
	*scale_y = floor (dpyinfo->resy / base_res);
    }
}

/*
   Draw a wavy line under S. The wave fills wave_height pixels from y0.

                    x0         wave_length = 2
                                 --
                y0   *   *   *   *   *
                     |* * * * * * * * *
    wave_height = 3  | *   *   *   *

*/
static void
x_draw_underwave (struct glyph_string *s, int decoration_width)
{
  Display *display = FRAME_X_DISPLAY (s->f);

  /* Adjust for scale/HiDPI.  */
  int scale_x, scale_y;

  x_get_scale_factor (display, &scale_x, &scale_y);

  int wave_height = 3 * scale_y, wave_length = 2 * scale_x;

#ifdef USE_CAIRO
  x_draw_horizontal_wave (s->f, s->gc, s->x, s->ybase - wave_height + 3,
			  decoration_width, wave_height, wave_length);
#else  /* not USE_CAIRO */
  int dx, dy, x0, y0, width, x1, y1, x2, y2, xmax, thickness = scale_y;;
  bool odd;
  XRectangle wave_clip, string_clip, final_clip;

  dx = wave_length;
  dy = wave_height - 1;
  x0 = s->x;
  y0 = s->ybase + wave_height / 2 - scale_y;
  width = decoration_width;
  xmax = x0 + width;

  /* Find and set clipping rectangle */

  wave_clip.x = x0;
  wave_clip.y = y0;
  wave_clip.width = width;
  wave_clip.height = wave_height;
  get_glyph_string_clip_rect (s, &string_clip);

  if (!gui_intersect_rectangles (&wave_clip, &string_clip, &final_clip))
    return;

  XSetClipRectangles (display, s->gc, 0, 0, &final_clip, 1, Unsorted);

  /* Draw the waves */

  x1 = x0 - (x0 % dx);
  x2 = x1 + dx;
  odd = (x1 / dx) & 1;
  y1 = y2 = y0;

  if (odd)
    y1 += dy;
  else
    y2 += dy;

  if (INT_MAX - dx < xmax)
    emacs_abort ();

  while (x1 <= xmax)
    {
      XSetLineAttributes (display, s->gc, thickness, LineSolid, CapButt,
                          JoinRound);
      XDrawLine (display, FRAME_X_DRAWABLE (s->f), s->gc, x1, y1, x2, y2);
      x1  = x2, y1 = y2;
      x2 += dx, y2 = y0 + odd*dy;
      odd = !odd;
    }

  /* Restore previous clipping rectangle(s) */
  XSetClipRectangles (display, s->gc, 0, 0, s->clip, s->num_clips, Unsorted);
#endif	/* not USE_CAIRO */
}


/* Draw glyph string S.  */

static void
x_draw_glyph_string (struct glyph_string *s)
{
  bool relief_drawn_p = false;

  /* If S draws into the background of its successors, draw the
     background of the successors first so that S can draw into it.
     This makes S->next use XDrawString instead of XDrawImageString.  */
  if (s->next && s->right_overhang && !s->for_overlaps)
    {
      int width;
      struct glyph_string *next;

      for (width = 0, next = s->next;
	   next && width < s->right_overhang;
	   width += next->width, next = next->next)
	if (next->first_glyph->type != IMAGE_GLYPH)
	  {
	    x_set_glyph_string_gc (next);
	    x_set_glyph_string_clipping (next);
	    if (next->first_glyph->type == STRETCH_GLYPH)
	      x_draw_stretch_glyph_string (next);
	    else
	      x_draw_glyph_string_background (next, true);
	    next->num_clips = 0;
	  }
    }

  /* Set up S->gc, set clipping and draw S.  */
  x_set_glyph_string_gc (s);

  /* Draw relief (if any) in advance for char/composition so that the
     glyph string can be drawn over it.  */
  if (!s->for_overlaps
      && s->face->box != FACE_NO_BOX
      && (s->first_glyph->type == CHAR_GLYPH
	  || s->first_glyph->type == COMPOSITE_GLYPH))

    {
      x_set_glyph_string_clipping (s);
      x_draw_glyph_string_background (s, true);
      x_draw_glyph_string_box (s);
      x_set_glyph_string_clipping (s);
      relief_drawn_p = true;
    }
  else if (!s->clip_head /* draw_glyphs didn't specify a clip mask. */
	   && !s->clip_tail
	   && ((s->prev && s->prev->hl != s->hl && s->left_overhang)
	       || (s->next && s->next->hl != s->hl && s->right_overhang)))
    /* We must clip just this glyph.  left_overhang part has already
       drawn when s->prev was drawn, and right_overhang part will be
       drawn later when s->next is drawn. */
    x_set_glyph_string_clipping_exactly (s, s);
  else
    x_set_glyph_string_clipping (s);

  switch (s->first_glyph->type)
    {
    case IMAGE_GLYPH:
      x_draw_image_glyph_string (s);
      break;

    case XWIDGET_GLYPH:
      x_draw_xwidget_glyph_string (s);
      break;

    case STRETCH_GLYPH:
      x_draw_stretch_glyph_string (s);
      break;

    case CHAR_GLYPH:
      if (s->for_overlaps)
	s->background_filled_p = true;
      else
	x_draw_glyph_string_background (s, false);
      x_draw_glyph_string_foreground (s);
      break;

    case COMPOSITE_GLYPH:
      if (s->for_overlaps || (s->cmp_from > 0
			      && ! s->first_glyph->u.cmp.automatic))
	s->background_filled_p = true;
      else
	x_draw_glyph_string_background (s, true);
      x_draw_composite_glyph_string_foreground (s);
      break;

    case GLYPHLESS_GLYPH:
      if (s->for_overlaps)
	s->background_filled_p = true;
      else
	x_draw_glyph_string_background (s, true);
      x_draw_glyphless_glyph_string_foreground (s);
      break;

    default:
      emacs_abort ();
    }

  if (!s->for_overlaps)
    {
      int area_x, area_y, area_width, area_height;
      int area_max_x, decoration_width;

      /* Prevent the underline from overwriting surrounding areas
	 and the fringe.  */
      window_box (s->w, s->area, &area_x, &area_y,
		  &area_width, &area_height);
      area_max_x = area_x + area_width - 1;

      decoration_width = s->width;
      if (!s->row->mode_line_p
	  && !s->row->tab_line_p
	  && area_max_x < (s->x + decoration_width - 1))
	decoration_width -= (s->x + decoration_width - 1) - area_max_x;

      /* Draw relief if not yet drawn.  */
      if (!relief_drawn_p && s->face->box != FACE_NO_BOX)
	x_draw_glyph_string_box (s);

      /* Draw underline.  */
      if (s->face->underline)
        {
          if (s->face->underline == FACE_UNDER_WAVE)
            {
              if (s->face->underline_defaulted_p)
                x_draw_underwave (s, decoration_width);
              else
                {
                  Display *display = FRAME_X_DISPLAY (s->f);
                  XGCValues xgcv;
                  XGetGCValues (display, s->gc, GCForeground, &xgcv);
                  XSetForeground (display, s->gc, s->face->underline_color);
                  x_draw_underwave (s, decoration_width);
                  XSetForeground (display, s->gc, xgcv.foreground);
                }
            }
          else if (s->face->underline == FACE_UNDER_LINE)
            {
              unsigned long thickness, position;
              int y;

              if (s->prev
		  && s->prev->face->underline == FACE_UNDER_LINE
		  && (s->prev->face->underline_at_descent_line_p
		      == s->face->underline_at_descent_line_p)
		  && (s->prev->face->underline_pixels_above_descent_line
		      == s->face->underline_pixels_above_descent_line))
                {
                  /* We use the same underline style as the previous one.  */
                  thickness = s->prev->underline_thickness;
                  position = s->prev->underline_position;
                }
              else
                {
		  struct font *font = font_for_underline_metrics (s);
		  unsigned long minimum_offset;
		  bool underline_at_descent_line;
		  bool use_underline_position_properties;
		  Lisp_Object val = (WINDOW_BUFFER_LOCAL_VALUE
				     (Qunderline_minimum_offset, s->w));

		  if (FIXNUMP (val))
		    minimum_offset = max (0, XFIXNUM (val));
		  else
		    minimum_offset = 1;

		  val = (WINDOW_BUFFER_LOCAL_VALUE
			 (Qx_underline_at_descent_line, s->w));
		  underline_at_descent_line
		    = (!(NILP (val) || EQ (val, Qunbound))
		       || s->face->underline_at_descent_line_p);

		  val = (WINDOW_BUFFER_LOCAL_VALUE
			 (Qx_use_underline_position_properties, s->w));
		  use_underline_position_properties
		    = !(NILP (val) || EQ (val, Qunbound));

                  /* Get the underline thickness.  Default is 1 pixel.  */
                  if (font && font->underline_thickness > 0)
                    thickness = font->underline_thickness;
                  else
                    thickness = 1;
                  if (underline_at_descent_line)
		    position = ((s->height - thickness)
				- (s->ybase - s->y)
				- s->face->underline_pixels_above_descent_line);
                  else
                    {
                      /* Get the underline position.  This is the
                         recommended vertical offset in pixels from
                         the baseline to the top of the underline.
                         This is a signed value according to the
                         specs, and its default is

                         ROUND ((maximum descent) / 2), with
                         ROUND(x) = floor (x + 0.5)  */

                      if (use_underline_position_properties
                          && font && font->underline_position >= 0)
                        position = font->underline_position;
                      else if (font)
                        position = (font->descent + 1) / 2;
                      else
                        position = minimum_offset;
                    }

		  /* Ignore minimum_offset if the amount of pixels was
		     explictly specified.  */
		  if (!s->face->underline_pixels_above_descent_line)
		    position = max (position, minimum_offset);
                }
              /* Check the sanity of thickness and position.  We should
                 avoid drawing underline out of the current line area.  */
	      if (s->y + s->height <= s->ybase + position)
		position = (s->height - 1) - (s->ybase - s->y);
              if (s->y + s->height < s->ybase + position + thickness)
                thickness = (s->y + s->height) - (s->ybase + position);
              s->underline_thickness = thickness;
              s->underline_position = position;
              y = s->ybase + position;
              if (s->face->underline_defaulted_p)
                x_fill_rectangle (s->f, s->gc,
				  s->x, y, decoration_width, thickness);
              else
                {
                  Display *display = FRAME_X_DISPLAY (s->f);
                  XGCValues xgcv;
                  XGetGCValues (display, s->gc, GCForeground, &xgcv);
                  XSetForeground (display, s->gc, s->face->underline_color);
                  x_fill_rectangle (s->f, s->gc,
				    s->x, y, decoration_width, thickness);
                  XSetForeground (display, s->gc, xgcv.foreground);
                }
            }
        }
      /* Draw overline.  */
      if (s->face->overline_p)
	{
	  unsigned long dy = 0, h = 1;

	  if (s->face->overline_color_defaulted_p)
	    x_fill_rectangle (s->f, s->gc, s->x, s->y + dy,
			      decoration_width, h);
	  else
	    {
              Display *display = FRAME_X_DISPLAY (s->f);
	      XGCValues xgcv;
	      XGetGCValues (display, s->gc, GCForeground, &xgcv);
	      XSetForeground (display, s->gc, s->face->overline_color);
	      x_fill_rectangle (s->f, s->gc, s->x, s->y + dy,
				decoration_width, h);
	      XSetForeground (display, s->gc, xgcv.foreground);
	    }
	}

      /* Draw strike-through.  */
      if (s->face->strike_through_p)
	{
	  /* Y-coordinate and height of the glyph string's first
	     glyph.  We cannot use s->y and s->height because those
	     could be larger if there are taller display elements
	     (e.g., characters displayed with a larger font) in the
	     same glyph row.  */
	  int glyph_y = s->ybase - s->first_glyph->ascent;
	  int glyph_height = s->first_glyph->ascent + s->first_glyph->descent;
	  /* Strike-through width and offset from the glyph string's
	     top edge.  */
          unsigned long h = 1;
          unsigned long dy = (glyph_height - h) / 2;

	  if (s->face->strike_through_color_defaulted_p)
	    x_fill_rectangle (s->f, s->gc, s->x, glyph_y + dy,
			    s->width, h);
	  else
	    {
              Display *display = FRAME_X_DISPLAY (s->f);
	      XGCValues xgcv;
	      XGetGCValues (display, s->gc, GCForeground, &xgcv);
	      XSetForeground (display, s->gc, s->face->strike_through_color);
	      x_fill_rectangle (s->f, s->gc, s->x, glyph_y + dy,
				decoration_width, h);
	      XSetForeground (display, s->gc, xgcv.foreground);
	    }
	}

      if (s->prev)
	{
	  struct glyph_string *prev;

	  for (prev = s->prev; prev; prev = prev->prev)
	    if (prev->hl != s->hl
		&& prev->x + prev->width + prev->right_overhang > s->x)
	      {
		/* As prev was drawn while clipped to its own area, we
		   must draw the right_overhang part using s->hl now.  */
		enum draw_glyphs_face save = prev->hl;

		prev->hl = s->hl;
		x_set_glyph_string_gc (prev);
		x_set_glyph_string_clipping_exactly (s, prev);
		if (prev->first_glyph->type == CHAR_GLYPH)
		  x_draw_glyph_string_foreground (prev);
		else
		  x_draw_composite_glyph_string_foreground (prev);
		x_reset_clip_rectangles (prev->f, prev->gc);
		prev->hl = save;
		prev->num_clips = 0;
	      }
	}

      if (s->next)
	{
	  struct glyph_string *next;

	  for (next = s->next; next; next = next->next)
	    if (next->hl != s->hl
		&& next->x - next->left_overhang < s->x + s->width)
	      {
		/* As next will be drawn while clipped to its own area,
		   we must draw the left_overhang part using s->hl now.  */
		enum draw_glyphs_face save = next->hl;

		next->hl = s->hl;
		x_set_glyph_string_gc (next);
		x_set_glyph_string_clipping_exactly (s, next);
		if (next->first_glyph->type == CHAR_GLYPH)
		  x_draw_glyph_string_foreground (next);
		else
		  x_draw_composite_glyph_string_foreground (next);
		x_reset_clip_rectangles (next->f, next->gc);
		next->hl = save;
		next->num_clips = 0;
		next->clip_head = s->next;
	      }
	}
    }

  /* Reset clipping.  */
  x_reset_clip_rectangles (s->f, s->gc);
  s->num_clips = 0;
}

/* Shift display to make room for inserted glyphs.   */

static void
x_shift_glyphs_for_insert (struct frame *f, int x, int y, int width, int height, int shift_by)
{
/* Never called on a GUI frame, see
   https://lists.gnu.org/r/emacs-devel/2015-05/msg00456.html
*/
  XCopyArea (FRAME_X_DISPLAY (f), FRAME_X_DRAWABLE (f), FRAME_X_DRAWABLE (f),
	     f->output_data.x->normal_gc,
	     x, y, width, height,
	     x + shift_by, y);
}

/* Delete N glyphs at the nominal cursor position.  Not implemented
   for X frames.  */

static void
x_delete_glyphs (struct frame *f, int n)
{
  emacs_abort ();
}


/* Like XClearArea, but check that WIDTH and HEIGHT are reasonable.
   If they are <= 0, this is probably an error.  */

MAYBE_UNUSED static void
x_clear_area1 (Display *dpy, Window window,
               int x, int y, int width, int height, int exposures)
{
  eassert (width > 0 && height > 0);
  XClearArea (dpy, window, x, y, width, height, exposures);
}

void
x_clear_area (struct frame *f, int x, int y, int width, int height)
{
#ifdef USE_CAIRO
  cairo_t *cr;

  eassert (width > 0 && height > 0);

  cr = x_begin_cr_clip (f, NULL);
  x_set_cr_source_with_gc_background (f, f->output_data.x->normal_gc);
  cairo_rectangle (cr, x, y, width, height);
  cairo_fill (cr);
  x_end_cr_clip (f);
#else
#ifndef USE_GTK
  if (FRAME_X_DOUBLE_BUFFERED_P (f))
#endif
    XFillRectangle (FRAME_X_DISPLAY (f),
		    FRAME_X_DRAWABLE (f),
		    f->output_data.x->reverse_gc,
		    x, y, width, height);
#ifndef USE_GTK
  else
    x_clear_area1 (FRAME_X_DISPLAY (f), FRAME_X_WINDOW (f),
                   x, y, width, height, False);
#endif
#endif
}


/* Clear an entire frame.  */

static void
x_clear_frame (struct frame *f)
{
  /* Clearing the frame will erase any cursor, so mark them all as no
     longer visible.  */
  mark_window_cursors_off (XWINDOW (FRAME_ROOT_WINDOW (f)));

  block_input ();

  font_drop_xrender_surfaces (f);
  x_clear_window (f);

  /* We have to clear the scroll bars.  If we have changed colors or
     something like that, then they should be notified.  */
  x_scroll_bar_clear (f);

  XFlush (FRAME_X_DISPLAY (f));

  unblock_input ();
}

/* RIF: Show hourglass cursor on frame F.  */

static void
x_show_hourglass (struct frame *f)
{
  Display *dpy = FRAME_X_DISPLAY (f);

  if (dpy)
    {
      struct x_output *x = FRAME_X_OUTPUT (f);
#ifdef USE_X_TOOLKIT
      if (x->widget)
#else
      if (FRAME_OUTER_WINDOW (f))
#endif
       {
         x->hourglass_p = true;

         if (!x->hourglass_window)
           {
#ifndef USE_XCB
	     unsigned long mask = CWCursor;
	     XSetWindowAttributes attrs;
#ifdef USE_GTK
             Window parent = FRAME_X_WINDOW (f);
#else
             Window parent = FRAME_OUTER_WINDOW (f);
#endif
	     attrs.cursor = x->hourglass_cursor;

             x->hourglass_window = XCreateWindow
               (dpy, parent, 0, 0, 32000, 32000, 0, 0,
                InputOnly, CopyFromParent, mask, &attrs);
#else
	     uint32_t cursor = (uint32_t) x->hourglass_cursor;
#ifdef USE_GTK
             xcb_window_t parent = (xcb_window_t) FRAME_X_WINDOW (f);
#else
             xcb_window_t parent = (xcb_window_t) FRAME_OUTER_WINDOW (f);
#endif
	     x->hourglass_window
	       = (Window) xcb_generate_id (FRAME_DISPLAY_INFO (f)->xcb_connection);

	     xcb_create_window (FRAME_DISPLAY_INFO (f)->xcb_connection,
				XCB_COPY_FROM_PARENT,
				(xcb_window_t) x->hourglass_window,
				parent, 0, 0, FRAME_PIXEL_WIDTH (f),
				FRAME_PIXEL_HEIGHT (f), 0,
				XCB_WINDOW_CLASS_INPUT_OUTPUT,
				XCB_COPY_FROM_PARENT, XCB_CW_CURSOR,
				&cursor);
#endif
           }

#ifndef USE_XCB
         XMapRaised (dpy, x->hourglass_window);
	 /* Ensure that the spinning hourglass is shown.  */
	 flush_frame (f);
#else
	 uint32_t value = XCB_STACK_MODE_ABOVE;

	 xcb_configure_window (FRAME_DISPLAY_INFO (f)->xcb_connection,
			       (xcb_window_t) x->hourglass_window,
			       XCB_CONFIG_WINDOW_STACK_MODE, &value);
	 xcb_map_window (FRAME_DISPLAY_INFO (f)->xcb_connection,
			 (xcb_window_t) x->hourglass_window);
	 xcb_flush (FRAME_DISPLAY_INFO (f)->xcb_connection);
#endif
       }
    }
}

/* RIF: Cancel hourglass cursor on frame F.  */

static void
x_hide_hourglass (struct frame *f)
{
  struct x_output *x = FRAME_X_OUTPUT (f);

  /* Watch out for newly created frames.  */
  if (x->hourglass_window)
    {
#ifndef USE_XCB
      XUnmapWindow (FRAME_X_DISPLAY (f), x->hourglass_window);
      /* Sync here because XTread_socket looks at the
	 hourglass_p flag that is reset to zero below.  */
      XSync (FRAME_X_DISPLAY (f), False);
#else
      xcb_unmap_window (FRAME_DISPLAY_INFO (f)->xcb_connection,
			(xcb_window_t) x->hourglass_window);
      xcb_aux_sync (FRAME_DISPLAY_INFO (f)->xcb_connection);
#endif
      x->hourglass_p = false;
    }
}

/* Invert the middle quarter of the frame for .15 sec.  */

static void
XTflash (struct frame *f)
{
  block_input ();

  {
#ifdef USE_GTK
    /* Use Gdk routines to draw.  This way, we won't draw over scroll bars
       when the scroll bars and the edit widget share the same X window.  */
    GdkWindow *window = gtk_widget_get_window (FRAME_GTK_WIDGET (f));
#ifdef HAVE_GTK3
#if GTK_CHECK_VERSION (3, 22, 0)
    cairo_region_t *region = gdk_window_get_visible_region (window);
    GdkDrawingContext *context = gdk_window_begin_draw_frame (window, region);
    cairo_t *cr = gdk_drawing_context_get_cairo_context (context);
#else
    cairo_t *cr = gdk_cairo_create (window);
#endif
    cairo_set_source_rgb (cr, 1, 1, 1);
    cairo_set_operator (cr, CAIRO_OPERATOR_DIFFERENCE);
#define XFillRectangle(d, win, gc, x, y, w, h) \
    do {                                       \
      cairo_rectangle (cr, x, y, w, h);        \
      cairo_fill (cr);                         \
    }                                          \
    while (false)
#else /* ! HAVE_GTK3 */
    GdkGCValues vals;
    GdkGC *gc;
    vals.foreground.pixel = (FRAME_FOREGROUND_PIXEL (f)
                             ^ FRAME_BACKGROUND_PIXEL (f));
    vals.function = GDK_XOR;
    gc = gdk_gc_new_with_values (window,
                                 &vals, GDK_GC_FUNCTION | GDK_GC_FOREGROUND);
#define XFillRectangle(d, win, gc, x, y, w, h) \
    gdk_draw_rectangle (window, gc, true, x, y, w, h)
#endif /* ! HAVE_GTK3 */
#else /* ! USE_GTK */
    GC gc;

    /* Create a GC that will use the GXxor function to flip foreground
       pixels into background pixels.  */
    {
      XGCValues values;

      values.function = GXxor;
      values.foreground = (FRAME_FOREGROUND_PIXEL (f)
			   ^ FRAME_BACKGROUND_PIXEL (f));

      gc = XCreateGC (FRAME_X_DISPLAY (f), FRAME_X_WINDOW (f),
		      GCFunction | GCForeground, &values);
    }
#endif
    {
      /* Get the height not including a menu bar widget.  */
      int height = FRAME_PIXEL_HEIGHT (f);
      /* Height of each line to flash.  */
      int flash_height = FRAME_LINE_HEIGHT (f);
      /* These will be the left and right margins of the rectangles.  */
      int flash_left = FRAME_INTERNAL_BORDER_WIDTH (f);
      int flash_right = FRAME_PIXEL_WIDTH (f) - FRAME_INTERNAL_BORDER_WIDTH (f);
      int width = flash_right - flash_left;

      /* If window is tall, flash top and bottom line.  */
      if (height > 3 * FRAME_LINE_HEIGHT (f))
	{
	  XFillRectangle (FRAME_X_DISPLAY (f), FRAME_X_WINDOW (f), gc,
			  flash_left,
			  (FRAME_INTERNAL_BORDER_WIDTH (f)
			   + FRAME_TOP_MARGIN_HEIGHT (f)),
			  width, flash_height);
	  XFillRectangle (FRAME_X_DISPLAY (f), FRAME_X_WINDOW (f), gc,
			  flash_left,
			  (height - flash_height
			   - FRAME_INTERNAL_BORDER_WIDTH (f)),
			  width, flash_height);

	}
      else
	/* If it is short, flash it all.  */
	XFillRectangle (FRAME_X_DISPLAY (f), FRAME_X_WINDOW (f), gc,
			flash_left, FRAME_INTERNAL_BORDER_WIDTH (f),
			width, height - 2 * FRAME_INTERNAL_BORDER_WIDTH (f));

      x_flush (f);

      {
	struct timespec delay = make_timespec (0, 150 * 1000 * 1000);
	struct timespec wakeup = timespec_add (current_timespec (), delay);

	/* Keep waiting until past the time wakeup or any input gets
	   available.  */
	while (! detect_input_pending ())
	  {
	    struct timespec current = current_timespec ();
	    struct timespec timeout;

	    /* Break if result would not be positive.  */
	    if (timespec_cmp (wakeup, current) <= 0)
	      break;

	    /* How long `select' should wait.  */
	    timeout = make_timespec (0, 10 * 1000 * 1000);

	    /* Try to wait that long--but we might wake up sooner.  */
	    pselect (0, NULL, NULL, NULL, &timeout, NULL);
	  }
      }

      /* If window is tall, flash top and bottom line.  */
      if (height > 3 * FRAME_LINE_HEIGHT (f))
	{
	  XFillRectangle (FRAME_X_DISPLAY (f), FRAME_X_WINDOW (f), gc,
			  flash_left,
			  (FRAME_INTERNAL_BORDER_WIDTH (f)
			   + FRAME_TOP_MARGIN_HEIGHT (f)),
			  width, flash_height);
	  XFillRectangle (FRAME_X_DISPLAY (f), FRAME_X_WINDOW (f), gc,
			  flash_left,
			  (height - flash_height
			   - FRAME_INTERNAL_BORDER_WIDTH (f)),
			  width, flash_height);
	}
      else
	/* If it is short, flash it all.  */
	XFillRectangle (FRAME_X_DISPLAY (f), FRAME_X_WINDOW (f), gc,
			flash_left, FRAME_INTERNAL_BORDER_WIDTH (f),
			width, height - 2 * FRAME_INTERNAL_BORDER_WIDTH (f));

#ifdef USE_GTK
#ifdef HAVE_GTK3
#if GTK_CHECK_VERSION (3, 22, 0)
      gdk_window_end_draw_frame (window, context);
      cairo_region_destroy (region);
#else
      cairo_destroy (cr);
#endif
#else
      g_object_unref (G_OBJECT (gc));
#endif
#undef XFillRectangle
#else
      XFreeGC (FRAME_X_DISPLAY (f), gc);
#endif
      x_flush (f);
    }
  }

  unblock_input ();
}


static void
XTtoggle_invisible_pointer (struct frame *f, bool invisible)
{
  block_input ();
  FRAME_DISPLAY_INFO (f)->toggle_visible_pointer (f, invisible);
  unblock_input ();
}


/* Make audible bell.  */

static void
XTring_bell (struct frame *f)
{
  if (FRAME_X_DISPLAY (f))
    {
      if (visible_bell)
	XTflash (f);
      else
	{
	  block_input ();
#ifdef HAVE_XKB
          XkbBell (FRAME_X_DISPLAY (f), None, 0, None);
#else
	  XBell (FRAME_X_DISPLAY (f), 0);
#endif
	  XFlush (FRAME_X_DISPLAY (f));
	  unblock_input ();
	}
    }
}

/***********************************************************************
			      Line Dance
 ***********************************************************************/

/* Perform an insert-lines or delete-lines operation, inserting N
   lines or deleting -N lines at vertical position VPOS.  */

static void
x_ins_del_lines (struct frame *f, int vpos, int n)
{
  emacs_abort ();
}


/* Scroll part of the display as described by RUN.  */

static void
x_scroll_run (struct window *w, struct run *run)
{
  struct frame *f = XFRAME (w->frame);
  int x, y, width, height, from_y, to_y, bottom_y;

  /* Get frame-relative bounding box of the text display area of W,
     without mode lines.  Include in this box the left and right
     fringe of W.  */
  window_box (w, ANY_AREA, &x, &y, &width, &height);

  from_y = WINDOW_TO_FRAME_PIXEL_Y (w, run->current_y);
  to_y = WINDOW_TO_FRAME_PIXEL_Y (w, run->desired_y);
  bottom_y = y + height;

  if (to_y < from_y)
    {
      /* Scrolling up.  Make sure we don't copy part of the mode
	 line at the bottom.  */
      if (from_y + run->height > bottom_y)
	height = bottom_y - from_y;
      else
	height = run->height;
    }
  else
    {
      /* Scrolling down.  Make sure we don't copy over the mode line.
	 at the bottom.  */
      if (to_y + run->height > bottom_y)
	height = bottom_y - to_y;
      else
	height = run->height;
    }

  block_input ();

  /* Cursor off.  Will be switched on again in gui_update_window_end.  */
  gui_clear_cursor (w);

#ifdef HAVE_XWIDGETS
  /* "Copy" xwidget windows in the area that will be scrolled.  */
  Display *dpy = FRAME_X_DISPLAY (f);
  Window window = FRAME_X_WINDOW (f);

  Window root, parent, *children;
  unsigned int nchildren;

  if (XQueryTree (dpy, window, &root, &parent, &children, &nchildren))
    {
      /* Now find xwidget views situated between from_y and to_y, and
	 attached to w.  */
      for (unsigned int i = 0; i < nchildren; ++i)
	{
	  Window child = children[i];
	  struct xwidget_view *view = xwidget_view_from_window (child);

	  if (view && !view->hidden)
	    {
	      int window_y = view->y + view->clip_top;
	      int window_height = view->clip_bottom - view->clip_top;

	      Emacs_Rectangle r1, r2, result;
	      r1.x = w->pixel_left;
	      r1.y = from_y;
	      r1.width = w->pixel_width;
	      r1.height = height;
	      r2 = r1;
	      r2.y = window_y;
	      r2.height = window_height;

	      /* The window is offscreen, just unmap it.  */
	      if (window_height == 0)
		{
		  view->hidden = true;
		  XUnmapWindow (dpy, child);
		  continue;
		}

	      bool intersects_p =
		gui_intersect_rectangles (&r1, &r2, &result);

	      if (XWINDOW (view->w) == w && intersects_p)
		{
		  int y = view->y + (to_y - from_y);
		  int text_area_x, text_area_y, text_area_width, text_area_height;
		  int clip_top, clip_bottom;

		  window_box (w, view->area, &text_area_x, &text_area_y,
			      &text_area_width, &text_area_height);

		  view->y = y;

		  clip_top = 0;
		  clip_bottom = XXWIDGET (view->model)->height;

		  if (y < text_area_y)
		    clip_top = text_area_y - y;

		  if ((y + clip_bottom) > (text_area_y + text_area_height))
		    {
		      clip_bottom -= (y + clip_bottom) - (text_area_y + text_area_height);
		    }

		  view->clip_top = clip_top;
		  view->clip_bottom = clip_bottom;

		  /* This means the view has moved offscreen.  Unmap
		     it and hide it here.  */
		  if ((view->clip_bottom - view->clip_top) <= 0)
		    {
		      view->hidden = true;
		      XUnmapWindow (dpy, child);
		    }
		  else
		    {
		      XMoveResizeWindow (dpy, child, view->x + view->clip_left,
					 view->y + view->clip_top,
					 view->clip_right - view->clip_left,
					 view->clip_bottom - view->clip_top);
		      cairo_xlib_surface_set_size (view->cr_surface,
						   view->clip_right - view->clip_left,
						   view->clip_bottom - view->clip_top);
		    }
		  xwidget_expose (view);
		  XFlush (dpy);
		}
            }
	}
      XFree (children);
    }
#endif

#ifdef USE_CAIRO
  if (FRAME_CR_CONTEXT (f))
    {
      cairo_surface_t *surface = cairo_get_target (FRAME_CR_CONTEXT (f));
      if (cairo_surface_get_type (surface) == CAIRO_SURFACE_TYPE_XLIB)
	{
	  eassert (cairo_xlib_surface_get_display (surface)
		   == FRAME_X_DISPLAY (f));
	  eassert (cairo_xlib_surface_get_drawable (surface)
		   == FRAME_X_RAW_DRAWABLE (f));
	  cairo_surface_flush (surface);
	  XCopyArea (FRAME_X_DISPLAY (f),
		     FRAME_X_DRAWABLE (f), FRAME_X_DRAWABLE (f),
		     f->output_data.x->normal_gc,
		     x, from_y,
		     width, height,
		     x, to_y);
	  cairo_surface_mark_dirty_rectangle (surface, x, to_y, width, height);
	}
#ifdef USE_CAIRO_XCB_SURFACE
      else if (cairo_surface_get_type (surface) == CAIRO_SURFACE_TYPE_XCB)
	{
	  cairo_surface_flush (surface);
	  xcb_copy_area (FRAME_DISPLAY_INFO (f)->xcb_connection,
			 (xcb_drawable_t) FRAME_X_DRAWABLE (f),
			 (xcb_drawable_t) FRAME_X_DRAWABLE (f),
			 (xcb_gcontext_t) XGContextFromGC (f->output_data.x->normal_gc),
			 x, from_y, x, to_y, width, height);
	  cairo_surface_mark_dirty_rectangle (surface, x, to_y, width, height);
	}
#endif
      else
	{
	  cairo_surface_t *s
	    = cairo_surface_create_similar (surface,
					    cairo_surface_get_content (surface),
					    width, height);
	  cairo_t *cr = cairo_create (s);
	  cairo_set_source_surface (cr, surface, -x, -from_y);
	  cairo_paint (cr);
	  cairo_destroy (cr);

	  cr = FRAME_CR_CONTEXT (f);
	  cairo_save (cr);
	  cairo_set_source_surface (cr, s, x, to_y);
	  cairo_set_operator (cr, CAIRO_OPERATOR_SOURCE);
	  cairo_rectangle (cr, x, to_y, width, height);
	  cairo_fill (cr);
	  cairo_restore (cr);
	  cairo_surface_destroy (s);
	}
    }
  else
#endif	/* USE_CAIRO */
    XCopyArea (FRAME_X_DISPLAY (f),
	       FRAME_X_DRAWABLE (f), FRAME_X_DRAWABLE (f),
	       f->output_data.x->normal_gc,
	       x, from_y,
	       width, height,
	       x, to_y);

  unblock_input ();
}



/***********************************************************************
			   Exposure Events
 ***********************************************************************/


static void
x_frame_highlight (struct frame *f)
{
  /* We used to only do this if Vx_no_window_manager was non-nil, but
     the ICCCM (section 4.1.6) says that the window's border pixmap
     and border pixel are window attributes which are "private to the
     client", so we can always change it to whatever we want.  */
  block_input ();
  /* I recently started to get errors in this XSetWindowBorder, depending on
     the window-manager in use, tho something more is at play since I've been
     using that same window-manager binary for ever.  Let's not crash just
     because of this (bug#9310).  */
  x_catch_errors (FRAME_X_DISPLAY (f));
  XSetWindowBorder (FRAME_X_DISPLAY (f), FRAME_X_WINDOW (f),
		    f->output_data.x->border_pixel);
  x_uncatch_errors ();
  unblock_input ();
  gui_update_cursor (f, true);
  x_set_frame_alpha (f);
}

static void
x_frame_unhighlight (struct frame *f)
{
  /* We used to only do this if Vx_no_window_manager was non-nil, but
     the ICCCM (section 4.1.6) says that the window's border pixmap
     and border pixel are window attributes which are "private to the
     client", so we can always change it to whatever we want.  */
  block_input ();
  /* Same as above for XSetWindowBorder (bug#9310).  */
  x_catch_errors (FRAME_X_DISPLAY (f));
  XSetWindowBorderPixmap (FRAME_X_DISPLAY (f), FRAME_X_WINDOW (f),
			  f->output_data.x->border_tile);
  x_uncatch_errors ();
  unblock_input ();
  gui_update_cursor (f, true);
  x_set_frame_alpha (f);
}

/* The focus has changed.  Update the frames as necessary to reflect
   the new situation.  Note that we can't change the selected frame
   here, because the Lisp code we are interrupting might become confused.
   Each event gets marked with the frame in which it occurred, so the
   Lisp code can tell when the switch took place by examining the events.  */

static void
x_new_focus_frame (struct x_display_info *dpyinfo, struct frame *frame)
{
  struct frame *old_focus = dpyinfo->x_focus_frame;

  if (frame != dpyinfo->x_focus_frame)
    {
      /* Set this before calling other routines, so that they see
	 the correct value of x_focus_frame.  */
      dpyinfo->x_focus_frame = frame;

      if (old_focus && old_focus->auto_lower)
	x_lower_frame (old_focus);

      if (dpyinfo->x_focus_frame && dpyinfo->x_focus_frame->auto_raise)
	dpyinfo->x_pending_autoraise_frame = dpyinfo->x_focus_frame;
      else
	dpyinfo->x_pending_autoraise_frame = NULL;
    }

  x_frame_rehighlight (dpyinfo);
}

/* Handle FocusIn and FocusOut state changes for FRAME.
   If FRAME has focus and there exists more than one frame, puts
   a FOCUS_IN_EVENT into *BUFP.  */

static void
x_focus_changed (int type, int state, struct x_display_info *dpyinfo, struct frame *frame,
		 struct input_event *bufp)
{
  if (type == FocusIn)
    {
      if (dpyinfo->x_focus_event_frame != frame)
        {
          x_new_focus_frame (dpyinfo, frame);
          dpyinfo->x_focus_event_frame = frame;
          bufp->kind = FOCUS_IN_EVENT;
          XSETFRAME (bufp->frame_or_window, frame);
        }

      frame->output_data.x->focus_state |= state;

#ifdef HAVE_X_I18N
      if (FRAME_XIC (frame))
	XSetICFocus (FRAME_XIC (frame));
#ifdef USE_GTK
      GtkWidget *widget;

      gtk_im_context_focus_in (FRAME_X_OUTPUT (frame)->im_context);
      widget = FRAME_GTK_OUTER_WIDGET (frame);
      gtk_im_context_set_client_window (FRAME_X_OUTPUT (frame)->im_context,
					gtk_widget_get_window (widget));
#endif
#endif
    }
  else if (type == FocusOut)
    {
      frame->output_data.x->focus_state &= ~state;

      if (dpyinfo->x_focus_event_frame == frame)
        {
          dpyinfo->x_focus_event_frame = 0;
          x_new_focus_frame (dpyinfo, 0);

          bufp->kind = FOCUS_OUT_EVENT;
          XSETFRAME (bufp->frame_or_window, frame);
        }

#ifdef HAVE_X_I18N
      if (FRAME_XIC (frame))
        XUnsetICFocus (FRAME_XIC (frame));
#ifdef USE_GTK
      gtk_im_context_focus_out (FRAME_X_OUTPUT (frame)->im_context);
      gtk_im_context_set_client_window (FRAME_X_OUTPUT (frame)->im_context, NULL);
#endif
#endif
      if (frame->pointer_invisible)
        XTtoggle_invisible_pointer (frame, false);
    }
}

/* Return the Emacs frame-object corresponding to an X window.  It
   could be the frame's main window, an icon window, or an xwidget
   window.  */

static struct frame *
x_window_to_frame (struct x_display_info *dpyinfo, int wdesc)
{
  Lisp_Object tail, frame;
  struct frame *f;

  if (wdesc == None)
    return NULL;

#ifdef HAVE_XWIDGETS
  struct xwidget_view *xvw = xwidget_view_from_window (wdesc);

  if (xvw && xvw->frame)
    return xvw->frame;
#endif

  FOR_EACH_FRAME (tail, frame)
    {
      f = XFRAME (frame);
      if (!FRAME_X_P (f) || FRAME_DISPLAY_INFO (f) != dpyinfo)
	continue;
      if (f->output_data.x->hourglass_window == wdesc)
	return f;
#ifdef USE_X_TOOLKIT
      if ((f->output_data.x->edit_widget
	   && XtWindow (f->output_data.x->edit_widget) == wdesc)
	  /* A tooltip frame?  */
	  || (!f->output_data.x->edit_widget
	      && FRAME_X_WINDOW (f) == wdesc)
          || f->output_data.x->icon_desc == wdesc)
        return f;
#else /* not USE_X_TOOLKIT */
#ifdef USE_GTK
      if (f->output_data.x->edit_widget)
      {
        GtkWidget *gwdesc = xg_win_to_widget (dpyinfo->display, wdesc);
        struct x_output *x = f->output_data.x;
        if (gwdesc != 0 && gwdesc == x->edit_widget)
          return f;
      }
#endif /* USE_GTK */
      if (FRAME_X_WINDOW (f) == wdesc
          || f->output_data.x->icon_desc == wdesc)
        return f;
#endif /* not USE_X_TOOLKIT */
    }
  return 0;
}

#if defined (USE_X_TOOLKIT) || defined (USE_GTK)

/* Like x_window_to_frame but also compares the window with the widget's
   windows.  */

static struct frame *
x_any_window_to_frame (struct x_display_info *dpyinfo, int wdesc)
{
  Lisp_Object tail, frame;
  struct frame *f, *found = NULL;
  struct x_output *x;

  if (wdesc == None)
    return NULL;

  FOR_EACH_FRAME (tail, frame)
    {
      if (found)
        break;
      f = XFRAME (frame);
      if (FRAME_X_P (f) && FRAME_DISPLAY_INFO (f) == dpyinfo)
	{
	  /* This frame matches if the window is any of its widgets.  */
	  x = f->output_data.x;
	  if (x->hourglass_window == wdesc)
	    found = f;
	  else if (x->widget)
	    {
#ifdef USE_GTK
              GtkWidget *gwdesc = xg_win_to_widget (dpyinfo->display, wdesc);
              if (gwdesc != 0
                  && gtk_widget_get_toplevel (gwdesc) == x->widget)
                found = f;
#else
	      if (wdesc == XtWindow (x->widget)
		  || wdesc == XtWindow (x->column_widget)
		  || wdesc == XtWindow (x->edit_widget))
		found = f;
	      /* Match if the window is this frame's menubar.  */
	      else if (lw_window_is_in_menubar (wdesc, x->menubar_widget))
		found = f;
#endif
	    }
	  else if (FRAME_X_WINDOW (f) == wdesc)
	    /* A tooltip frame.  */
	    found = f;
	}
    }

  return found;
}

/* Likewise, but consider only the menu bar widget.  */

static struct frame *
x_menubar_window_to_frame (struct x_display_info *dpyinfo,
			   const XEvent *event)
{
  Window wdesc;
#ifdef HAVE_XINPUT2
  if (event->type == GenericEvent
      && dpyinfo->supports_xi2
      && (event->xcookie.evtype == XI_ButtonPress
	  || event->xcookie.evtype == XI_ButtonRelease))
    wdesc = ((XIDeviceEvent *) event->xcookie.data)->event;
  else
#endif
    wdesc = event->xany.window;
  Lisp_Object tail, frame;
  struct frame *f;
  struct x_output *x;

  if (wdesc == None)
    return NULL;

  FOR_EACH_FRAME (tail, frame)
    {
      f = XFRAME (frame);
      if (!FRAME_X_P (f) || FRAME_DISPLAY_INFO (f) != dpyinfo)
	continue;
      x = f->output_data.x;
#ifdef USE_GTK
      if (x->menubar_widget && xg_event_is_for_menubar (f, event))
        return f;
#else
      /* Match if the window is this frame's menubar.  */
      if (x->menubar_widget
	  && lw_window_is_in_menubar (wdesc, x->menubar_widget))
	return f;
#endif
    }
  return 0;
}

/* Return the frame whose principal (outermost) window is WDESC.
   If WDESC is some other (smaller) window, we return 0.  */

struct frame *
x_top_window_to_frame (struct x_display_info *dpyinfo, int wdesc)
{
  Lisp_Object tail, frame;
  struct frame *f;
  struct x_output *x;

  if (wdesc == None)
    return NULL;

  FOR_EACH_FRAME (tail, frame)
    {
      f = XFRAME (frame);
      if (!FRAME_X_P (f) || FRAME_DISPLAY_INFO (f) != dpyinfo)
	continue;
      x = f->output_data.x;

      if (x->widget)
	{
	  /* This frame matches if the window is its topmost widget.  */
#ifdef USE_GTK
          GtkWidget *gwdesc = xg_win_to_widget (dpyinfo->display, wdesc);
          if (gwdesc == x->widget)
            return f;
#else
	  if (wdesc == XtWindow (x->widget))
	    return f;
#endif
	}
      else if (FRAME_X_WINDOW (f) == wdesc)
	/* Tooltip frame.  */
	return f;
    }
  return 0;
}

#else /* !USE_X_TOOLKIT && !USE_GTK */

#define x_any_window_to_frame(d, i) x_window_to_frame (d, i)
#define x_top_window_to_frame(d, i) x_window_to_frame (d, i)

#endif /* USE_X_TOOLKIT || USE_GTK */

/* The focus may have changed.  Figure out if it is a real focus change,
   by checking both FocusIn/Out and Enter/LeaveNotify events.

   Returns FOCUS_IN_EVENT event in *BUFP. */

static void
x_detect_focus_change (struct x_display_info *dpyinfo, struct frame *frame,
		       const XEvent *event, struct input_event *bufp)
{
  if (!frame)
    return;

  switch (event->type)
    {
    case EnterNotify:
    case LeaveNotify:
      {
        struct frame *focus_frame = dpyinfo->x_focus_event_frame;
        int focus_state
          = focus_frame ? focus_frame->output_data.x->focus_state : 0;

        if (event->xcrossing.detail != NotifyInferior
            && event->xcrossing.focus
            && ! (focus_state & FOCUS_EXPLICIT))
          x_focus_changed ((event->type == EnterNotify ? FocusIn : FocusOut),
			   FOCUS_IMPLICIT,
			   dpyinfo, frame, bufp);
      }
      break;

#ifdef HAVE_XINPUT2
    case GenericEvent:
      {
	XIEvent *xi_event = (XIEvent *) event->xcookie.data;

        struct frame *focus_frame = dpyinfo->x_focus_event_frame;
        int focus_state
          = focus_frame ? focus_frame->output_data.x->focus_state : 0;

	if (xi_event->evtype == XI_FocusIn
	    || xi_event->evtype == XI_FocusOut)
	  x_focus_changed ((xi_event->evtype == XI_FocusIn
			    ? FocusIn : FocusOut),
			   FOCUS_EXPLICIT,
			   dpyinfo, frame, bufp);
	else if ((xi_event->evtype == XI_Enter
		  || xi_event->evtype == XI_Leave)
		 && (((XIEnterEvent *) xi_event)->detail
		     != XINotifyInferior)
		 && ((XIEnterEvent *) xi_event)->focus
		 && !(focus_state & FOCUS_EXPLICIT))
	  x_focus_changed ((xi_event->evtype == XI_Enter
			    ? FocusIn : FocusOut),
			   FOCUS_IMPLICIT,
			   dpyinfo, frame, bufp);
	break;
      }
#endif

    case FocusIn:
    case FocusOut:
      /* Ignore transient focus events from hotkeys, window manager
         gadgets, and other odd sources.  Some buggy window managers
         (e.g., Muffin 4.2.4) send FocusIn events of this type without
         corresponding FocusOut events even when some other window
         really has focus, and these kinds of focus event don't
         correspond to real user input changes.  GTK+ uses the same
         filtering. */
      if (event->xfocus.mode == NotifyGrab ||
          event->xfocus.mode == NotifyUngrab)
        return;
      x_focus_changed (event->type,
		       (event->xfocus.detail == NotifyPointer ?
			FOCUS_IMPLICIT : FOCUS_EXPLICIT),
		       dpyinfo, frame, bufp);
      break;

    case ClientMessage:
      if (event->xclient.message_type == dpyinfo->Xatom_XEMBED)
	{
	  enum xembed_message msg = event->xclient.data.l[1];
	  x_focus_changed ((msg == XEMBED_FOCUS_IN ? FocusIn : FocusOut),
			   FOCUS_EXPLICIT, dpyinfo, frame, bufp);
	}
      break;
    }
}


#if !defined USE_X_TOOLKIT && !defined USE_GTK
/* Handle an event saying the mouse has moved out of an Emacs frame.  */

void
x_mouse_leave (struct x_display_info *dpyinfo)
{
  x_new_focus_frame (dpyinfo, dpyinfo->x_focus_event_frame);
}
#endif

/* The focus has changed, or we have redirected a frame's focus to
   another frame (this happens when a frame uses a surrogate
   mini-buffer frame).  Shift the highlight as appropriate.

   The FRAME argument doesn't necessarily have anything to do with which
   frame is being highlighted or un-highlighted; we only use it to find
   the appropriate X display info.  */

static void
XTframe_rehighlight (struct frame *frame)
{
  x_frame_rehighlight (FRAME_DISPLAY_INFO (frame));
}

static void
x_frame_rehighlight (struct x_display_info *dpyinfo)
{
  struct frame *old_highlight = dpyinfo->highlight_frame;

  if (dpyinfo->x_focus_frame)
    {
      dpyinfo->highlight_frame
	= ((FRAMEP (FRAME_FOCUS_FRAME (dpyinfo->x_focus_frame)))
	   ? XFRAME (FRAME_FOCUS_FRAME (dpyinfo->x_focus_frame))
	   : dpyinfo->x_focus_frame);
      if (! FRAME_LIVE_P (dpyinfo->highlight_frame))
	{
	  fset_focus_frame (dpyinfo->x_focus_frame, Qnil);
	  dpyinfo->highlight_frame = dpyinfo->x_focus_frame;
	}
    }
  else
    dpyinfo->highlight_frame = 0;

  if (dpyinfo->highlight_frame != old_highlight)
    {
      if (old_highlight)
	x_frame_unhighlight (old_highlight);
      if (dpyinfo->highlight_frame)
	x_frame_highlight (dpyinfo->highlight_frame);
    }
}



/* Keyboard processing - modifier keys, vendor-specific keysyms, etc.  */

/* Initialize mode_switch_bit and modifier_meaning.  */
static void
x_find_modifier_meanings (struct x_display_info *dpyinfo)
{
  int min_code, max_code;
  KeySym *syms;
  int syms_per_code;
  XModifierKeymap *mods;
#ifdef HAVE_XKB
  int i;
  int found_meta_p = false;
#endif

  dpyinfo->meta_mod_mask = 0;
  dpyinfo->shift_lock_mask = 0;
  dpyinfo->alt_mod_mask = 0;
  dpyinfo->super_mod_mask = 0;
  dpyinfo->hyper_mod_mask = 0;

#ifdef HAVE_XKB
  if (dpyinfo->xkb_desc)
    {
      for (i = 0; i < XkbNumVirtualMods; i++)
	{
	  uint vmodmask = dpyinfo->xkb_desc->server->vmods[i];

	  if (dpyinfo->xkb_desc->names->vmods[i] == dpyinfo->Xatom_Meta)
	    {
	      dpyinfo->meta_mod_mask |= vmodmask;
	      found_meta_p = vmodmask;
	    }
	  else if (dpyinfo->xkb_desc->names->vmods[i] == dpyinfo->Xatom_Alt)
	    dpyinfo->alt_mod_mask |= vmodmask;
	  else if (dpyinfo->xkb_desc->names->vmods[i] == dpyinfo->Xatom_Super)
	    dpyinfo->super_mod_mask |= vmodmask;
	  else if (dpyinfo->xkb_desc->names->vmods[i] == dpyinfo->Xatom_Hyper)
	    dpyinfo->hyper_mod_mask |= vmodmask;
	  else if (dpyinfo->xkb_desc->names->vmods[i] == dpyinfo->Xatom_ShiftLock)
	    dpyinfo->shift_lock_mask |= vmodmask;
	}

      if (!found_meta_p)
	{
	  dpyinfo->meta_mod_mask = dpyinfo->alt_mod_mask;
	  dpyinfo->alt_mod_mask = 0;
	}

      if (dpyinfo->alt_mod_mask & dpyinfo->meta_mod_mask)
	dpyinfo->alt_mod_mask &= ~dpyinfo->meta_mod_mask;

      if (dpyinfo->hyper_mod_mask & dpyinfo->super_mod_mask)
	dpyinfo->hyper_mod_mask &= ~dpyinfo->super_mod_mask;

      return;
    }
#endif

  XDisplayKeycodes (dpyinfo->display, &min_code, &max_code);

  syms = XGetKeyboardMapping (dpyinfo->display,
			      min_code, max_code - min_code + 1,
			      &syms_per_code);
  mods = XGetModifierMapping (dpyinfo->display);

  /* Scan the modifier table to see which modifier bits the Meta and
     Alt keysyms are on.  */
  {
    int row, col;	/* The row and column in the modifier table.  */
    bool found_alt_or_meta;

    for (row = 3; row < 8; row++)
      {
	found_alt_or_meta = false;
	for (col = 0; col < mods->max_keypermod; col++)
	  {
	    KeyCode code = mods->modifiermap[(row * mods->max_keypermod) + col];

	    /* Zeroes are used for filler.  Skip them.  */
	    if (code == 0)
	      continue;

	    /* Are any of this keycode's keysyms a meta key?  */
	    {
	      int code_col;

	      for (code_col = 0; code_col < syms_per_code; code_col++)
		{
		  int sym = syms[((code - min_code) * syms_per_code) + code_col];

		  switch (sym)
		    {
		    case XK_Meta_L:
		    case XK_Meta_R:
		      found_alt_or_meta = true;
		      dpyinfo->meta_mod_mask |= (1 << row);
		      break;

		    case XK_Alt_L:
		    case XK_Alt_R:
		      found_alt_or_meta = true;
		      dpyinfo->alt_mod_mask |= (1 << row);
		      break;

		    case XK_Hyper_L:
		    case XK_Hyper_R:
		      if (!found_alt_or_meta)
			dpyinfo->hyper_mod_mask |= (1 << row);
		      code_col = syms_per_code;
		      col = mods->max_keypermod;
		      break;

		    case XK_Super_L:
		    case XK_Super_R:
		      if (!found_alt_or_meta)
			dpyinfo->super_mod_mask |= (1 << row);
		      code_col = syms_per_code;
		      col = mods->max_keypermod;
		      break;

		    case XK_Shift_Lock:
		      /* Ignore this if it's not on the lock modifier.  */
		      if (!found_alt_or_meta && ((1 << row) == LockMask))
			dpyinfo->shift_lock_mask = LockMask;
		      code_col = syms_per_code;
		      col = mods->max_keypermod;
		      break;
		    }
		}
	    }
	  }
      }
  }

  /* If we couldn't find any meta keys, accept any alt keys as meta keys.  */
  if (! dpyinfo->meta_mod_mask)
    {
      dpyinfo->meta_mod_mask = dpyinfo->alt_mod_mask;
      dpyinfo->alt_mod_mask = 0;
    }

  /* If some keys are both alt and meta,
     make them just meta, not alt.  */
  if (dpyinfo->alt_mod_mask & dpyinfo->meta_mod_mask)
    {
      dpyinfo->alt_mod_mask &= ~dpyinfo->meta_mod_mask;
    }

  XFree (syms);
  XFreeModifiermap (mods);
}

/* Convert between the modifier bits X uses and the modifier bits
   Emacs uses.  */

int
x_x_to_emacs_modifiers (struct x_display_info *dpyinfo, int state)
{
  int mod_ctrl = ctrl_modifier;
  int mod_meta = meta_modifier;
  int mod_alt  = alt_modifier;
  int mod_hyper = hyper_modifier;
  int mod_super = super_modifier;
  Lisp_Object tem;

  tem = Fget (Vx_ctrl_keysym, Qmodifier_value);
  if (FIXNUMP (tem)) mod_ctrl = XFIXNUM (tem) & INT_MAX;
  tem = Fget (Vx_alt_keysym, Qmodifier_value);
  if (FIXNUMP (tem)) mod_alt = XFIXNUM (tem) & INT_MAX;
  tem = Fget (Vx_meta_keysym, Qmodifier_value);
  if (FIXNUMP (tem)) mod_meta = XFIXNUM (tem) & INT_MAX;
  tem = Fget (Vx_hyper_keysym, Qmodifier_value);
  if (FIXNUMP (tem)) mod_hyper = XFIXNUM (tem) & INT_MAX;
  tem = Fget (Vx_super_keysym, Qmodifier_value);
  if (FIXNUMP (tem)) mod_super = XFIXNUM (tem) & INT_MAX;

  return (  ((state & (ShiftMask | dpyinfo->shift_lock_mask)) ? shift_modifier : 0)
            | ((state & ControlMask)			? mod_ctrl	: 0)
            | ((state & dpyinfo->meta_mod_mask)		? mod_meta	: 0)
            | ((state & dpyinfo->alt_mod_mask)		? mod_alt	: 0)
            | ((state & dpyinfo->super_mod_mask)	? mod_super	: 0)
            | ((state & dpyinfo->hyper_mod_mask)	? mod_hyper	: 0));
}

int
x_emacs_to_x_modifiers (struct x_display_info *dpyinfo, intmax_t state)
{
  EMACS_INT mod_ctrl = ctrl_modifier;
  EMACS_INT mod_meta = meta_modifier;
  EMACS_INT mod_alt  = alt_modifier;
  EMACS_INT mod_hyper = hyper_modifier;
  EMACS_INT mod_super = super_modifier;

  Lisp_Object tem;

  tem = Fget (Vx_ctrl_keysym, Qmodifier_value);
  if (FIXNUMP (tem)) mod_ctrl = XFIXNUM (tem);
  tem = Fget (Vx_alt_keysym, Qmodifier_value);
  if (FIXNUMP (tem)) mod_alt = XFIXNUM (tem);
  tem = Fget (Vx_meta_keysym, Qmodifier_value);
  if (FIXNUMP (tem)) mod_meta = XFIXNUM (tem);
  tem = Fget (Vx_hyper_keysym, Qmodifier_value);
  if (FIXNUMP (tem)) mod_hyper = XFIXNUM (tem);
  tem = Fget (Vx_super_keysym, Qmodifier_value);
  if (FIXNUMP (tem)) mod_super = XFIXNUM (tem);


  return (  ((state & mod_alt)		? dpyinfo->alt_mod_mask   : 0)
            | ((state & mod_super)	? dpyinfo->super_mod_mask : 0)
            | ((state & mod_hyper)	? dpyinfo->hyper_mod_mask : 0)
            | ((state & shift_modifier)	? ShiftMask        : 0)
            | ((state & mod_ctrl)	? ControlMask      : 0)
            | ((state & mod_meta)	? dpyinfo->meta_mod_mask  : 0));
}

/* Convert a keysym to its name.  */

char *
get_keysym_name (int keysym)
{
  char *value;

  block_input ();
  value = XKeysymToString (keysym);
  unblock_input ();

  return value;
}

/* Mouse clicks and mouse movement.  Rah.

   Formerly, we used PointerMotionHintMask (in standard_event_mask)
   so that we would have to call XQueryPointer after each MotionNotify
   event to ask for another such event.  However, this made mouse tracking
   slow, and there was a bug that made it eventually stop.

   Simply asking for MotionNotify all the time seems to work better.

   In order to avoid asking for motion events and then throwing most
   of them away or busy-polling the server for mouse positions, we ask
   the server for pointer motion hints.  This means that we get only
   one event per group of mouse movements.  "Groups" are delimited by
   other kinds of events (focus changes and button clicks, for
   example), or by XQueryPointer calls; when one of these happens, we
   get another MotionNotify event the next time the mouse moves.  This
   is at least as efficient as getting motion events when mouse
   tracking is on, and I suspect only negligibly worse when tracking
   is off.  */

/* Prepare a mouse-event in *RESULT for placement in the input queue.

   If the event is a button press, then note that we have grabbed
   the mouse.  */

static Lisp_Object
x_construct_mouse_click (struct input_event *result,
                         const XButtonEvent *event,
                         struct frame *f)
{
  /* Make the event type NO_EVENT; we'll change that when we decide
     otherwise.  */
  result->kind = MOUSE_CLICK_EVENT;
  result->code = event->button - Button1;
  result->timestamp = event->time;
  result->modifiers = (x_x_to_emacs_modifiers (FRAME_DISPLAY_INFO (f),
					       event->state)
		       | (event->type == ButtonRelease
			  ? up_modifier
			  : down_modifier));

  XSETINT (result->x, event->x);
  XSETINT (result->y, event->y);
  XSETFRAME (result->frame_or_window, f);
  result->arg = Qnil;
  return Qnil;
}

/* Function to report a mouse movement to the mainstream Emacs code.
   The input handler calls this.

   We have received a mouse movement event, which is given in *event.
   If the mouse is over a different glyph than it was last time, tell
   the mainstream emacs code by setting mouse_moved.  If not, ask for
   another motion event, so we can check again the next time it moves.  */

static bool
x_note_mouse_movement (struct frame *frame, const XMotionEvent *event)
{
  XRectangle *r;
  struct x_display_info *dpyinfo;

  if (!FRAME_X_OUTPUT (frame))
    return false;

  dpyinfo = FRAME_DISPLAY_INFO (frame);
  dpyinfo->last_mouse_movement_time = event->time;
  dpyinfo->last_mouse_motion_frame = frame;
  dpyinfo->last_mouse_motion_x = event->x;
  dpyinfo->last_mouse_motion_y = event->y;

  if (event->window != FRAME_X_WINDOW (frame))
    {
      frame->mouse_moved = true;
      dpyinfo->last_mouse_scroll_bar = NULL;
      note_mouse_highlight (frame, -1, -1);
      dpyinfo->last_mouse_glyph_frame = NULL;
      return true;
    }


  /* Has the mouse moved off the glyph it was on at the last sighting?  */
  r = &dpyinfo->last_mouse_glyph;
  if (frame != dpyinfo->last_mouse_glyph_frame
      || event->x < r->x || event->x >= r->x + r->width
      || event->y < r->y || event->y >= r->y + r->height)
    {
      frame->mouse_moved = true;
      dpyinfo->last_mouse_scroll_bar = NULL;
      note_mouse_highlight (frame, event->x, event->y);
      /* Remember which glyph we're now on.  */
      remember_mouse_glyph (frame, event->x, event->y, r);
      dpyinfo->last_mouse_glyph_frame = frame;
      return true;
    }

  return false;
}

/* Return the current position of the mouse.
   *FP should be a frame which indicates which display to ask about.

   If the mouse movement started in a scroll bar, set *FP, *BAR_WINDOW,
   and *PART to the frame, window, and scroll bar part that the mouse
   is over.  Set *X and *Y to the portion and whole of the mouse's
   position on the scroll bar.

   If the mouse movement started elsewhere, set *FP to the frame the
   mouse is on, *BAR_WINDOW to nil, and *X and *Y to the character cell
   the mouse is over.

   Set *TIMESTAMP to the server time-stamp for the time at which the mouse
   was at this position.

   Don't store anything if we don't have a valid set of values to report.

   This clears the mouse_moved flag, so we can wait for the next mouse
   movement.  */

static void
XTmouse_position (struct frame **fp, int insist, Lisp_Object *bar_window,
		  enum scroll_bar_part *part, Lisp_Object *x, Lisp_Object *y,
		  Time *timestamp)
{
  struct frame *f1;
  struct x_display_info *dpyinfo = FRAME_DISPLAY_INFO (*fp);

  block_input ();

  if (dpyinfo->last_mouse_scroll_bar && insist == 0)
    {
      struct scroll_bar *bar = dpyinfo->last_mouse_scroll_bar;

      if (bar->horizontal)
	x_horizontal_scroll_bar_report_motion (fp, bar_window, part, x, y, timestamp);
      else
	x_scroll_bar_report_motion (fp, bar_window, part, x, y, timestamp);
    }
  else
    {
      Window root;
      int root_x, root_y;

      Window dummy_window;
      int dummy;

      Lisp_Object frame, tail;

      /* Clear the mouse-moved flag for every frame on this display.  */
      FOR_EACH_FRAME (tail, frame)
	if (FRAME_X_P (XFRAME (frame))
            && FRAME_X_DISPLAY (XFRAME (frame)) == FRAME_X_DISPLAY (*fp))
	  XFRAME (frame)->mouse_moved = false;

      dpyinfo->last_mouse_scroll_bar = NULL;

      /* Figure out which root window we're on.  */
      XQueryPointer (FRAME_X_DISPLAY (*fp),
		     DefaultRootWindow (FRAME_X_DISPLAY (*fp)),
		     /* The root window which contains the pointer.  */
		     &root,
		     /* Trash which we can't trust if the pointer is on
			a different screen.  */
		     &dummy_window,
		     /* The position on that root window.  */
		     &root_x, &root_y,
		     /* More trash we can't trust.  */
		     &dummy, &dummy,
		     /* Modifier keys and pointer buttons, about which
			we don't care.  */
		     (unsigned int *) &dummy);

      /* Now we have a position on the root; find the innermost window
	 containing the pointer.  */
      {
	Window win, child;
#ifdef USE_GTK
	Window first_win = 0;
#endif
	int win_x, win_y;
	int parent_x = 0, parent_y = 0;

	win = root;

	/* XTranslateCoordinates can get errors if the window
	   structure is changing at the same time this function
	   is running.  So at least we must not crash from them.  */

	x_catch_errors (FRAME_X_DISPLAY (*fp));

	if (gui_mouse_grabbed (dpyinfo) && !EQ (track_mouse, Qdropping))
	  {
	    /* If mouse was grabbed on a frame, give coords for that frame
	       even if the mouse is now outside it.  */
	    XTranslateCoordinates (FRAME_X_DISPLAY (*fp),
				   /* From-window.  */
				   root,
				   /* To-window.  */
				   FRAME_X_WINDOW (dpyinfo->last_mouse_frame),
				   /* From-position, to-position.  */
				   root_x, root_y, &win_x, &win_y,
				   /* Child of win.  */
				   &child);
	    f1 = dpyinfo->last_mouse_frame;
	  }
	else
	  {
	    while (true)
	      {
		XTranslateCoordinates (FRAME_X_DISPLAY (*fp),
				       /* From-window, to-window.  */
				       root, win,
				       /* From-position, to-position.  */
				       root_x, root_y, &win_x, &win_y,
				       /* Child of win.  */
				       &child);
		if (child == None || child == win)
		  {
#ifdef USE_GTK
		    /* On GTK we have not inspected WIN yet.  If it has
		       a frame and that frame has a parent, use it.  */
		    struct frame *f = x_window_to_frame (dpyinfo, win);

		    if (f && FRAME_PARENT_FRAME (f))
		      first_win = win;
#endif
		    break;
		  }
#ifdef USE_GTK
		/* We don't wan't to know the innermost window.  We
		   want the edit window.  For non-Gtk+ the innermost
		   window is the edit window.  For Gtk+ it might not
		   be.  It might be the tool bar for example.  */
		if (x_window_to_frame (dpyinfo, win))
		  /* But don't hurry.  We might find a child frame
		     beneath.  */
		  first_win = win;
#endif
		win = child;
		parent_x = win_x;
		parent_y = win_y;
	      }

#ifdef USE_GTK
	    if (first_win)
	      win = first_win;
#endif

	    /* Now we know that:
	       win is the innermost window containing the pointer
	       (XTC says it has no child containing the pointer),
	       win_x and win_y are the pointer's position in it
	       (XTC did this the last time through), and
	       parent_x and parent_y are the pointer's position in win's parent.
	       (They are what win_x and win_y were when win was child.
	       If win is the root window, it has no parent, and
	       parent_{x,y} are invalid, but that's okay, because we'll
	       never use them in that case.)  */

#ifdef USE_GTK
	    /* We don't wan't to know the innermost window.  We
	       want the edit window.  */
	    f1 = x_window_to_frame (dpyinfo, win);
#else
	    /* Is win one of our frames?  */
	    f1 = x_any_window_to_frame (dpyinfo, win);
#endif

#ifdef USE_X_TOOLKIT
	    /* If we end up with the menu bar window, say it's not
	       on the frame.  */
	    if (f1 != NULL
		&& f1->output_data.x->menubar_widget
		&& win == XtWindow (f1->output_data.x->menubar_widget))
	      f1 = NULL;
#endif /* USE_X_TOOLKIT */
	  }

	if ((!f1 || FRAME_TOOLTIP_P (f1))
	    && EQ (track_mouse, Qdropping)
	    && gui_mouse_grabbed (dpyinfo))
	  {
	    /* When dropping then if we didn't get a frame or only a
	       tooltip frame and the mouse was grabbed on a frame,
	       give coords for that frame even if the mouse is now
	       outside it.  */
	    XTranslateCoordinates (FRAME_X_DISPLAY (*fp),
				   /* From-window.  */
				   root,
				   /* To-window.  */
				   FRAME_X_WINDOW (dpyinfo->last_mouse_frame),
				   /* From-position, to-position.  */
				   root_x, root_y, &win_x, &win_y,
				   /* Child of win.  */
				   &child);
	    f1 = dpyinfo->last_mouse_frame;
	  }
	else if (f1 && FRAME_TOOLTIP_P (f1))
	  f1 = NULL;

	if (x_had_errors_p (FRAME_X_DISPLAY (*fp)))
	  f1 = NULL;

	x_uncatch_errors_after_check ();

	/* If not, is it one of our scroll bars?  */
	if (!f1)
	  {
	    struct scroll_bar *bar;

            bar = x_window_to_scroll_bar (FRAME_X_DISPLAY (*fp), win, 2);

	    if (bar)
	      {
		f1 = XFRAME (WINDOW_FRAME (XWINDOW (bar->window)));
		win_x = parent_x;
		win_y = parent_y;
	      }
	  }

	if (!f1 && insist > 0)
	  f1 = SELECTED_FRAME ();

	if (f1 && FRAME_X_P (f1))
	  {
	    /* Ok, we found a frame.  Store all the values.
	       last_mouse_glyph is a rectangle used to reduce the
	       generation of mouse events.  To not miss any motion
	       events, we must divide the frame into rectangles of the
	       size of the smallest character that could be displayed
	       on it, i.e. into the same rectangles that matrices on
	       the frame are divided into.  */

	    dpyinfo = FRAME_DISPLAY_INFO (f1);
	    remember_mouse_glyph (f1, win_x, win_y, &dpyinfo->last_mouse_glyph);
	    dpyinfo->last_mouse_glyph_frame = f1;

	    *bar_window = Qnil;
	    *part = 0;
	    *fp = f1;
	    XSETINT (*x, win_x);
	    XSETINT (*y, win_y);
	    *timestamp = dpyinfo->last_mouse_movement_time;
	  }
      }
    }

  unblock_input ();
}



/***********************************************************************
			       Scroll bars
 ***********************************************************************/

/* Scroll bar support.  */

/* Given an X window ID and a DISPLAY, find the struct scroll_bar which
   manages it.
   This can be called in GC, so we have to make sure to strip off mark
   bits.  */

static struct scroll_bar *
x_window_to_scroll_bar (Display *display, Window window_id, int type)
{
  Lisp_Object tail, frame;

#if defined (USE_GTK) && defined (USE_TOOLKIT_SCROLL_BARS)
  window_id = (Window) xg_get_scroll_id_for_window (display, window_id);
#endif /* USE_GTK  && USE_TOOLKIT_SCROLL_BARS */

  FOR_EACH_FRAME (tail, frame)
    {
      Lisp_Object bar, condemned;

      if (! FRAME_X_P (XFRAME (frame)))
        continue;

      /* Scan this frame's scroll bar list for a scroll bar with the
         right window ID.  */
      condemned = FRAME_CONDEMNED_SCROLL_BARS (XFRAME (frame));
      for (bar = FRAME_SCROLL_BARS (XFRAME (frame));
	   /* This trick allows us to search both the ordinary and
              condemned scroll bar lists with one loop.  */
	   ! NILP (bar) || (bar = condemned,
			       condemned = Qnil,
			       ! NILP (bar));
	   bar = XSCROLL_BAR (bar)->next)
	if (XSCROLL_BAR (bar)->x_window == window_id
            && FRAME_X_DISPLAY (XFRAME (frame)) == display
	    && (type == 2
		|| (type == 1 && XSCROLL_BAR (bar)->horizontal)
		|| (type == 0 && !XSCROLL_BAR (bar)->horizontal)))
	  return XSCROLL_BAR (bar);
    }

  return NULL;
}


#if defined USE_LUCID

/* Return the Lucid menu bar WINDOW is part of.  Return null
   if WINDOW is not part of a menu bar.  */

static Widget
x_window_to_menu_bar (Window window)
{
  Lisp_Object tail, frame;

  FOR_EACH_FRAME (tail, frame)
    if (FRAME_X_P (XFRAME (frame)))
      {
	Widget menu_bar = XFRAME (frame)->output_data.x->menubar_widget;

	if (menu_bar && xlwmenu_window_p (menu_bar, window))
	  return menu_bar;
      }
  return NULL;
}

#endif /* USE_LUCID */


/************************************************************************
			 Toolkit scroll bars
 ************************************************************************/

#ifdef USE_TOOLKIT_SCROLL_BARS

static void x_send_scroll_bar_event (Lisp_Object, enum scroll_bar_part,
                                     int, int, bool);

/* Lisp window being scrolled.  Set when starting to interact with
   a toolkit scroll bar, reset to nil when ending the interaction.  */

static Lisp_Object window_being_scrolled;

/* Whether this is an Xaw with arrow-scrollbars.  This should imply
   that movements of 1/20 of the screen size are mapped to up/down.  */

#ifndef USE_GTK
/* Id of action hook installed for scroll bars.  */

static XtActionHookId action_hook_id;
static XtActionHookId horizontal_action_hook_id;

static Boolean xaw3d_arrow_scroll;

/* Whether the drag scrolling maintains the mouse at the top of the
   thumb.  If not, resizing the thumb needs to be done more carefully
   to avoid jerkiness.  */

static Boolean xaw3d_pick_top;

/* Action hook installed via XtAppAddActionHook when toolkit scroll
   bars are used..  The hook is responsible for detecting when
   the user ends an interaction with the scroll bar, and generates
   a `end-scroll' SCROLL_BAR_CLICK_EVENT' event if so.  */

static void
xt_action_hook (Widget widget, XtPointer client_data, String action_name,
		XEvent *event, String *params, Cardinal *num_params)
{
  bool scroll_bar_p;
  const char *end_action;

#ifdef USE_MOTIF
  scroll_bar_p = XmIsScrollBar (widget);
  end_action = "Release";
#else /* !USE_MOTIF i.e. use Xaw */
  scroll_bar_p = XtIsSubclass (widget, scrollbarWidgetClass);
  end_action = "EndScroll";
#endif /* USE_MOTIF */

  if (scroll_bar_p
      && strcmp (action_name, end_action) == 0
      && WINDOWP (window_being_scrolled))
    {
      struct window *w;
      struct scroll_bar *bar;

      x_send_scroll_bar_event (window_being_scrolled,
			       scroll_bar_end_scroll, 0, 0, false);
      w = XWINDOW (window_being_scrolled);
      bar = XSCROLL_BAR (w->vertical_scroll_bar);

      if (bar->dragging != -1)
	{
	  bar->dragging = -1;
	  /* The thumb size is incorrect while dragging: fix it.  */
	  set_vertical_scroll_bar (w);
	}
      window_being_scrolled = Qnil;
#if defined (USE_LUCID)
      bar->last_seen_part = scroll_bar_nowhere;
#endif
      /* Xt timeouts no longer needed.  */
      toolkit_scroll_bar_interaction = false;
    }
}


static void
xt_horizontal_action_hook (Widget widget, XtPointer client_data, String action_name,
			   XEvent *event, String *params, Cardinal *num_params)
{
  bool scroll_bar_p;
  const char *end_action;

#ifdef USE_MOTIF
  scroll_bar_p = XmIsScrollBar (widget);
  end_action = "Release";
#else /* !USE_MOTIF i.e. use Xaw */
  scroll_bar_p = XtIsSubclass (widget, scrollbarWidgetClass);
  end_action = "EndScroll";
#endif /* USE_MOTIF */

  if (scroll_bar_p
      && strcmp (action_name, end_action) == 0
      && WINDOWP (window_being_scrolled))
    {
      struct window *w;
      struct scroll_bar *bar;

      x_send_scroll_bar_event (window_being_scrolled,
			       scroll_bar_end_scroll, 0, 0, true);
      w = XWINDOW (window_being_scrolled);
      if (!NILP (w->horizontal_scroll_bar))
	{
	  bar = XSCROLL_BAR (w->horizontal_scroll_bar);
	  if (bar->dragging != -1)
	    {
	      bar->dragging = -1;
	      /* The thumb size is incorrect while dragging: fix it.  */
	      set_horizontal_scroll_bar (w);
	    }
	  window_being_scrolled = Qnil;
#if defined (USE_LUCID)
	  bar->last_seen_part = scroll_bar_nowhere;
#endif
	  /* Xt timeouts no longer needed.  */
	  toolkit_scroll_bar_interaction = false;
	}
    }
}
#endif /* not USE_GTK */

/* Send a client message with message type Xatom_Scrollbar for a
   scroll action to the frame of WINDOW.  PART is a value identifying
   the part of the scroll bar that was clicked on.  PORTION is the
   amount to scroll of a whole of WHOLE.  */

static void
x_send_scroll_bar_event (Lisp_Object window, enum scroll_bar_part part,
			 int portion, int whole, bool horizontal)
{
  XEvent event;
  XClientMessageEvent *ev = &event.xclient;
  struct window *w = XWINDOW (window);
  struct frame *f = XFRAME (w->frame);
  intptr_t iw = (intptr_t) w;
  verify (INTPTR_WIDTH <= 64);
  int sign_shift = INTPTR_WIDTH - 32;

  block_input ();

  /* Construct a ClientMessage event to send to the frame.  */
  ev->type = ClientMessage;
  ev->message_type = (horizontal
		      ? FRAME_DISPLAY_INFO (f)->Xatom_Horizontal_Scrollbar
		      : FRAME_DISPLAY_INFO (f)->Xatom_Scrollbar);
  ev->display = FRAME_X_DISPLAY (f);
  ev->window = FRAME_X_WINDOW (f);
  ev->format = 32;

  /* A 32-bit X client on a 64-bit X server can pass a window pointer
     as-is.  A 64-bit client on a 32-bit X server is in trouble
     because a pointer does not fit and would be truncated while
     passing through the server.  So use two slots and hope that X12
     will resolve such issues someday.  */
  ev->data.l[0] = iw >> 31 >> 1;
  ev->data.l[1] = sign_shift <= 0 ? iw : iw << sign_shift >> sign_shift;
  ev->data.l[2] = part;
  ev->data.l[3] = portion;
  ev->data.l[4] = whole;

  /* Make Xt timeouts work while the scroll bar is active.  */
#ifdef USE_X_TOOLKIT
  toolkit_scroll_bar_interaction = true;
  x_activate_timeout_atimer ();
#endif

  /* Setting the event mask to zero means that the message will
     be sent to the client that created the window, and if that
     window no longer exists, no event will be sent.  */
  XSendEvent (FRAME_X_DISPLAY (f), FRAME_X_WINDOW (f), False, 0, &event);
  unblock_input ();
}


/* Transform a scroll bar ClientMessage EVENT to an Emacs input event
   in *IEVENT.  */

static void
x_scroll_bar_to_input_event (const XEvent *event,
			     struct input_event *ievent)
{
  const XClientMessageEvent *ev = &event->xclient;
  Lisp_Object window;
  struct window *w;

  /* See the comment in the function above.  */
  intptr_t iw0 = ev->data.l[0];
  intptr_t iw1 = ev->data.l[1];
  intptr_t iw = (iw0 << 31 << 1) + (iw1 & 0xffffffffu);
  w = (struct window *) iw;

  XSETWINDOW (window, w);

  ievent->kind = SCROLL_BAR_CLICK_EVENT;
  ievent->frame_or_window = window;
  ievent->arg = Qnil;
#ifdef USE_GTK
  ievent->timestamp = CurrentTime;
#else
  ievent->timestamp =
    XtLastTimestampProcessed (FRAME_X_DISPLAY (XFRAME (w->frame)));
#endif
  ievent->code = 0;
  ievent->part = ev->data.l[2];
  ievent->x = make_fixnum (ev->data.l[3]);
  ievent->y = make_fixnum (ev->data.l[4]);
  ievent->modifiers = 0;
}

/* Transform a horizontal scroll bar ClientMessage EVENT to an Emacs
   input event in *IEVENT.  */

static void
x_horizontal_scroll_bar_to_input_event (const XEvent *event,
					struct input_event *ievent)
{
  const XClientMessageEvent *ev = &event->xclient;
  Lisp_Object window;
  struct window *w;

  /* See the comment in the function above.  */
  intptr_t iw0 = ev->data.l[0];
  intptr_t iw1 = ev->data.l[1];
  intptr_t iw = (iw0 << 31 << 1) + (iw1 & 0xffffffffu);
  w = (struct window *) iw;

  XSETWINDOW (window, w);

  ievent->kind = HORIZONTAL_SCROLL_BAR_CLICK_EVENT;
  ievent->frame_or_window = window;
  ievent->arg = Qnil;
#ifdef USE_GTK
  ievent->timestamp = CurrentTime;
#else
  ievent->timestamp =
    XtLastTimestampProcessed (FRAME_X_DISPLAY (XFRAME (w->frame)));
#endif
  ievent->code = 0;
  ievent->part = ev->data.l[2];
  ievent->x = make_fixnum (ev->data.l[3]);
  ievent->y = make_fixnum (ev->data.l[4]);
  ievent->modifiers = 0;
}


#ifdef USE_MOTIF

/* Minimum and maximum values used for Motif scroll bars.  */

#define XM_SB_MAX 10000000

/* Scroll bar callback for Motif scroll bars.  WIDGET is the scroll
   bar widget.  CLIENT_DATA is a pointer to the scroll_bar structure.
   CALL_DATA is a pointer to a XmScrollBarCallbackStruct.  */

static void
xm_scroll_callback (Widget widget, XtPointer client_data, XtPointer call_data)
{
  struct scroll_bar *bar = client_data;
  XmScrollBarCallbackStruct *cs = call_data;
  enum scroll_bar_part part = scroll_bar_nowhere;
  bool horizontal = bar->horizontal;
  int whole = 0, portion = 0;

  switch (cs->reason)
    {
    case XmCR_DECREMENT:
      bar->dragging = -1;
      part = horizontal ? scroll_bar_left_arrow : scroll_bar_up_arrow;
      break;

    case XmCR_INCREMENT:
      bar->dragging = -1;
      part = horizontal ? scroll_bar_right_arrow : scroll_bar_down_arrow;
      break;

    case XmCR_PAGE_DECREMENT:
      bar->dragging = -1;
      part = horizontal ? scroll_bar_before_handle : scroll_bar_above_handle;
      break;

    case XmCR_PAGE_INCREMENT:
      bar->dragging = -1;
      part = horizontal ? scroll_bar_after_handle : scroll_bar_below_handle;
      break;

    case XmCR_TO_TOP:
      bar->dragging = -1;
      part = horizontal ? scroll_bar_to_leftmost : scroll_bar_to_top;
      break;

    case XmCR_TO_BOTTOM:
      bar->dragging = -1;
      part = horizontal ? scroll_bar_to_rightmost : scroll_bar_to_bottom;
      break;

    case XmCR_DRAG:
      {
	int slider_size;

	block_input ();
	XtVaGetValues (widget, XmNsliderSize, &slider_size, NULL);
	unblock_input ();

	if (horizontal)
	  {
	    portion = bar->whole * ((float)cs->value / XM_SB_MAX);
	    whole = bar->whole * ((float)(XM_SB_MAX - slider_size) / XM_SB_MAX);
	    portion = min (portion, whole);
	    part = scroll_bar_horizontal_handle;
	  }
	else
	  {
	    whole = XM_SB_MAX - slider_size;
	    portion = min (cs->value, whole);
	    part = scroll_bar_handle;
	  }

	bar->dragging = cs->value;
      }
      break;

    case XmCR_VALUE_CHANGED:
      break;
    };

  if (part != scroll_bar_nowhere)
    {
      window_being_scrolled = bar->window;
      x_send_scroll_bar_event (bar->window, part, portion, whole,
			       bar->horizontal);
    }
}

#elif defined USE_GTK

/* Scroll bar callback for GTK scroll bars.  WIDGET is the scroll
   bar widget.  DATA is a pointer to the scroll_bar structure. */

static gboolean
xg_scroll_callback (GtkRange     *range,
                    GtkScrollType scroll,
                    gdouble       value,
                    gpointer      user_data)
{
  int whole = 0, portion = 0;
  struct scroll_bar *bar = user_data;
  enum scroll_bar_part part = scroll_bar_nowhere;
  GtkAdjustment *adj = GTK_ADJUSTMENT (gtk_range_get_adjustment (range));
  struct frame *f = g_object_get_data (G_OBJECT (range), XG_FRAME_DATA);

  if (xg_ignore_gtk_scrollbar) return false;

  switch (scroll)
    {
    case GTK_SCROLL_JUMP:
      /* Buttons 1 2 or 3 must be grabbed.  */
      if (FRAME_DISPLAY_INFO (f)->grabbed != 0
          && FRAME_DISPLAY_INFO (f)->grabbed < (1 << 4))
        {
	  if (bar->horizontal)
	    {
	      part = scroll_bar_horizontal_handle;
	      whole = (int)(gtk_adjustment_get_upper (adj) -
			    gtk_adjustment_get_page_size (adj));
	      portion = min ((int)value, whole);
	      bar->dragging = portion;
	    }
	  else
	    {
	      part = scroll_bar_handle;
	      whole = gtk_adjustment_get_upper (adj) -
		gtk_adjustment_get_page_size (adj);
	      portion = min ((int)value, whole);
	      bar->dragging = portion;
	    }
	}
      break;
    case GTK_SCROLL_STEP_BACKWARD:
      part = (bar->horizontal
	      ? scroll_bar_left_arrow : scroll_bar_up_arrow);
      bar->dragging = -1;
      break;
    case GTK_SCROLL_STEP_FORWARD:
      part = (bar->horizontal
	      ? scroll_bar_right_arrow : scroll_bar_down_arrow);
      bar->dragging = -1;
      break;
    case GTK_SCROLL_PAGE_BACKWARD:
      part = (bar->horizontal
	      ? scroll_bar_before_handle : scroll_bar_above_handle);
      bar->dragging = -1;
      break;
    case GTK_SCROLL_PAGE_FORWARD:
      part = (bar->horizontal
	      ? scroll_bar_after_handle : scroll_bar_below_handle);
      bar->dragging = -1;
      break;
    default:
      break;
    }

  if (part != scroll_bar_nowhere)
    {
      window_being_scrolled = bar->window;
      x_send_scroll_bar_event (bar->window, part, portion, whole,
			       bar->horizontal);
    }

  return false;
}

/* Callback for button release. Sets dragging to -1 when dragging is done.  */

static gboolean
xg_end_scroll_callback (GtkWidget *widget,
                        GdkEventButton *event,
                        gpointer user_data)
{
  struct scroll_bar *bar = user_data;
  bar->dragging = -1;
  if (WINDOWP (window_being_scrolled))
    {
      x_send_scroll_bar_event (window_being_scrolled,
                               scroll_bar_end_scroll, 0, 0, bar->horizontal);
      window_being_scrolled = Qnil;
    }

  return false;
}


#else /* not USE_GTK and not USE_MOTIF */

/* Xaw scroll bar callback.  Invoked when the thumb is dragged.
   WIDGET is the scroll bar widget.  CLIENT_DATA is a pointer to the
   scroll bar struct.  CALL_DATA is a pointer to a float saying where
   the thumb is.  */

static void
xaw_jump_callback (Widget widget, XtPointer client_data, XtPointer call_data)
{
  struct scroll_bar *bar = client_data;
  float *top_addr = call_data;
  float top = *top_addr;
  float shown;
  int whole, portion, height, width;
  enum scroll_bar_part part;
  bool horizontal = bar->horizontal;

  if (horizontal)
    {
      /* Get the size of the thumb, a value between 0 and 1.  */
      block_input ();
      XtVaGetValues (widget, XtNshown, &shown, XtNwidth, &width, NULL);
      unblock_input ();

      if (shown < 1)
	{
	  whole = bar->whole - (shown * bar->whole);
	  portion = min (top * bar->whole, whole);
	}
      else
	{
	  whole = bar->whole;
	  portion = 0;
	}

      part = scroll_bar_horizontal_handle;
    }
  else
    {
      /* Get the size of the thumb, a value between 0 and 1.  */
      block_input ();
      XtVaGetValues (widget, XtNshown, &shown, XtNheight, &height, NULL);
      unblock_input ();

      whole = 10000000;
      portion = shown < 1 ? top * whole : 0;

      if (shown < 1 && (eabs (top + shown - 1) < 1.0f / height))
	/* Some derivatives of Xaw refuse to shrink the thumb when you reach
	   the bottom, so we force the scrolling whenever we see that we're
	   too close to the bottom (in x_set_toolkit_scroll_bar_thumb
	   we try to ensure that we always stay two pixels away from the
	   bottom).  */
	part = scroll_bar_down_arrow;
      else
	part = scroll_bar_handle;
    }

  window_being_scrolled = bar->window;
  bar->dragging = portion;
  bar->last_seen_part = part;
  x_send_scroll_bar_event (bar->window, part, portion, whole, bar->horizontal);
}


/* Xaw scroll bar callback.  Invoked for incremental scrolling.,
   i.e. line or page up or down.  WIDGET is the Xaw scroll bar
   widget.  CLIENT_DATA is a pointer to the scroll_bar structure for
   the scroll bar.  CALL_DATA is an integer specifying the action that
   has taken place.  Its magnitude is in the range 0..height of the
   scroll bar.  Negative values mean scroll towards buffer start.
   Values < height of scroll bar mean line-wise movement.  */

static void
xaw_scroll_callback (Widget widget, XtPointer client_data, XtPointer call_data)
{
  struct scroll_bar *bar = client_data;
  /* The position really is stored cast to a pointer.  */
  int position = (intptr_t) call_data;
  Dimension height, width;
  enum scroll_bar_part part;

  if (bar->horizontal)
    {
      /* Get the width of the scroll bar.  */
      block_input ();
      XtVaGetValues (widget, XtNwidth, &width, NULL);
      unblock_input ();

      if (eabs (position) >= width)
	part = (position < 0) ? scroll_bar_before_handle : scroll_bar_after_handle;

      /* If Xaw3d was compiled with ARROW_SCROLLBAR,
	 it maps line-movement to call_data = max(5, height/20).  */
      else if (xaw3d_arrow_scroll && eabs (position) <= max (5, width / 20))
	part = (position < 0) ? scroll_bar_left_arrow : scroll_bar_right_arrow;
      else
	part = scroll_bar_move_ratio;

      window_being_scrolled = bar->window;
      bar->dragging = -1;
      bar->last_seen_part = part;
      x_send_scroll_bar_event (bar->window, part, position, width,
			       bar->horizontal);
    }
  else
    {

      /* Get the height of the scroll bar.  */
      block_input ();
      XtVaGetValues (widget, XtNheight, &height, NULL);
      unblock_input ();

      if (eabs (position) >= height)
	part = (position < 0) ? scroll_bar_above_handle : scroll_bar_below_handle;

      /* If Xaw3d was compiled with ARROW_SCROLLBAR,
	 it maps line-movement to call_data = max(5, height/20).  */
      else if (xaw3d_arrow_scroll && eabs (position) <= max (5, height / 20))
	part = (position < 0) ? scroll_bar_up_arrow : scroll_bar_down_arrow;
      else
	part = scroll_bar_move_ratio;

      window_being_scrolled = bar->window;
      bar->dragging = -1;
      bar->last_seen_part = part;
      x_send_scroll_bar_event (bar->window, part, position, height,
			       bar->horizontal);
    }
}

#endif /* not USE_GTK and not USE_MOTIF */

#define SCROLL_BAR_NAME "verticalScrollBar"
#define SCROLL_BAR_HORIZONTAL_NAME "horizontalScrollBar"

/* Create the widget for scroll bar BAR on frame F.  Record the widget
   and X window of the scroll bar in BAR.  */

#ifdef USE_GTK
static void
x_create_toolkit_scroll_bar (struct frame *f, struct scroll_bar *bar)
{
  const char *scroll_bar_name = SCROLL_BAR_NAME;

  block_input ();
  xg_create_scroll_bar (f, bar, G_CALLBACK (xg_scroll_callback),
                        G_CALLBACK (xg_end_scroll_callback),
                        scroll_bar_name);
  unblock_input ();
}

static void
x_create_horizontal_toolkit_scroll_bar (struct frame *f, struct scroll_bar *bar)
{
  const char *scroll_bar_name = SCROLL_BAR_HORIZONTAL_NAME;

  block_input ();
  xg_create_horizontal_scroll_bar (f, bar, G_CALLBACK (xg_scroll_callback),
				   G_CALLBACK (xg_end_scroll_callback),
				   scroll_bar_name);
  unblock_input ();
}

#else /* not USE_GTK */

static void
x_create_toolkit_scroll_bar (struct frame *f, struct scroll_bar *bar)
{
  Window xwindow;
  Widget widget;
  Arg av[20];
  int ac = 0;
  const char *scroll_bar_name = SCROLL_BAR_NAME;
  unsigned long pixel;

  block_input ();

#ifdef USE_MOTIF
  /* Set resources.  Create the widget.  */
  XtSetArg (av[ac], XtNmappedWhenManaged, False); ++ac;
  XtSetArg (av[ac], XmNminimum, 0); ++ac;
  XtSetArg (av[ac], XmNmaximum, XM_SB_MAX); ++ac;
  XtSetArg (av[ac], XmNorientation, XmVERTICAL); ++ac;
  XtSetArg (av[ac], XmNprocessingDirection, XmMAX_ON_BOTTOM), ++ac;
  XtSetArg (av[ac], XmNincrement, 1); ++ac;
  XtSetArg (av[ac], XmNpageIncrement, 1); ++ac;

  /* Note: "background" is the thumb color, and "trough" is the color behind
     everything. */
  pixel = f->output_data.x->scroll_bar_foreground_pixel;
  if (pixel != -1)
    {
      XtSetArg (av[ac], XmNbackground, pixel);
      ++ac;
    }

  pixel = f->output_data.x->scroll_bar_background_pixel;
  if (pixel != -1)
    {
      XtSetArg (av[ac], XmNtroughColor, pixel);
      ++ac;
    }

  widget = XmCreateScrollBar (f->output_data.x->edit_widget,
			      (char *) scroll_bar_name, av, ac);

  /* Add one callback for everything that can happen.  */
  XtAddCallback (widget, XmNdecrementCallback, xm_scroll_callback,
		 (XtPointer) bar);
  XtAddCallback (widget, XmNdragCallback, xm_scroll_callback,
		 (XtPointer) bar);
  XtAddCallback (widget, XmNincrementCallback, xm_scroll_callback,
		 (XtPointer) bar);
  XtAddCallback (widget, XmNpageDecrementCallback, xm_scroll_callback,
		 (XtPointer) bar);
  XtAddCallback (widget, XmNpageIncrementCallback, xm_scroll_callback,
		 (XtPointer) bar);
  XtAddCallback (widget, XmNtoBottomCallback, xm_scroll_callback,
		 (XtPointer) bar);
  XtAddCallback (widget, XmNtoTopCallback, xm_scroll_callback,
		 (XtPointer) bar);

  /* Realize the widget.  Only after that is the X window created.  */
  XtRealizeWidget (widget);

  /* Set the cursor to an arrow.  I didn't find a resource to do that.
     And I'm wondering why it hasn't an arrow cursor by default.  */
  XDefineCursor (XtDisplay (widget), XtWindow (widget),
                 f->output_data.x->nontext_cursor);

#else /* !USE_MOTIF i.e. use Xaw */

  /* Set resources.  Create the widget.  The background of the
     Xaw3d scroll bar widget is a little bit light for my taste.
     We don't alter it here to let users change it according
     to their taste with `emacs*verticalScrollBar.background: xxx'.  */
  XtSetArg (av[ac], XtNmappedWhenManaged, False); ++ac;
  XtSetArg (av[ac], XtNorientation, XtorientVertical); ++ac;
  /* For smoother scrolling with Xaw3d   -sm */
  /* XtSetArg (av[ac], XtNpickTop, True); ++ac; */

  pixel = f->output_data.x->scroll_bar_foreground_pixel;
  if (pixel != -1)
    {
      XtSetArg (av[ac], XtNforeground, pixel);
      ++ac;
    }

  pixel = f->output_data.x->scroll_bar_background_pixel;
  if (pixel != -1)
    {
      XtSetArg (av[ac], XtNbackground, pixel);
      ++ac;
    }

  /* Top/bottom shadow colors.  */

  /* Allocate them, if necessary.  */
  if (f->output_data.x->scroll_bar_top_shadow_pixel == -1)
    {
      pixel = f->output_data.x->scroll_bar_background_pixel;
      if (pixel != -1)
        {
          if (!x_alloc_lighter_color (f, FRAME_X_DISPLAY (f),
                                      FRAME_X_COLORMAP (f),
                                      &pixel, 1.2, 0x8000))
            pixel = -1;
          f->output_data.x->scroll_bar_top_shadow_pixel = pixel;
        }
    }
  if (f->output_data.x->scroll_bar_bottom_shadow_pixel == -1)
    {
      pixel = f->output_data.x->scroll_bar_background_pixel;
      if (pixel != -1)
        {
          if (!x_alloc_lighter_color (f, FRAME_X_DISPLAY (f),
                                      FRAME_X_COLORMAP (f),
                                      &pixel, 0.6, 0x4000))
            pixel = -1;
          f->output_data.x->scroll_bar_bottom_shadow_pixel = pixel;
        }
    }

#ifdef XtNbeNiceToColormap
  /* Tell the toolkit about them.  */
  if (f->output_data.x->scroll_bar_top_shadow_pixel == -1
      || f->output_data.x->scroll_bar_bottom_shadow_pixel == -1)
    /* We tried to allocate a color for the top/bottom shadow, and
       failed, so tell Xaw3d to use dithering instead.   */
    /* But only if we have a small colormap.  Xaw3d can allocate nice
       colors itself.  */
    {
      XtSetArg (av[ac], (String) XtNbeNiceToColormap,
                DefaultDepthOfScreen (FRAME_X_SCREEN (f)) < 16);
      ++ac;
    }
  else
    /* Tell what colors Xaw3d should use for the top/bottom shadow, to
       be more consistent with other emacs 3d colors, and since Xaw3d is
       not good at dealing with allocation failure.  */
    {
      /* This tells Xaw3d to use real colors instead of dithering for
	 the shadows.  */
      XtSetArg (av[ac], (String) XtNbeNiceToColormap, False);
      ++ac;

      /* Specify the colors.  */
      pixel = f->output_data.x->scroll_bar_top_shadow_pixel;
      if (pixel != -1)
	{
	  XtSetArg (av[ac], (String) XtNtopShadowPixel, pixel);
	  ++ac;
	}
      pixel = f->output_data.x->scroll_bar_bottom_shadow_pixel;
      if (pixel != -1)
	{
	  XtSetArg (av[ac], (String) XtNbottomShadowPixel, pixel);
	  ++ac;
	}
    }
#endif

  widget = XtCreateWidget (scroll_bar_name, scrollbarWidgetClass,
			   f->output_data.x->edit_widget, av, ac);

  {
    char const *initial = "";
    char const *val = initial;
    XtVaGetValues (widget, XtNscrollVCursor, (XtPointer) &val,
#ifdef XtNarrowScrollbars
		   XtNarrowScrollbars, (XtPointer) &xaw3d_arrow_scroll,
#endif
		   XtNpickTop, (XtPointer) &xaw3d_pick_top, NULL);
    if (xaw3d_arrow_scroll || val == initial)
      {	/* ARROW_SCROLL */
	xaw3d_arrow_scroll = True;
	/* Isn't that just a personal preference ?   --Stef */
	XtVaSetValues (widget, XtNcursorName, "top_left_arrow", NULL);
      }
  }

  /* Define callbacks.  */
  XtAddCallback (widget, XtNjumpProc, xaw_jump_callback, (XtPointer) bar);
  XtAddCallback (widget, XtNscrollProc, xaw_scroll_callback,
		 (XtPointer) bar);

  /* Realize the widget.  Only after that is the X window created.  */
  XtRealizeWidget (widget);

#endif /* !USE_MOTIF */

  /* Install an action hook that lets us detect when the user
     finishes interacting with a scroll bar.  */
  if (action_hook_id == 0)
    action_hook_id = XtAppAddActionHook (Xt_app_con, xt_action_hook, 0);

  /* Remember X window and widget in the scroll bar vector.  */
  SET_SCROLL_BAR_X_WIDGET (bar, widget);
  xwindow = XtWindow (widget);
  bar->x_window = xwindow;
  bar->whole = 1;
  bar->horizontal = false;

  unblock_input ();
}

static void
x_create_horizontal_toolkit_scroll_bar (struct frame *f, struct scroll_bar *bar)
{
  Window xwindow;
  Widget widget;
  Arg av[20];
  int ac = 0;
  const char *scroll_bar_name = SCROLL_BAR_HORIZONTAL_NAME;
  unsigned long pixel;

  block_input ();

#ifdef USE_MOTIF
  /* Set resources.  Create the widget.  */
  XtSetArg (av[ac], XtNmappedWhenManaged, False); ++ac;
  XtSetArg (av[ac], XmNminimum, 0); ++ac;
  XtSetArg (av[ac], XmNmaximum, XM_SB_MAX); ++ac;
  XtSetArg (av[ac], XmNorientation, XmHORIZONTAL); ++ac;
  XtSetArg (av[ac], XmNprocessingDirection, XmMAX_ON_RIGHT), ++ac;
  XtSetArg (av[ac], XmNincrement, 1); ++ac;
  XtSetArg (av[ac], XmNpageIncrement, 1); ++ac;

  /* Note: "background" is the thumb color, and "trough" is the color behind
     everything. */
  pixel = f->output_data.x->scroll_bar_foreground_pixel;
  if (pixel != -1)
    {
      XtSetArg (av[ac], XmNbackground, pixel);
      ++ac;
    }

  pixel = f->output_data.x->scroll_bar_background_pixel;
  if (pixel != -1)
    {
      XtSetArg (av[ac], XmNtroughColor, pixel);
      ++ac;
    }

  widget = XmCreateScrollBar (f->output_data.x->edit_widget,
			      (char *) scroll_bar_name, av, ac);

  /* Add one callback for everything that can happen.  */
  XtAddCallback (widget, XmNdecrementCallback, xm_scroll_callback,
		 (XtPointer) bar);
  XtAddCallback (widget, XmNdragCallback, xm_scroll_callback,
		 (XtPointer) bar);
  XtAddCallback (widget, XmNincrementCallback, xm_scroll_callback,
		 (XtPointer) bar);
  XtAddCallback (widget, XmNpageDecrementCallback, xm_scroll_callback,
		 (XtPointer) bar);
  XtAddCallback (widget, XmNpageIncrementCallback, xm_scroll_callback,
		 (XtPointer) bar);
  XtAddCallback (widget, XmNtoBottomCallback, xm_scroll_callback,
		 (XtPointer) bar);
  XtAddCallback (widget, XmNtoTopCallback, xm_scroll_callback,
		 (XtPointer) bar);

  /* Realize the widget.  Only after that is the X window created.  */
  XtRealizeWidget (widget);

  /* Set the cursor to an arrow.  I didn't find a resource to do that.
     And I'm wondering why it hasn't an arrow cursor by default.  */
  XDefineCursor (XtDisplay (widget), XtWindow (widget),
                 f->output_data.x->nontext_cursor);

#else /* !USE_MOTIF i.e. use Xaw */

  /* Set resources.  Create the widget.  The background of the
     Xaw3d scroll bar widget is a little bit light for my taste.
     We don't alter it here to let users change it according
     to their taste with `emacs*verticalScrollBar.background: xxx'.  */
  XtSetArg (av[ac], XtNmappedWhenManaged, False); ++ac;
  XtSetArg (av[ac], XtNorientation, XtorientHorizontal); ++ac;
  /* For smoother scrolling with Xaw3d   -sm */
  /* XtSetArg (av[ac], XtNpickTop, True); ++ac; */

  pixel = f->output_data.x->scroll_bar_foreground_pixel;
  if (pixel != -1)
    {
      XtSetArg (av[ac], XtNforeground, pixel);
      ++ac;
    }

  pixel = f->output_data.x->scroll_bar_background_pixel;
  if (pixel != -1)
    {
      XtSetArg (av[ac], XtNbackground, pixel);
      ++ac;
    }

  /* Top/bottom shadow colors.  */

  /* Allocate them, if necessary.  */
  if (f->output_data.x->scroll_bar_top_shadow_pixel == -1)
    {
      pixel = f->output_data.x->scroll_bar_background_pixel;
      if (pixel != -1)
        {
          if (!x_alloc_lighter_color (f, FRAME_X_DISPLAY (f),
                                      FRAME_X_COLORMAP (f),
                                      &pixel, 1.2, 0x8000))
            pixel = -1;
          f->output_data.x->scroll_bar_top_shadow_pixel = pixel;
        }
    }
  if (f->output_data.x->scroll_bar_bottom_shadow_pixel == -1)
    {
      pixel = f->output_data.x->scroll_bar_background_pixel;
      if (pixel != -1)
        {
          if (!x_alloc_lighter_color (f, FRAME_X_DISPLAY (f),
                                      FRAME_X_COLORMAP (f),
                                      &pixel, 0.6, 0x4000))
            pixel = -1;
          f->output_data.x->scroll_bar_bottom_shadow_pixel = pixel;
        }
    }

#ifdef XtNbeNiceToColormap
  /* Tell the toolkit about them.  */
  if (f->output_data.x->scroll_bar_top_shadow_pixel == -1
      || f->output_data.x->scroll_bar_bottom_shadow_pixel == -1)
    /* We tried to allocate a color for the top/bottom shadow, and
       failed, so tell Xaw3d to use dithering instead.   */
    /* But only if we have a small colormap.  Xaw3d can allocate nice
       colors itself.  */
    {
      XtSetArg (av[ac], (String) XtNbeNiceToColormap,
                DefaultDepthOfScreen (FRAME_X_SCREEN (f)) < 16);
      ++ac;
    }
  else
    /* Tell what colors Xaw3d should use for the top/bottom shadow, to
       be more consistent with other emacs 3d colors, and since Xaw3d is
       not good at dealing with allocation failure.  */
    {
      /* This tells Xaw3d to use real colors instead of dithering for
	 the shadows.  */
      XtSetArg (av[ac], (String) XtNbeNiceToColormap, False);
      ++ac;

      /* Specify the colors.  */
      pixel = f->output_data.x->scroll_bar_top_shadow_pixel;
      if (pixel != -1)
	{
	  XtSetArg (av[ac], (String) XtNtopShadowPixel, pixel);
	  ++ac;
	}
      pixel = f->output_data.x->scroll_bar_bottom_shadow_pixel;
      if (pixel != -1)
	{
	  XtSetArg (av[ac], (String) XtNbottomShadowPixel, pixel);
	  ++ac;
	}
    }
#endif

  widget = XtCreateWidget (scroll_bar_name, scrollbarWidgetClass,
			   f->output_data.x->edit_widget, av, ac);

  {
    char const *initial = "";
    char const *val = initial;
    XtVaGetValues (widget, XtNscrollVCursor, (XtPointer) &val,
#ifdef XtNarrowScrollbars
		   XtNarrowScrollbars, (XtPointer) &xaw3d_arrow_scroll,
#endif
		   XtNpickTop, (XtPointer) &xaw3d_pick_top, NULL);
    if (xaw3d_arrow_scroll || val == initial)
      {	/* ARROW_SCROLL */
	xaw3d_arrow_scroll = True;
	/* Isn't that just a personal preference ?   --Stef */
	XtVaSetValues (widget, XtNcursorName, "top_left_arrow", NULL);
      }
  }

  /* Define callbacks.  */
  XtAddCallback (widget, XtNjumpProc, xaw_jump_callback, (XtPointer) bar);
  XtAddCallback (widget, XtNscrollProc, xaw_scroll_callback,
		 (XtPointer) bar);

  /* Realize the widget.  Only after that is the X window created.  */
  XtRealizeWidget (widget);

#endif /* !USE_MOTIF */

  /* Install an action hook that lets us detect when the user
     finishes interacting with a scroll bar.  */
  if (horizontal_action_hook_id == 0)
   horizontal_action_hook_id
     = XtAppAddActionHook (Xt_app_con, xt_horizontal_action_hook, 0);

  /* Remember X window and widget in the scroll bar vector.  */
  SET_SCROLL_BAR_X_WIDGET (bar, widget);
  xwindow = XtWindow (widget);
  bar->x_window = xwindow;
  bar->whole = 1;
  bar->horizontal = true;

  unblock_input ();
}
#endif /* not USE_GTK */


/* Set the thumb size and position of scroll bar BAR.  We are currently
   displaying PORTION out of a whole WHOLE, and our position POSITION.  */

#ifdef USE_GTK
static void
x_set_toolkit_scroll_bar_thumb (struct scroll_bar *bar, int portion, int position, int whole)
{
  xg_set_toolkit_scroll_bar_thumb (bar, portion, position, whole);
}

static void
x_set_toolkit_horizontal_scroll_bar_thumb (struct scroll_bar *bar, int portion, int position, int whole)
{
  xg_set_toolkit_horizontal_scroll_bar_thumb (bar, portion, position, whole);
}

#else /* not USE_GTK */
static void
x_set_toolkit_scroll_bar_thumb (struct scroll_bar *bar, int portion, int position,
				int whole)
{
  struct frame *f = XFRAME (WINDOW_FRAME (XWINDOW (bar->window)));
  Widget widget = SCROLL_BAR_X_WIDGET (FRAME_X_DISPLAY (f), bar);
  float top, shown;

  block_input ();

#ifdef USE_MOTIF

  if (scroll_bar_adjust_thumb_portion_p)
    {
      /* We use an estimate of 30 chars per line rather than the real
         `portion' value.  This has the disadvantage that the thumb size
         is not very representative, but it makes our life a lot easier.
         Otherwise, we have to constantly adjust the thumb size, which
         we can't always do quickly enough: while dragging, the size of
         the thumb might prevent the user from dragging the thumb all the
         way to the end.  but Motif and some versions of Xaw3d don't allow
         updating the thumb size while dragging.  Also, even if we can update
         its size, the update will often happen too late.
         If you don't believe it, check out revision 1.650 of xterm.c to see
         what hoops we were going through and the still poor behavior we got.  */
      portion = WINDOW_TOTAL_LINES (XWINDOW (bar->window)) * 30;
      /* When the thumb is at the bottom, position == whole.
         So we need to increase `whole' to make space for the thumb.  */
      whole += portion;
    }

  if (whole <= 0)
    top = 0, shown = 1;
  else
    {
      top = (float) position / whole;
      shown = (float) portion / whole;
    }

  if (bar->dragging == -1)
    {
      int size, value;

      /* Slider size.  Must be in the range [1 .. MAX - MIN] where MAX
         is the scroll bar's maximum and MIN is the scroll bar's minimum
	 value.  */
      size = clip_to_bounds (1, shown * XM_SB_MAX, XM_SB_MAX);

      /* Position.  Must be in the range [MIN .. MAX - SLIDER_SIZE].  */
      value = top * XM_SB_MAX;
      value = min (value, XM_SB_MAX - size);

      XmScrollBarSetValues (widget, value, size, 0, 0, False);
    }
#else /* !USE_MOTIF i.e. use Xaw */

  if (whole == 0)
    top = 0, shown = 1;
  else
    {
      top = (float) position / whole;
      shown = (float) portion / whole;
    }

  {
    float old_top, old_shown;
    Dimension height;
    XtVaGetValues (widget,
		   XtNtopOfThumb, &old_top,
		   XtNshown, &old_shown,
		   XtNheight, &height,
		   NULL);

    /* Massage the top+shown values.  */
    if (bar->dragging == -1 || bar->last_seen_part == scroll_bar_down_arrow)
      top = max (0, min (1, top));
    else
      top = old_top;
#if ! defined (HAVE_XAW3D)
    /* With Xaw, 'top' values too closer to 1.0 may
       cause the thumb to disappear.  Fix that.  */
    top = min (top, 0.99f);
#endif
    /* Keep two pixels available for moving the thumb down.  */
    shown = max (0, min (1 - top - (2.0f / height), shown));
#if ! defined (HAVE_XAW3D)
    /* Likewise with too small 'shown'.  */
    shown = max (shown, 0.01f);
#endif

    /* If the call to XawScrollbarSetThumb below doesn't seem to
       work, check that 'NARROWPROTO' is defined in src/config.h.
       If this is not so, most likely you need to fix configure.  */
    if (top != old_top || shown != old_shown)
      {
	if (bar->dragging == -1)
	  XawScrollbarSetThumb (widget, top, shown);
	else
	  {
	    /* Try to make the scrolling a tad smoother.  */
	    if (!xaw3d_pick_top)
	      shown = min (shown, old_shown);

	    XawScrollbarSetThumb (widget, top, shown);
	  }
      }
  }
#endif /* !USE_MOTIF */

  unblock_input ();
}

static void
x_set_toolkit_horizontal_scroll_bar_thumb (struct scroll_bar *bar, int portion, int position,
				int whole)
{
  struct frame *f = XFRAME (WINDOW_FRAME (XWINDOW (bar->window)));
  Widget widget = SCROLL_BAR_X_WIDGET (FRAME_X_DISPLAY (f), bar);
  float top, shown;

  block_input ();

#ifdef USE_MOTIF
  bar->whole = whole;
  shown = (float) portion / whole;
  top = (float) position / (whole - portion);
  {
    int size = clip_to_bounds (1, shown * XM_SB_MAX, XM_SB_MAX);
    int value = clip_to_bounds (0, top * (XM_SB_MAX - size), XM_SB_MAX - size);

    XmScrollBarSetValues (widget, value, size, 0, 0, False);
  }
#else /* !USE_MOTIF i.e. use Xaw */
  bar->whole = whole;
  if (whole == 0)
    top = 0, shown = 1;
  else
    {
      top = (float) position / whole;
      shown = (float) portion / whole;
    }

  {
    float old_top, old_shown;
    Dimension height;
    XtVaGetValues (widget,
		   XtNtopOfThumb, &old_top,
		   XtNshown, &old_shown,
		   XtNheight, &height,
		   NULL);

#if false
    /* Massage the top+shown values.  */
    if (bar->dragging == -1 || bar->last_seen_part == scroll_bar_down_arrow)
      top = max (0, min (1, top));
    else
      top = old_top;
#if ! defined (HAVE_XAW3D)
    /* With Xaw, 'top' values too closer to 1.0 may
       cause the thumb to disappear.  Fix that.  */
    top = min (top, 0.99f);
#endif
    /* Keep two pixels available for moving the thumb down.  */
    shown = max (0, min (1 - top - (2.0f / height), shown));
#if ! defined (HAVE_XAW3D)
    /* Likewise with too small 'shown'.  */
    shown = max (shown, 0.01f);
#endif
#endif

    /* If the call to XawScrollbarSetThumb below doesn't seem to
       work, check that 'NARROWPROTO' is defined in src/config.h.
       If this is not so, most likely you need to fix configure.  */
    XawScrollbarSetThumb (widget, top, shown);
#if false
    if (top != old_top || shown != old_shown)
      {
	if (bar->dragging == -1)
	  XawScrollbarSetThumb (widget, top, shown);
	else
	  {
	    /* Try to make the scrolling a tad smoother.  */
	    if (!xaw3d_pick_top)
	      shown = min (shown, old_shown);

	    XawScrollbarSetThumb (widget, top, shown);
	  }
      }
#endif
  }
#endif /* !USE_MOTIF */

  unblock_input ();
}
#endif /* not USE_GTK */

#endif /* USE_TOOLKIT_SCROLL_BARS */



/************************************************************************
			 Scroll bars, general
 ************************************************************************/

/* Create a scroll bar and return the scroll bar vector for it.  W is
   the Emacs window on which to create the scroll bar. TOP, LEFT,
   WIDTH and HEIGHT are the pixel coordinates and dimensions of the
   scroll bar. */

static struct scroll_bar *
x_scroll_bar_create (struct window *w, int top, int left,
		     int width, int height, bool horizontal)
{
  struct frame *f = XFRAME (w->frame);
  struct scroll_bar *bar = ALLOCATE_PSEUDOVECTOR (struct scroll_bar, prev,
						  PVEC_OTHER);
  Lisp_Object barobj;

  block_input ();

#ifdef USE_TOOLKIT_SCROLL_BARS
  if (horizontal)
    x_create_horizontal_toolkit_scroll_bar (f, bar);
  else
    x_create_toolkit_scroll_bar (f, bar);
#else /* not USE_TOOLKIT_SCROLL_BARS */
  {
    XSetWindowAttributes a;
    unsigned long mask;
    Window window;

    a.background_pixel = f->output_data.x->scroll_bar_background_pixel;
    if (a.background_pixel == -1)
      a.background_pixel = FRAME_BACKGROUND_PIXEL (f);

    a.event_mask = (ButtonPressMask | ButtonReleaseMask
		    | ButtonMotionMask | PointerMotionHintMask
		    | ExposureMask);
    a.cursor = FRAME_DISPLAY_INFO (f)->vertical_scroll_bar_cursor;

    mask = (CWBackPixel | CWEventMask | CWCursor);

    /* Clear the area of W that will serve as a scroll bar.  This is
       for the case that a window has been split horizontally.  In
       this case, no clear_frame is generated to reduce flickering.  */
    if (width > 0 && window_box_height (w) > 0)
      x_clear_area (f, left, top, width, window_box_height (w));

    window = XCreateWindow (FRAME_X_DISPLAY (f), FRAME_X_WINDOW (f),
			    /* Position and size of scroll bar.  */
			    left, top, width, height,
			    /* Border width, depth, class, and visual.  */
			    0,
			    CopyFromParent,
			    CopyFromParent,
			    CopyFromParent,
			     /* Attributes.  */
			    mask, &a);
    bar->x_window = window;
  }
#endif /* not USE_TOOLKIT_SCROLL_BARS */

  XSETWINDOW (bar->window, w);
  bar->top = top;
  bar->left = left;
  bar->width = width;
  bar->height = height;
  bar->start = 0;
  bar->end = 0;
  bar->dragging = -1;
  bar->horizontal = horizontal;
#if defined (USE_TOOLKIT_SCROLL_BARS) && defined (USE_LUCID)
  bar->last_seen_part = scroll_bar_nowhere;
#endif

  /* Add bar to its frame's list of scroll bars.  */
  bar->next = FRAME_SCROLL_BARS (f);
  bar->prev = Qnil;
  XSETVECTOR (barobj, bar);
  fset_scroll_bars (f, barobj);
  if (!NILP (bar->next))
    XSETVECTOR (XSCROLL_BAR (bar->next)->prev, bar);

  /* Map the window/widget.  */
#ifdef USE_TOOLKIT_SCROLL_BARS
  {
#ifdef USE_GTK
    if (horizontal)
      xg_update_horizontal_scrollbar_pos (f, bar->x_window, top,
					  left, width, max (height, 1));
    else
      xg_update_scrollbar_pos (f, bar->x_window, top,
			       left, width, max (height, 1));
#else /* not USE_GTK */
    Widget scroll_bar = SCROLL_BAR_X_WIDGET (FRAME_X_DISPLAY (f), bar);
    XtConfigureWidget (scroll_bar, left, top, width, max (height, 1), 0);
    XtMapWidget (scroll_bar);
    /* Don't obscure any child frames.  */
    XLowerWindow (FRAME_X_DISPLAY (f), bar->x_window);
#endif /* not USE_GTK */
    }
#else /* not USE_TOOLKIT_SCROLL_BARS */
  XMapWindow (FRAME_X_DISPLAY (f), bar->x_window);
  /* Don't obscure any child frames.  */
  XLowerWindow (FRAME_X_DISPLAY (f), bar->x_window);
#endif /* not USE_TOOLKIT_SCROLL_BARS */

  unblock_input ();
  return bar;
}


#ifndef USE_TOOLKIT_SCROLL_BARS

/* Draw BAR's handle in the proper position.

   If the handle is already drawn from START to END, don't bother
   redrawing it, unless REBUILD; in that case, always
   redraw it.  (REBUILD is handy for drawing the handle after expose
   events.)

   Normally, we want to constrain the start and end of the handle to
   fit inside its rectangle, but if the user is dragging the scroll
   bar handle, we want to let them drag it down all the way, so that
   the bar's top is as far down as it goes; otherwise, there's no way
   to move to the very end of the buffer.  */

static void
x_scroll_bar_set_handle (struct scroll_bar *bar, int start, int end,
			 bool rebuild)
{
  bool dragging = bar->dragging != -1;
  Window w = bar->x_window;
  struct frame *f = XFRAME (WINDOW_FRAME (XWINDOW (bar->window)));
  GC gc = f->output_data.x->normal_gc;

  /* If the display is already accurate, do nothing.  */
  if (! rebuild
      && start == bar->start
      && end == bar->end)
    return;

  block_input ();

  {
    int inside_width = VERTICAL_SCROLL_BAR_INSIDE_WIDTH (f, bar->width);
    int inside_height = VERTICAL_SCROLL_BAR_INSIDE_HEIGHT (f, bar->height);
    int top_range = VERTICAL_SCROLL_BAR_TOP_RANGE (f, bar->height);

    /* Make sure the values are reasonable, and try to preserve
       the distance between start and end.  */
    {
      int length = end - start;

      if (start < 0)
	start = 0;
      else if (start > top_range)
	start = top_range;
      end = start + length;

      if (end < start)
	end = start;
      else if (end > top_range && ! dragging)
	end = top_range;
    }

    /* Store the adjusted setting in the scroll bar.  */
    bar->start = start;
    bar->end = end;

    /* Clip the end position, just for display.  */
    if (end > top_range)
      end = top_range;

    /* Draw bottom positions VERTICAL_SCROLL_BAR_MIN_HANDLE pixels
       below top positions, to make sure the handle is always at least
       that many pixels tall.  */
    end += VERTICAL_SCROLL_BAR_MIN_HANDLE;

    /* Draw the empty space above the handle.  Note that we can't clear
       zero-height areas; that means "clear to end of window."  */
    if ((inside_width > 0) && (start > 0))
      x_clear_area1 (FRAME_X_DISPLAY (f), w,
		    VERTICAL_SCROLL_BAR_LEFT_BORDER,
		    VERTICAL_SCROLL_BAR_TOP_BORDER,
		    inside_width, start, False);

    /* Change to proper foreground color if one is specified.  */
    if (f->output_data.x->scroll_bar_foreground_pixel != -1)
      XSetForeground (FRAME_X_DISPLAY (f), gc,
		      f->output_data.x->scroll_bar_foreground_pixel);

    /* Draw the handle itself.  */
    XFillRectangle (FRAME_X_DISPLAY (f), w, gc,
		    /* x, y, width, height */
		    VERTICAL_SCROLL_BAR_LEFT_BORDER,
		    VERTICAL_SCROLL_BAR_TOP_BORDER + start,
		    inside_width, end - start);

    /* Restore the foreground color of the GC if we changed it above.  */
    if (f->output_data.x->scroll_bar_foreground_pixel != -1)
      XSetForeground (FRAME_X_DISPLAY (f), gc,
		      FRAME_FOREGROUND_PIXEL (f));

    /* Draw the empty space below the handle.  Note that we can't
       clear zero-height areas; that means "clear to end of window." */
    if ((inside_width > 0) && (end < inside_height))
      x_clear_area1 (FRAME_X_DISPLAY (f), w,
		    VERTICAL_SCROLL_BAR_LEFT_BORDER,
		    VERTICAL_SCROLL_BAR_TOP_BORDER + end,
		    inside_width, inside_height - end, False);
  }

  unblock_input ();
}

#endif /* !USE_TOOLKIT_SCROLL_BARS */

/* Destroy scroll bar BAR, and set its Emacs window's scroll bar to
   nil.  */

static void
x_scroll_bar_remove (struct scroll_bar *bar)
{
  struct frame *f = XFRAME (WINDOW_FRAME (XWINDOW (bar->window)));
  block_input ();

#ifdef USE_TOOLKIT_SCROLL_BARS
#ifdef USE_GTK
  xg_remove_scroll_bar (f, bar->x_window);
#else /* not USE_GTK */
  XtDestroyWidget (SCROLL_BAR_X_WIDGET (FRAME_X_DISPLAY (f), bar));
#endif /* not USE_GTK */
#else
  XDestroyWindow (FRAME_X_DISPLAY (f), bar->x_window);
#endif

  /* Dissociate this scroll bar from its window.  */
  if (bar->horizontal)
    wset_horizontal_scroll_bar (XWINDOW (bar->window), Qnil);
  else
    wset_vertical_scroll_bar (XWINDOW (bar->window), Qnil);

  unblock_input ();
}


/* Set the handle of the vertical scroll bar for WINDOW to indicate
   that we are displaying PORTION characters out of a total of WHOLE
   characters, starting at POSITION.  If WINDOW has no scroll bar,
   create one.  */

static void
XTset_vertical_scroll_bar (struct window *w, int portion, int whole, int position)
{
  struct frame *f = XFRAME (w->frame);
  Lisp_Object barobj;
  struct scroll_bar *bar;
  int top, height, left, width;
  int window_y, window_height;

  /* Get window dimensions.  */
  window_box (w, ANY_AREA, 0, &window_y, 0, &window_height);
  top = window_y;
  height = window_height;
  left = WINDOW_SCROLL_BAR_AREA_X (w);
  width = WINDOW_SCROLL_BAR_AREA_WIDTH (w);

  /* Does the scroll bar exist yet?  */
  if (NILP (w->vertical_scroll_bar))
    {
      if (width > 0 && height > 0)
	{
	  block_input ();
          x_clear_area (f, left, top, width, height);
	  unblock_input ();
	}

      bar = x_scroll_bar_create (w, top, left, width, max (height, 1), false);
    }
  else
    {
      /* It may just need to be moved and resized.  */
      unsigned int mask = 0;

      bar = XSCROLL_BAR (w->vertical_scroll_bar);

      block_input ();

      if (left != bar->left)
	mask |= CWX;
      if (top != bar->top)
	mask |= CWY;
      if (width != bar->width)
	mask |= CWWidth;
      if (height != bar->height)
	mask |= CWHeight;

#ifdef USE_TOOLKIT_SCROLL_BARS

      /* Move/size the scroll bar widget.  */
      if (mask)
	{
	  /* Since toolkit scroll bars are smaller than the space reserved
	     for them on the frame, we have to clear "under" them.  */
	  if (width > 0 && height > 0)
	    x_clear_area (f, left, top, width, height);
#ifdef USE_GTK
          xg_update_scrollbar_pos (f, bar->x_window, top,
				   left, width, max (height, 1));
#else /* not USE_GTK */
          XtConfigureWidget (SCROLL_BAR_X_WIDGET (FRAME_X_DISPLAY (f), bar),
                             left, top, width, max (height, 1), 0);
#endif /* not USE_GTK */
	}
#else /* not USE_TOOLKIT_SCROLL_BARS */

      /* Move/size the scroll bar window.  */
      if (mask)
	{
	  XWindowChanges wc;

	  wc.x = left;
	  wc.y = top;
	  wc.width = width;
	  wc.height = height;
	  XConfigureWindow (FRAME_X_DISPLAY (f), bar->x_window,
			    mask, &wc);
	}

#endif /* not USE_TOOLKIT_SCROLL_BARS */

      /* Remember new settings.  */
      bar->left = left;
      bar->top = top;
      bar->width = width;
      bar->height = height;

      unblock_input ();
    }

#ifdef USE_TOOLKIT_SCROLL_BARS
  x_set_toolkit_scroll_bar_thumb (bar, portion, position, whole);
#else /* not USE_TOOLKIT_SCROLL_BARS */
  /* Set the scroll bar's current state, unless we're currently being
     dragged.  */
  if (bar->dragging == -1)
    {
      int top_range = VERTICAL_SCROLL_BAR_TOP_RANGE (f, height);

      if (whole == 0)
	x_scroll_bar_set_handle (bar, 0, top_range, false);
      else
	{
	  int start = ((double) position * top_range) / whole;
	  int end = ((double) (position + portion) * top_range) / whole;
	  x_scroll_bar_set_handle (bar, start, end, false);
	}
    }
#endif /* not USE_TOOLKIT_SCROLL_BARS */

  XSETVECTOR (barobj, bar);
  wset_vertical_scroll_bar (w, barobj);
}


static void
XTset_horizontal_scroll_bar (struct window *w, int portion, int whole, int position)
{
  struct frame *f = XFRAME (w->frame);
  Lisp_Object barobj;
  struct scroll_bar *bar;
  int top, height, left, width;
  int window_x, window_width;
  int pixel_width = WINDOW_PIXEL_WIDTH (w);

  /* Get window dimensions.  */
  window_box (w, ANY_AREA, &window_x, 0, &window_width, 0);
  left = window_x;
  width = window_width;
  top = WINDOW_SCROLL_BAR_AREA_Y (w);
  height = WINDOW_SCROLL_BAR_AREA_HEIGHT (w);

  /* Does the scroll bar exist yet?  */
  if (NILP (w->horizontal_scroll_bar))
    {
      if (width > 0 && height > 0)
	{
	  block_input ();

	  /* Clear also part between window_width and
	     WINDOW_PIXEL_WIDTH.  */
	  x_clear_area (f, left, top, pixel_width, height);
	  unblock_input ();
	}

      bar = x_scroll_bar_create (w, top, left, width, height, true);
    }
  else
    {
      /* It may just need to be moved and resized.  */
      unsigned int mask = 0;

      bar = XSCROLL_BAR (w->horizontal_scroll_bar);

      block_input ();

      if (left != bar->left)
	mask |= CWX;
      if (top != bar->top)
	mask |= CWY;
      if (width != bar->width)
	mask |= CWWidth;
      if (height != bar->height)
	mask |= CWHeight;

#ifdef USE_TOOLKIT_SCROLL_BARS
      /* Move/size the scroll bar widget.  */
      if (mask)
	{
	  /* Since toolkit scroll bars are smaller than the space reserved
	     for them on the frame, we have to clear "under" them.  */
	  if (width > 0 && height > 0)
	    x_clear_area (f,
			  WINDOW_LEFT_EDGE_X (w), top,
			  pixel_width - WINDOW_RIGHT_DIVIDER_WIDTH (w), height);
#ifdef USE_GTK
          xg_update_horizontal_scrollbar_pos (f, bar->x_window, top, left,
					      width, height);
#else /* not USE_GTK */
          XtConfigureWidget (SCROLL_BAR_X_WIDGET (FRAME_X_DISPLAY (f), bar),
                             left, top, width, height, 0);
#endif /* not USE_GTK */
	}
#else /* not USE_TOOLKIT_SCROLL_BARS */

      /* Clear areas not covered by the scroll bar because it's not as
	 wide as the area reserved for it.  This makes sure a
	 previous mode line display is cleared after C-x 2 C-x 1, for
	 example.  */
      {
	int area_height = WINDOW_CONFIG_SCROLL_BAR_HEIGHT (w);
	int rest = area_height - height;
	if (rest > 0 && width > 0)
	  x_clear_area (f, left, top, width, rest);
      }

      /* Move/size the scroll bar window.  */
      if (mask)
	{
	  XWindowChanges wc;

	  wc.x = left;
	  wc.y = top;
	  wc.width = width;
	  wc.height = height;
	  XConfigureWindow (FRAME_X_DISPLAY (f), bar->x_window,
			    mask, &wc);
	}

#endif /* not USE_TOOLKIT_SCROLL_BARS */

      /* Remember new settings.  */
      bar->left = left;
      bar->top = top;
      bar->width = width;
      bar->height = height;

      unblock_input ();
    }

#ifdef USE_TOOLKIT_SCROLL_BARS
  x_set_toolkit_horizontal_scroll_bar_thumb (bar, portion, position, whole);
#else /* not USE_TOOLKIT_SCROLL_BARS */
  /* Set the scroll bar's current state, unless we're currently being
     dragged.  */
  if (bar->dragging == -1)
    {
      int left_range = HORIZONTAL_SCROLL_BAR_LEFT_RANGE (f, width);

      if (whole == 0)
	x_scroll_bar_set_handle (bar, 0, left_range, false);
      else
	{
	  int start = ((double) position * left_range) / whole;
	  int end = ((double) (position + portion) * left_range) / whole;
	  x_scroll_bar_set_handle (bar, start, end, false);
	}
    }
#endif /* not USE_TOOLKIT_SCROLL_BARS */

  XSETVECTOR (barobj, bar);
  wset_horizontal_scroll_bar (w, barobj);
}


/* The following three hooks are used when we're doing a thorough
   redisplay of the frame.  We don't explicitly know which scroll bars
   are going to be deleted, because keeping track of when windows go
   away is a real pain - "Can you say set-window-configuration, boys
   and girls?"  Instead, we just assert at the beginning of redisplay
   that *all* scroll bars are to be removed, and then save a scroll bar
   from the fiery pit when we actually redisplay its window.  */

/* Arrange for all scroll bars on FRAME to be removed at the next call
   to `*judge_scroll_bars_hook'.  A scroll bar may be spared if
   `*redeem_scroll_bar_hook' is applied to its window before the judgment.  */

static void
XTcondemn_scroll_bars (struct frame *frame)
{
  if (!NILP (FRAME_SCROLL_BARS (frame)))
    {
      if (!NILP (FRAME_CONDEMNED_SCROLL_BARS (frame)))
	{
	  /* Prepend scrollbars to already condemned ones.  */
	  Lisp_Object last = FRAME_SCROLL_BARS (frame);

	  while (!NILP (XSCROLL_BAR (last)->next))
	    last = XSCROLL_BAR (last)->next;

	  XSCROLL_BAR (last)->next = FRAME_CONDEMNED_SCROLL_BARS (frame);
	  XSCROLL_BAR (FRAME_CONDEMNED_SCROLL_BARS (frame))->prev = last;
	}

      fset_condemned_scroll_bars (frame, FRAME_SCROLL_BARS (frame));
      fset_scroll_bars (frame, Qnil);
    }
}


/* Un-mark WINDOW's scroll bar for deletion in this judgment cycle.
   Note that WINDOW isn't necessarily condemned at all.  */

static void
XTredeem_scroll_bar (struct window *w)
{
  struct scroll_bar *bar;
  Lisp_Object barobj;
  struct frame *f;

  /* We can't redeem this window's scroll bar if it doesn't have one.  */
  if (NILP (w->vertical_scroll_bar) && NILP (w->horizontal_scroll_bar))
    emacs_abort ();

  if (!NILP (w->vertical_scroll_bar) && WINDOW_HAS_VERTICAL_SCROLL_BAR (w))
    {
      bar = XSCROLL_BAR (w->vertical_scroll_bar);
      /* Unlink it from the condemned list.  */
      f = XFRAME (WINDOW_FRAME (w));
      if (NILP (bar->prev))
	{
	  /* If the prev pointer is nil, it must be the first in one of
	     the lists.  */
	  if (EQ (FRAME_SCROLL_BARS (f), w->vertical_scroll_bar))
	    /* It's not condemned.  Everything's fine.  */
	    goto horizontal;
	  else if (EQ (FRAME_CONDEMNED_SCROLL_BARS (f),
		       w->vertical_scroll_bar))
	    fset_condemned_scroll_bars (f, bar->next);
	  else
	    /* If its prev pointer is nil, it must be at the front of
	       one or the other!  */
	    emacs_abort ();
	}
      else
	XSCROLL_BAR (bar->prev)->next = bar->next;

      if (! NILP (bar->next))
	XSCROLL_BAR (bar->next)->prev = bar->prev;

      bar->next = FRAME_SCROLL_BARS (f);
      bar->prev = Qnil;
      XSETVECTOR (barobj, bar);
      fset_scroll_bars (f, barobj);
      if (! NILP (bar->next))
	XSETVECTOR (XSCROLL_BAR (bar->next)->prev, bar);
    }

 horizontal:
  if (!NILP (w->horizontal_scroll_bar) && WINDOW_HAS_HORIZONTAL_SCROLL_BAR (w))
    {
      bar = XSCROLL_BAR (w->horizontal_scroll_bar);
      /* Unlink it from the condemned list.  */
      f = XFRAME (WINDOW_FRAME (w));
      if (NILP (bar->prev))
	{
	  /* If the prev pointer is nil, it must be the first in one of
	     the lists.  */
	  if (EQ (FRAME_SCROLL_BARS (f), w->horizontal_scroll_bar))
	    /* It's not condemned.  Everything's fine.  */
	    return;
	  else if (EQ (FRAME_CONDEMNED_SCROLL_BARS (f),
		       w->horizontal_scroll_bar))
	    fset_condemned_scroll_bars (f, bar->next);
	  else
	    /* If its prev pointer is nil, it must be at the front of
	       one or the other!  */
	    emacs_abort ();
	}
      else
	XSCROLL_BAR (bar->prev)->next = bar->next;

      if (! NILP (bar->next))
	XSCROLL_BAR (bar->next)->prev = bar->prev;

      bar->next = FRAME_SCROLL_BARS (f);
      bar->prev = Qnil;
      XSETVECTOR (barobj, bar);
      fset_scroll_bars (f, barobj);
      if (! NILP (bar->next))
	XSETVECTOR (XSCROLL_BAR (bar->next)->prev, bar);
    }
}

/* Remove all scroll bars on FRAME that haven't been saved since the
   last call to `*condemn_scroll_bars_hook'.  */

static void
XTjudge_scroll_bars (struct frame *f)
{
  Lisp_Object bar, next;

  bar = FRAME_CONDEMNED_SCROLL_BARS (f);

  /* Clear out the condemned list now so we won't try to process any
     more events on the hapless scroll bars.  */
  fset_condemned_scroll_bars (f, Qnil);

  for (; ! NILP (bar); bar = next)
    {
      struct scroll_bar *b = XSCROLL_BAR (bar);

      x_scroll_bar_remove (b);

      next = b->next;
      b->next = b->prev = Qnil;
    }

  /* Now there should be no references to the condemned scroll bars,
     and they should get garbage-collected.  */
}


#ifndef USE_TOOLKIT_SCROLL_BARS
/* Handle an Expose or GraphicsExpose event on a scroll bar.  This
   is a no-op when using toolkit scroll bars.

   This may be called from a signal handler, so we have to ignore GC
   mark bits.  */

static void
x_scroll_bar_expose (struct scroll_bar *bar, const XEvent *event)
{
  Window w = bar->x_window;
  struct frame *f = XFRAME (WINDOW_FRAME (XWINDOW (bar->window)));
  GC gc = f->output_data.x->normal_gc;

  block_input ();

  x_scroll_bar_set_handle (bar, bar->start, bar->end, true);

  /* Switch to scroll bar foreground color.  */
  if (f->output_data.x->scroll_bar_foreground_pixel != -1)
    XSetForeground (FRAME_X_DISPLAY (f), gc,
 		    f->output_data.x->scroll_bar_foreground_pixel);

  /* Draw a one-pixel border just inside the edges of the scroll bar.  */
  XDrawRectangle (FRAME_X_DISPLAY (f), w, gc,
		  /* x, y, width, height */
		  0, 0, bar->width - 1, bar->height - 1);

  /* Restore the foreground color of the GC if we changed it above.  */
  if (f->output_data.x->scroll_bar_foreground_pixel != -1)
    XSetForeground (FRAME_X_DISPLAY (f), gc,
		    FRAME_FOREGROUND_PIXEL (f));

   unblock_input ();

}
#endif /* not USE_TOOLKIT_SCROLL_BARS */

/* Handle a mouse click on the scroll bar BAR.  If *EMACS_EVENT's kind
   is set to something other than NO_EVENT, it is enqueued.

   This may be called from a signal handler, so we have to ignore GC
   mark bits.  */


static void
x_scroll_bar_handle_click (struct scroll_bar *bar,
			   const XEvent *event,
			   struct input_event *emacs_event)
{
  if (! WINDOWP (bar->window))
    emacs_abort ();

  emacs_event->kind = (bar->horizontal
		       ? HORIZONTAL_SCROLL_BAR_CLICK_EVENT
		       : SCROLL_BAR_CLICK_EVENT);
  emacs_event->code = event->xbutton.button - Button1;
  emacs_event->modifiers
    = (x_x_to_emacs_modifiers (FRAME_DISPLAY_INFO
			       (XFRAME (WINDOW_FRAME (XWINDOW (bar->window)))),
			       event->xbutton.state)
       | (event->type == ButtonRelease
	  ? up_modifier
	  : down_modifier));
  emacs_event->frame_or_window = bar->window;
  emacs_event->arg = Qnil;
  emacs_event->timestamp = event->xbutton.time;
  if (bar->horizontal)
    {
      int left_range
	= HORIZONTAL_SCROLL_BAR_LEFT_RANGE (f, bar->width);
      int x = event->xbutton.x - HORIZONTAL_SCROLL_BAR_LEFT_BORDER;

      if (x < 0) x = 0;
      if (x > left_range) x = left_range;

      if (x < bar->start)
	emacs_event->part = scroll_bar_before_handle;
      else if (x < bar->end + HORIZONTAL_SCROLL_BAR_MIN_HANDLE)
	emacs_event->part = scroll_bar_horizontal_handle;
      else
	emacs_event->part = scroll_bar_after_handle;

#ifndef USE_TOOLKIT_SCROLL_BARS
      /* If the user has released the handle, set it to its final position.  */
      if (event->type == ButtonRelease && bar->dragging != -1)
	{
	  int new_start = - bar->dragging;
	  int new_end = new_start + bar->end - bar->start;

	  x_scroll_bar_set_handle (bar, new_start, new_end, false);
	  bar->dragging = -1;
	}
#endif

      XSETINT (emacs_event->x, left_range);
      XSETINT (emacs_event->y, x);
    }
  else
    {
      int top_range
	= VERTICAL_SCROLL_BAR_TOP_RANGE (f, bar->height);
      int y = event->xbutton.y - VERTICAL_SCROLL_BAR_TOP_BORDER;

      if (y < 0) y = 0;
      if (y > top_range) y = top_range;

      if (y < bar->start)
	emacs_event->part = scroll_bar_above_handle;
      else if (y < bar->end + VERTICAL_SCROLL_BAR_MIN_HANDLE)
	emacs_event->part = scroll_bar_handle;
      else
	emacs_event->part = scroll_bar_below_handle;

#ifndef USE_TOOLKIT_SCROLL_BARS
      /* If the user has released the handle, set it to its final position.  */
      if (event->type == ButtonRelease && bar->dragging != -1)
	{
	  int new_start = y - bar->dragging;
	  int new_end = new_start + bar->end - bar->start;

	  x_scroll_bar_set_handle (bar, new_start, new_end, false);
	  bar->dragging = -1;
	}
#endif

      XSETINT (emacs_event->x, y);
      XSETINT (emacs_event->y, top_range);
    }
}

#ifndef USE_TOOLKIT_SCROLL_BARS

/* Handle some mouse motion while someone is dragging the scroll bar.

   This may be called from a signal handler, so we have to ignore GC
   mark bits.  */

static void
x_scroll_bar_note_movement (struct scroll_bar *bar,
			    const XMotionEvent *event)
{
  struct frame *f = XFRAME (XWINDOW (bar->window)->frame);
  struct x_display_info *dpyinfo = FRAME_DISPLAY_INFO (f);

  dpyinfo->last_mouse_movement_time = event->time;
  dpyinfo->last_mouse_scroll_bar = bar;
  f->mouse_moved = true;

  /* If we're dragging the bar, display it.  */
  if (bar->dragging != -1)
    {
      /* Where should the handle be now?  */
      int new_start = event->y - bar->dragging;

      if (new_start != bar->start)
	{
	  int new_end = new_start + bar->end - bar->start;

	  x_scroll_bar_set_handle (bar, new_start, new_end, false);
	}
    }
}

#endif /* !USE_TOOLKIT_SCROLL_BARS */

/* Return information to the user about the current position of the mouse
   on the scroll bar.  */

static void
x_scroll_bar_report_motion (struct frame **fp, Lisp_Object *bar_window,
			    enum scroll_bar_part *part, Lisp_Object *x,
			    Lisp_Object *y, Time *timestamp)
{
  struct x_display_info *dpyinfo = FRAME_DISPLAY_INFO (*fp);
  struct scroll_bar *bar = dpyinfo->last_mouse_scroll_bar;
  Window w = bar->x_window;
  struct frame *f = XFRAME (WINDOW_FRAME (XWINDOW (bar->window)));
  int win_x, win_y;
  Window dummy_window;
  int dummy_coord;
  unsigned int dummy_mask;

  block_input ();

  /* Get the mouse's position relative to the scroll bar window, and
     report that.  */
  if (XQueryPointer (FRAME_X_DISPLAY (f), w,

		     /* Root, child, root x and root y.  */
		     &dummy_window, &dummy_window,
		     &dummy_coord, &dummy_coord,

		     /* Position relative to scroll bar.  */
		     &win_x, &win_y,

		     /* Mouse buttons and modifier keys.  */
		     &dummy_mask))
    {
      int top_range = VERTICAL_SCROLL_BAR_TOP_RANGE (f, bar->height);

      win_y -= VERTICAL_SCROLL_BAR_TOP_BORDER;

      if (bar->dragging != -1)
	win_y -= bar->dragging;

      if (win_y < 0)
	win_y = 0;
      if (win_y > top_range)
	win_y = top_range;

      *fp = f;
      *bar_window = bar->window;

      if (bar->dragging != -1)
	*part = scroll_bar_handle;
      else if (win_y < bar->start)
	*part = scroll_bar_above_handle;
      else if (win_y < bar->end + VERTICAL_SCROLL_BAR_MIN_HANDLE)
	*part = scroll_bar_handle;
      else
	*part = scroll_bar_below_handle;

      XSETINT (*x, win_y);
      XSETINT (*y, top_range);

      f->mouse_moved = false;
      dpyinfo->last_mouse_scroll_bar = NULL;
      *timestamp = dpyinfo->last_mouse_movement_time;
    }

  unblock_input ();
}


/* Return information to the user about the current position of the mouse
   on the scroll bar.  */

static void
x_horizontal_scroll_bar_report_motion (struct frame **fp, Lisp_Object *bar_window,
				       enum scroll_bar_part *part, Lisp_Object *x,
				       Lisp_Object *y, Time *timestamp)
{
  struct x_display_info *dpyinfo = FRAME_DISPLAY_INFO (*fp);
  struct scroll_bar *bar = dpyinfo->last_mouse_scroll_bar;
  Window w = bar->x_window;
  struct frame *f = XFRAME (WINDOW_FRAME (XWINDOW (bar->window)));
  int win_x, win_y;
  Window dummy_window;
  int dummy_coord;
  unsigned int dummy_mask;

  block_input ();

  /* Get the mouse's position relative to the scroll bar window, and
     report that.  */
  if (XQueryPointer (FRAME_X_DISPLAY (f), w,

		     /* Root, child, root x and root y.  */
		     &dummy_window, &dummy_window,
		     &dummy_coord, &dummy_coord,

		     /* Position relative to scroll bar.  */
		     &win_x, &win_y,

		     /* Mouse buttons and modifier keys.  */
		     &dummy_mask))
    {
      int left_range = HORIZONTAL_SCROLL_BAR_LEFT_RANGE (f, bar->width);

      win_x -= HORIZONTAL_SCROLL_BAR_LEFT_BORDER;

      if (bar->dragging != -1)
	win_x -= bar->dragging;

      if (win_x < 0)
	win_x = 0;
      if (win_x > left_range)
	win_x = left_range;

      *fp = f;
      *bar_window = bar->window;

      if (bar->dragging != -1)
	*part = scroll_bar_horizontal_handle;
      else if (win_x < bar->start)
	*part = scroll_bar_before_handle;
      else if (win_x < bar->end + HORIZONTAL_SCROLL_BAR_MIN_HANDLE)
	*part = scroll_bar_handle;
      else
	*part = scroll_bar_after_handle;

      XSETINT (*y, win_x);
      XSETINT (*x, left_range);

      f->mouse_moved = false;
      dpyinfo->last_mouse_scroll_bar = NULL;
      *timestamp = dpyinfo->last_mouse_movement_time;
    }

  unblock_input ();
}


/* The screen has been cleared so we may have changed foreground or
   background colors, and the scroll bars may need to be redrawn.
   Clear out the scroll bars, and ask for expose events, so we can
   redraw them.  */

static void
x_scroll_bar_clear (struct frame *f)
{
#ifndef USE_TOOLKIT_SCROLL_BARS
  Lisp_Object bar;

  /* We can have scroll bars even if this is 0,
     if we just turned off scroll bar mode.
     But in that case we should not clear them.  */
  if (FRAME_HAS_VERTICAL_SCROLL_BARS (f))
    for (bar = FRAME_SCROLL_BARS (f); VECTORP (bar);
	 bar = XSCROLL_BAR (bar)->next)
      XClearArea (FRAME_X_DISPLAY (f),
		  XSCROLL_BAR (bar)->x_window,
		  0, 0, 0, 0, True);
#endif /* not USE_TOOLKIT_SCROLL_BARS */
}

#ifdef ENABLE_CHECKING

/* Record the last 100 characters stored
   to help debug the loss-of-chars-during-GC problem.  */

static int temp_index;
static short temp_buffer[100];

#define STORE_KEYSYM_FOR_DEBUG(keysym)				\
  if (temp_index == ARRAYELTS (temp_buffer))			\
    temp_index = 0;						\
  temp_buffer[temp_index++] = (keysym)

#else /* not ENABLE_CHECKING */

#define STORE_KEYSYM_FOR_DEBUG(keysym) ((void)0)

#endif /* ENABLE_CHECKING */

/* Set this to nonzero to fake an "X I/O error"
   on a particular display.  */

static struct x_display_info *XTread_socket_fake_io_error;

/* When we find no input here, we occasionally do a no-op command
   to verify that the X server is still running and we can still talk with it.
   We try all the open displays, one by one.
   This variable is used for cycling thru the displays.  */

static struct x_display_info *next_noop_dpyinfo;

enum
{
  X_EVENT_NORMAL,
  X_EVENT_GOTO_OUT,
  X_EVENT_DROP
};

/* Filter events for the current X input method.
   DPYINFO is the display this event is for.
   EVENT is the X event to filter.

   Returns non-zero if the event was filtered, caller shall not process
   this event further.
   Returns zero if event is wasn't filtered.  */

#ifdef HAVE_X_I18N
static int
x_filter_event (struct x_display_info *dpyinfo, XEvent *event)
{
  /* XFilterEvent returns non-zero if the input method has
   consumed the event.  We pass the frame's X window to
   XFilterEvent because that's the one for which the IC
   was created.  */

  struct frame *f1;

#if defined HAVE_XINPUT2 && defined USE_GTK
  bool xinput_event = false;
  if (dpyinfo->supports_xi2
      && event->type == GenericEvent
      && (event->xgeneric.extension
	  == dpyinfo->xi2_opcode)
      && ((event->xgeneric.evtype
	   == XI_KeyPress)
	  || (event->xgeneric.evtype
	      == XI_KeyRelease)))
    {
      f1 = x_any_window_to_frame (dpyinfo,
				  ((XIDeviceEvent *)
				   event->xcookie.data)->event);
      xinput_event = true;
    }
  else
#endif
    f1 = x_any_window_to_frame (dpyinfo,
				event->xclient.window);

#ifdef USE_GTK
  if (!x_gtk_use_native_input
      && !dpyinfo->prefer_native_input)
    {
#endif
      return XFilterEvent (event, f1 ? FRAME_X_WINDOW (f1) : None);
#ifdef USE_GTK
    }
  else if (f1 && (event->type == KeyPress
		  || event->type == KeyRelease
#ifdef HAVE_XINPUT2
		  || xinput_event
#endif
		  ))
    {
      bool result;

      block_input ();
      result = xg_filter_key (f1, event);
      unblock_input ();

      if (result && f1)
	/* There will probably be a GDK event generated soon, so
	   exercise the wire to make pselect return.  */
	XNoOp (FRAME_X_DISPLAY (f1));

      return result;
    }

  return 0;
#endif
}
#endif

#ifdef USE_GTK
static int current_count;
static int current_finish;
static struct input_event *current_hold_quit;

/* This is the filter function invoked by the GTK event loop.
   It is invoked before the XEvent is translated to a GdkEvent,
   so we have a chance to act on the event before GTK.  */
static GdkFilterReturn
event_handler_gdk (GdkXEvent *gxev, GdkEvent *ev, gpointer data)
{
  XEvent *xev = (XEvent *) gxev;

  block_input ();
  if (current_count >= 0)
    {
      struct x_display_info *dpyinfo;

      dpyinfo = x_display_info_for_display (xev->xany.display);

#ifdef HAVE_X_I18N
      /* Filter events for the current X input method.
         GTK calls XFilterEvent but not for key press and release,
         so we do it here.  */
      if ((xev->type == KeyPress || xev->type == KeyRelease)
	  && dpyinfo
	  && x_filter_event (dpyinfo, xev))
	{
	  unblock_input ();
	  return GDK_FILTER_REMOVE;
	}
#elif USE_GTK
      if (dpyinfo && (dpyinfo->prefer_native_input
		      || x_gtk_use_native_input)
	  && (xev->type == KeyPress
#ifdef HAVE_XINPUT2
	      /* GTK claims cookies for us, so we don't have to claim
		 them here.  */
	      || (dpyinfo->supports_xi2
		  && xev->type == GenericEvent
		  && (xev->xgeneric.extension
		      == dpyinfo->xi2_opcode)
		  && ((xev->xgeneric.evtype
		       == XI_KeyPress)
		      || (xev->xgeneric.evtype
			  == XI_KeyRelease)))
#endif
	      ))
	{
	  struct frame *f;

#ifdef HAVE_XINPUT2
	  if (xev->type == GenericEvent)
	    f = x_any_window_to_frame (dpyinfo,
				       ((XIDeviceEvent *) xev->xcookie.data)->event);
	  else
#endif
	    f = x_any_window_to_frame (dpyinfo, xev->xany.window);

	  if (f && xg_filter_key (f, xev))
	    {
	      unblock_input ();
	      return GDK_FILTER_REMOVE;
	    }
	}
#endif

      if (! dpyinfo)
        current_finish = X_EVENT_NORMAL;
      else
	current_count
	  += handle_one_xevent (dpyinfo, xev, &current_finish,
				current_hold_quit);
    }
  else
    current_finish = x_dispatch_event (xev, xev->xany.display);

  unblock_input ();

  if (current_finish == X_EVENT_GOTO_OUT || current_finish == X_EVENT_DROP)
    return GDK_FILTER_REMOVE;

  return GDK_FILTER_CONTINUE;
}
#endif /* USE_GTK */


static void xembed_send_message (struct frame *f, Time,
                                 enum xembed_message,
                                 long detail, long data1, long data2);

static void
x_net_wm_state (struct frame *f, Window window)
{
  int value = FULLSCREEN_NONE;
  Lisp_Object lval = Qnil;
  bool sticky = false;

  x_get_current_wm_state (f, window, &value, &sticky);

  switch (value)
    {
    case FULLSCREEN_WIDTH:
      lval = Qfullwidth;
      break;
    case FULLSCREEN_HEIGHT:
      lval = Qfullheight;
      break;
    case FULLSCREEN_BOTH:
      lval = Qfullboth;
      break;
    case FULLSCREEN_MAXIMIZED:
      lval = Qmaximized;
      break;
    }

  store_frame_param (f, Qfullscreen, lval);
/**   store_frame_param (f, Qsticky, sticky ? Qt : Qnil); **/
}

/* Flip back buffers on any frames with undrawn content.  */
static void
flush_dirty_back_buffers (void)
{
  block_input ();
  Lisp_Object tail, frame;
  FOR_EACH_FRAME (tail, frame)
    {
      struct frame *f = XFRAME (frame);
      if (FRAME_LIVE_P (f) &&
          FRAME_X_P (f) &&
          FRAME_X_WINDOW (f) &&
          !FRAME_GARBAGED_P (f) &&
          !buffer_flipping_blocked_p () &&
          FRAME_X_NEED_BUFFER_FLIP (f))
        show_back_buffer (f);
    }
  unblock_input ();
}

/**
  mouse_or_wdesc_frame: When not dropping and the mouse was grabbed
  for DPYINFO, return the frame where the mouse was seen last.  If
  there's no such frame, return the frame according to WDESC.  When
  dropping, return the frame according to WDESC.  If there's no such
  frame and the mouse was grabbed for DPYINFO, return the frame where
  the mouse was seen last.  In either case, never return a tooltip
  frame.  */
static struct frame *
mouse_or_wdesc_frame (struct x_display_info *dpyinfo, int wdesc)
{
  struct frame *lm_f = (gui_mouse_grabbed (dpyinfo)
			? dpyinfo->last_mouse_frame
			: NULL);

  if (lm_f && !EQ (track_mouse, Qdropping))
    return lm_f;
  else
    {
      struct frame *w_f = x_window_to_frame (dpyinfo, wdesc);

      /* Do not return a tooltip frame.  */
      if (!w_f || FRAME_TOOLTIP_P (w_f))
	return EQ (track_mouse, Qdropping) ? lm_f : NULL;
      else
	/* When dropping it would be probably nice to raise w_f
	   here.  */
	return w_f;
    }
}

/* Handles the XEvent EVENT on display DPYINFO.

   *FINISH is X_EVENT_GOTO_OUT if caller should stop reading events.
   *FINISH is zero if caller should continue reading events.
   *FINISH is X_EVENT_DROP if event should not be passed to the toolkit.
   *EVENT is unchanged unless we're processing KeyPress event.

   We return the number of characters stored into the buffer.  */

static int
handle_one_xevent (struct x_display_info *dpyinfo,
#ifndef HAVE_XINPUT2
		   const XEvent *event,
#else
		   XEvent *event,
#endif
		   int *finish, struct input_event *hold_quit)
{
  union buffered_input_event inev;
  int count = 0;
  int do_help = 0;
  ptrdiff_t nbytes = 0;
  struct frame *any, *f = NULL;
  struct coding_system coding;
  Mouse_HLInfo *hlinfo = &dpyinfo->mouse_highlight;
  /* This holds the state XLookupString needs to implement dead keys
     and other tricks known as "compose processing".  _X Window System_
     says that a portable program can't use this, but Stephen Gildea assures
     me that letting the compiler initialize it to zeros will work okay.  */
  static XComposeStatus compose_status;
  XEvent configureEvent;
  XEvent next_event;

  USE_SAFE_ALLOCA;

  *finish = X_EVENT_NORMAL;

  EVENT_INIT (inev.ie);
  inev.ie.kind = NO_EVENT;
  inev.ie.arg = Qnil;

#ifdef HAVE_XKB
  if (event->type != dpyinfo->xkb_event_type)
    {
#endif
#ifdef HAVE_XINPUT2
      if (event->type != GenericEvent)
#endif
	any = x_any_window_to_frame (dpyinfo, event->xany.window);
#ifdef HAVE_XINPUT2
      else
	any = NULL;
#endif
#ifdef HAVE_XKB
    }
  else
    any = NULL;
#endif

  if (any && any->wait_event_type == event->type)
    any->wait_event_type = 0; /* Indicates we got it.  */

  switch (event->type)
    {
    case ClientMessage:
      {
        if (event->xclient.message_type == dpyinfo->Xatom_wm_protocols
            && event->xclient.format == 32)
          {
            if (event->xclient.data.l[0] == dpyinfo->Xatom_wm_take_focus)
              {
                /* Use the value returned by x_any_window_to_frame
		   because this could be the shell widget window
		   if the frame has no title bar.  */
                f = any;
#ifdef HAVE_X_I18N
                /* Not quite sure this is needed -pd */
                if (f && FRAME_XIC (f))
                  XSetICFocus (FRAME_XIC (f));
#endif
#if false
      /* Emacs sets WM hints whose `input' field is `true'.  This
	 instructs the WM to set the input focus automatically for
	 Emacs with a call to XSetInputFocus.  Setting WM_TAKE_FOCUS
	 tells the WM to send us a ClientMessage WM_TAKE_FOCUS after
	 it has set the focus.  So, XSetInputFocus below is not
	 needed.

	 The call to XSetInputFocus below has also caused trouble.  In
	 cases where the XSetInputFocus done by the WM and the one
	 below are temporally close (on a fast machine), the call
	 below can generate additional FocusIn events which confuse
	 Emacs.  */

                /* Since we set WM_TAKE_FOCUS, we must call
                   XSetInputFocus explicitly.  But not if f is null,
                   since that might be an event for a deleted frame.  */
                if (f)
                  {
                    Display *d = event->xclient.display;
                    /* Catch and ignore errors, in case window has been
                       iconified by a window manager such as GWM.  */
                    x_catch_errors (d);
                    XSetInputFocus (d, event->xclient.window,
                                    /* The ICCCM says this is
                                       the only valid choice.  */
                                    RevertToParent,
                                    event->xclient.data.l[1]);
                    x_uncatch_errors ();
                  }
                /* Not certain about handling scroll bars here */
#endif
		goto done;
              }

            if (event->xclient.data.l[0] == dpyinfo->Xatom_wm_save_yourself)
              {
                /* Save state modify the WM_COMMAND property to
                   something which can reinstate us.  This notifies
                   the session manager, who's looking for such a
                   PropertyNotify.  Can restart processing when
                   a keyboard or mouse event arrives.  */
                /* If we have a session manager, don't set this.
                   KDE will then start two Emacsen, one for the
                   session manager and one for this. */
#ifdef HAVE_X_SM
                if (! x_session_have_connection ())
#endif
                  {
                    f = x_top_window_to_frame (dpyinfo,
                                               event->xclient.window);
                    /* This is just so we only give real data once
                       for a single Emacs process.  */
                    if (f == SELECTED_FRAME ())
                      XSetCommand (FRAME_X_DISPLAY (f),
                                   event->xclient.window,
                                   initial_argv, initial_argc);
                    else if (f)
                      XSetCommand (FRAME_X_DISPLAY (f),
                                   event->xclient.window,
                                   0, 0);
                  }
		goto done;
              }

            if (event->xclient.data.l[0] == dpyinfo->Xatom_wm_delete_window)
              {
                f = any;
                if (!f)
		  goto OTHER; /* May be a dialog that is to be removed  */

		inev.ie.kind = DELETE_WINDOW_EVENT;
		XSETFRAME (inev.ie.frame_or_window, f);
		goto done;
              }

	    goto done;
          }

        if (event->xclient.message_type == dpyinfo->Xatom_wm_configure_denied)
	  goto done;

        if (event->xclient.message_type == dpyinfo->Xatom_wm_window_moved)
          {
            int new_x, new_y;
	    f = x_window_to_frame (dpyinfo, event->xclient.window);

            new_x = event->xclient.data.s[0];
            new_y = event->xclient.data.s[1];

            if (f)
              {
                f->left_pos = new_x;
                f->top_pos = new_y;
              }
	    goto done;
          }

#ifdef X_TOOLKIT_EDITRES
        if (event->xclient.message_type == dpyinfo->Xatom_editres)
          {
	    f = any;
	    if (f)
              _XEditResCheckMessages (f->output_data.x->widget,
				      NULL, (XEvent *) event, NULL);
	    goto done;
          }
#endif /* X_TOOLKIT_EDITRES */

        if (event->xclient.message_type == dpyinfo->Xatom_DONE
	    || event->xclient.message_type == dpyinfo->Xatom_PAGE)
          {
            /* Ghostview job completed.  Kill it.  We could
               reply with "Next" if we received "Page", but we
               currently never do because we are interested in
               images, only, which should have 1 page.  */
	    f = x_window_to_frame (dpyinfo, event->xclient.window);
	    if (!f)
	      goto OTHER;
#ifndef USE_CAIRO
            Pixmap pixmap = (Pixmap) event->xclient.data.l[1];
            x_kill_gs_process (pixmap, f);
            expose_frame (f, 0, 0, 0, 0);
#endif	/* !USE_CAIRO */
	    goto done;
          }

#ifdef USE_TOOLKIT_SCROLL_BARS
        /* Scroll bar callbacks send a ClientMessage from which
           we construct an input_event.  */
        if (event->xclient.message_type == dpyinfo->Xatom_Scrollbar)
          {
            x_scroll_bar_to_input_event (event, &inev.ie);
	    *finish = X_EVENT_GOTO_OUT;
            goto done;
          }
        else if (event->xclient.message_type == dpyinfo->Xatom_Horizontal_Scrollbar)
          {
            x_horizontal_scroll_bar_to_input_event (event, &inev.ie);
	    *finish = X_EVENT_GOTO_OUT;
            goto done;
          }
#endif /* USE_TOOLKIT_SCROLL_BARS */

	/* XEmbed messages from the embedder (if any).  */
        if (event->xclient.message_type == dpyinfo->Xatom_XEMBED)
          {
	    enum xembed_message msg = event->xclient.data.l[1];
	    if (msg == XEMBED_FOCUS_IN || msg == XEMBED_FOCUS_OUT)
	      x_detect_focus_change (dpyinfo, any, event, &inev.ie);

	    *finish = X_EVENT_GOTO_OUT;
            goto done;
          }

        xft_settings_event (dpyinfo, event);

	f = any;
	if (!f)
	  goto OTHER;
	if (x_handle_dnd_message (f, &event->xclient, dpyinfo, &inev.ie))
	  *finish = X_EVENT_DROP;
      }
      break;

    case SelectionNotify:
      x_display_set_last_user_time (dpyinfo, event->xselection.time);
#ifdef USE_X_TOOLKIT
      if (! x_window_to_frame (dpyinfo, event->xselection.requestor))
        goto OTHER;
#endif /* not USE_X_TOOLKIT */
      x_handle_selection_notify (&event->xselection);
      break;

    case SelectionClear:	/* Someone has grabbed ownership.  */
      x_display_set_last_user_time (dpyinfo, event->xselectionclear.time);
#ifdef USE_X_TOOLKIT
      if (! x_window_to_frame (dpyinfo, event->xselectionclear.window))
        goto OTHER;
#endif /* USE_X_TOOLKIT */
      {
        const XSelectionClearEvent *eventp = &event->xselectionclear;

        inev.sie.kind = SELECTION_CLEAR_EVENT;
        SELECTION_EVENT_DPYINFO (&inev.sie) = dpyinfo;
        SELECTION_EVENT_SELECTION (&inev.sie) = eventp->selection;
        SELECTION_EVENT_TIME (&inev.sie) = eventp->time;
      }
      break;

    case SelectionRequest:	/* Someone wants our selection.  */
      x_display_set_last_user_time (dpyinfo, event->xselectionrequest.time);
#ifdef USE_X_TOOLKIT
      if (!x_window_to_frame (dpyinfo, event->xselectionrequest.owner))
        goto OTHER;
#endif /* USE_X_TOOLKIT */
      {
	const XSelectionRequestEvent *eventp = &event->xselectionrequest;

	inev.sie.kind = SELECTION_REQUEST_EVENT;
	SELECTION_EVENT_DPYINFO (&inev.sie) = dpyinfo;
	SELECTION_EVENT_REQUESTOR (&inev.sie) = eventp->requestor;
	SELECTION_EVENT_SELECTION (&inev.sie) = eventp->selection;
	SELECTION_EVENT_TARGET (&inev.sie) = eventp->target;
	SELECTION_EVENT_PROPERTY (&inev.sie) = eventp->property;
	SELECTION_EVENT_TIME (&inev.sie) = eventp->time;
      }
      break;

    case PropertyNotify:
      x_display_set_last_user_time (dpyinfo, event->xproperty.time);
      f = x_top_window_to_frame (dpyinfo, event->xproperty.window);
      if (f && event->xproperty.atom == dpyinfo->Xatom_net_wm_state)
	{
          bool not_hidden = x_handle_net_wm_state (f, &event->xproperty);

	  if (not_hidden && FRAME_ICONIFIED_P (f))
	    {
	      if (CONSP (frame_size_history))
		frame_size_history_plain
		  (f, build_string ("PropertyNotify, not hidden & iconified"));

	      /* Gnome shell does not iconify us when C-z is pressed.
		 It hides the frame.  So if our state says we aren't
		 hidden anymore, treat it as deiconified.  */
	      SET_FRAME_VISIBLE (f, 1);
	      SET_FRAME_ICONIFIED (f, false);

	      f->output_data.x->has_been_visible = true;
	      inev.ie.kind = DEICONIFY_EVENT;
#if defined USE_GTK && defined HAVE_GTK3
	      /* If GTK3 wants to impose some old size here (Bug#24526),
		 tell it that the current size is what we want.  */
	      if (f->was_invisible)
		{
		  xg_frame_set_char_size
		    (f, FRAME_PIXEL_WIDTH (f), FRAME_PIXEL_HEIGHT (f));
		  f->was_invisible = false;
		}
#endif
	      XSETFRAME (inev.ie.frame_or_window, f);
	    }
	  else if (!not_hidden && !FRAME_ICONIFIED_P (f))
	    {
	      if (CONSP (frame_size_history))
		frame_size_history_plain
		  (f, build_string ("PropertyNotify, hidden & not iconified"));

	      SET_FRAME_VISIBLE (f, 0);
	      SET_FRAME_ICONIFIED (f, true);
	      inev.ie.kind = ICONIFY_EVENT;
	      XSETFRAME (inev.ie.frame_or_window, f);
	    }
	}

      x_handle_property_notify (&event->xproperty);
      xft_settings_event (dpyinfo, event);
      goto OTHER;

    case ReparentNotify:
      f = x_top_window_to_frame (dpyinfo, event->xreparent.window);
      if (f)
        {
	  /* Maybe we shouldn't set this for child frames ??  */
	  f->output_data.x->parent_desc = event->xreparent.parent;
	  if (!FRAME_PARENT_FRAME (f))
	    x_real_positions (f, &f->left_pos, &f->top_pos);
	  else
	    {
	      Window root;
	      unsigned int dummy_uint;

	      block_input ();
	      XGetGeometry (FRAME_X_DISPLAY (f), FRAME_OUTER_WINDOW (f),
			    &root, &f->left_pos, &f->top_pos,
			    &dummy_uint, &dummy_uint, &dummy_uint, &dummy_uint);
	      unblock_input ();
	    }

          /* Perhaps reparented due to a WM restart.  Reset this.  */
          FRAME_DISPLAY_INFO (f)->wm_type = X_WMTYPE_UNKNOWN;
          FRAME_DISPLAY_INFO (f)->net_supported_window = 0;

          x_set_frame_alpha (f);
        }
      goto OTHER;

    case Expose:
      f = x_window_to_frame (dpyinfo, event->xexpose.window);
#ifdef HAVE_XWIDGETS
      {
	struct xwidget_view *xv =
	  xwidget_view_from_window (event->xexpose.window);

	if (xv)
	  {
	    xwidget_expose (xv);
	    goto OTHER;
	  }
      }
#endif
      if (f)
        {
          if (!FRAME_VISIBLE_P (f))
            {
              block_input ();
	      /* By default, do not set the frame's visibility here, see
		 https://lists.gnu.org/archive/html/emacs-devel/2017-02/msg00133.html.
		 The default behavior can be overridden by setting
		 'x-set-frame-visibility-more-laxly' (Bug#49955,
		 Bug#53298).  */
	      if (EQ (x_set_frame_visibility_more_laxly, Qexpose)
		  || EQ (x_set_frame_visibility_more_laxly, Qt))
		{
		  SET_FRAME_VISIBLE (f, 1);
		  SET_FRAME_ICONIFIED (f, false);
		}

	      if (FRAME_X_DOUBLE_BUFFERED_P (f))
                font_drop_xrender_surfaces (f);
              f->output_data.x->has_been_visible = true;
              SET_FRAME_GARBAGED (f);
              unblock_input ();
            }
          else if (FRAME_GARBAGED_P (f))
	    {
#ifdef USE_GTK
	      /* Go around the back buffer and manually clear the
		 window the first time we show it.  This way, we avoid
		 showing users the sanity-defying horror of whatever
		 GtkWindow is rendering beneath us.  We've garbaged
		 the frame, so we'll redraw the whole thing on next
		 redisplay anyway.  Yuck.  */
	      x_clear_area1 (FRAME_X_DISPLAY (f),
			     FRAME_X_WINDOW (f),
			     event->xexpose.x, event->xexpose.y,
			     event->xexpose.width, event->xexpose.height,
			     0);
	      x_clear_under_internal_border (f);
#endif
	    }

          if (!FRAME_GARBAGED_P (f))
            {
#ifdef USE_GTK
              /* This seems to be needed for GTK 2.6 and later, see
                 https://debbugs.gnu.org/cgi/bugreport.cgi?bug=15398.  */
              x_clear_area (f,
                            event->xexpose.x, event->xexpose.y,
                            event->xexpose.width, event->xexpose.height);
#endif
              expose_frame (f, event->xexpose.x, event->xexpose.y,
			    event->xexpose.width, event->xexpose.height);
#ifdef USE_GTK
	      x_clear_under_internal_border (f);
#endif
            }

          if (!FRAME_GARBAGED_P (f))
            show_back_buffer (f);
        }
      else
        {
#ifndef USE_TOOLKIT_SCROLL_BARS
          struct scroll_bar *bar;
#endif
#if defined USE_LUCID
          /* Submenus of the Lucid menu bar aren't widgets
             themselves, so there's no way to dispatch events
             to them.  Recognize this case separately.  */
          {
            Widget widget = x_window_to_menu_bar (event->xexpose.window);
            if (widget)
              xlwmenu_redisplay (widget);
          }
#endif /* USE_LUCID */

#ifdef USE_TOOLKIT_SCROLL_BARS
          /* Dispatch event to the widget.  */
          goto OTHER;
#else /* not USE_TOOLKIT_SCROLL_BARS */
          bar = x_window_to_scroll_bar (event->xexpose.display,
                                        event->xexpose.window, 2);

          if (bar)
            x_scroll_bar_expose (bar, event);
#ifdef USE_X_TOOLKIT
          else
            goto OTHER;
#endif /* USE_X_TOOLKIT */
#endif /* not USE_TOOLKIT_SCROLL_BARS */
        }
      break;

    case GraphicsExpose:	/* This occurs when an XCopyArea's
                                   source area was obscured or not
                                   available.  */
      f = x_window_to_frame (dpyinfo, event->xgraphicsexpose.drawable);
      if (f)
        {
          expose_frame (f, event->xgraphicsexpose.x,
                        event->xgraphicsexpose.y,
                        event->xgraphicsexpose.width,
                        event->xgraphicsexpose.height);
#ifdef USE_GTK
	  x_clear_under_internal_border (f);
#endif
	  show_back_buffer (f);
        }
#ifdef USE_X_TOOLKIT
      else
        goto OTHER;
#endif /* USE_X_TOOLKIT */
      break;

    case NoExpose:		/* This occurs when an XCopyArea's
                                   source area was completely
                                   available.  */
      break;

    case UnmapNotify:
      /* Redo the mouse-highlight after the tooltip has gone.  */
      if (event->xunmap.window == tip_window)
        {
          tip_window = None;
          gui_redo_mouse_highlight (dpyinfo);
        }

      f = x_top_window_to_frame (dpyinfo, event->xunmap.window);
      if (f)		/* F may no longer exist if
                           the frame was deleted.  */
        {
	  bool visible = FRAME_VISIBLE_P (f);

	  /* While a frame is unmapped, display generation is
             disabled; you don't want to spend time updating a
             display that won't ever be seen.  */
          SET_FRAME_VISIBLE (f, 0);
          /* We can't distinguish, from the event, whether the window
             has become iconified or invisible.  So assume, if it
             was previously visible, than now it is iconified.
             But x_make_frame_invisible clears both
             the visible flag and the iconified flag;
             and that way, we know the window is not iconified now.  */
          if (visible || FRAME_ICONIFIED_P (f))
            {
	      if (CONSP (frame_size_history))
		frame_size_history_plain
		  (f, build_string ("UnmapNotify, visible | iconified"));

              SET_FRAME_ICONIFIED (f, true);
	      inev.ie.kind = ICONIFY_EVENT;
              XSETFRAME (inev.ie.frame_or_window, f);
            }
	  else if (CONSP (frame_size_history))
	    frame_size_history_plain
	      (f, build_string ("UnmapNotify, not visible & not iconified"));
        }
      goto OTHER;

    case MapNotify:
#if defined HAVE_XINPUT2 && defined HAVE_GTK3
      if (xg_is_menu_window (dpyinfo->display, event->xmap.window))
	popup_activated_flag = 1;
#endif
      /* We use x_top_window_to_frame because map events can
         come for sub-windows and they don't mean that the
         frame is visible.  */
      f = x_top_window_to_frame (dpyinfo, event->xmap.window);
      if (f)
        {
	  bool iconified = FRAME_ICONIFIED_P (f);
	  int value;
	  bool sticky;
          bool not_hidden = x_get_current_wm_state (f, event->xmap.window, &value, &sticky);

	  if (CONSP (frame_size_history))
	    frame_size_history_extra
	      (f,
	       iconified
	       ? (not_hidden
		  ? build_string ("MapNotify, not hidden & iconified")
		  : build_string ("MapNotify, hidden & iconified"))
	       : (not_hidden
		  ? build_string ("MapNotify, not hidden & not iconified")
		  : build_string ("MapNotify, hidden & not iconified")),
	       FRAME_PIXEL_WIDTH (f), FRAME_PIXEL_HEIGHT (f),
	       -1, -1, f->new_width, f->new_height);

	  /* Check if fullscreen was specified before we where mapped the
             first time, i.e. from the command line.  */
          if (!f->output_data.x->has_been_visible)
	    {

	      x_check_fullscreen (f);
#ifndef USE_GTK
	      /* For systems that cannot synthesize `skip_taskbar' for
		 unmapped windows do the following.  */
	      if (FRAME_SKIP_TASKBAR (f))
		x_set_skip_taskbar (f, Qt, Qnil);
#endif /* Not USE_GTK */
	    }

	  if (!iconified)
	    {
	      /* The `z-group' is reset every time a frame becomes
		 invisible.  Handle this here.  */
	      if (FRAME_Z_GROUP (f) == z_group_above)
		x_set_z_group (f, Qabove, Qnil);
	      else if (FRAME_Z_GROUP (f) == z_group_below)
		x_set_z_group (f, Qbelow, Qnil);
	    }

	  if (not_hidden)
	    {
	      SET_FRAME_VISIBLE (f, 1);
	      SET_FRAME_ICONIFIED (f, false);
#if defined USE_GTK && defined HAVE_GTK3
	      /* If GTK3 wants to impose some old size here (Bug#24526),
		 tell it that the current size is what we want.  */
	      if (f->was_invisible)
		{
		  xg_frame_set_char_size
		    (f, FRAME_PIXEL_WIDTH (f), FRAME_PIXEL_HEIGHT (f));
		  f->was_invisible = false;
		}
#endif
	      f->output_data.x->has_been_visible = true;
	    }

          if (not_hidden && iconified)
            {
              inev.ie.kind = DEICONIFY_EVENT;
              XSETFRAME (inev.ie.frame_or_window, f);
            }
        }
      goto OTHER;

    case KeyPress:

      x_display_set_last_user_time (dpyinfo, event->xkey.time);
      ignore_next_mouse_click_timeout = 0;

#if defined (USE_X_TOOLKIT) || defined (USE_GTK)
      /* Dispatch KeyPress events when in menu.  */
      if (popup_activated ())
        goto OTHER;
#endif

      f = any;

      /* If mouse-highlight is an integer, input clears out
	 mouse highlighting.  */
      if (!hlinfo->mouse_face_hidden && FIXNUMP (Vmouse_highlight)
	  && (f == 0
#if ! defined (USE_GTK)
	      || !EQ (f->tool_bar_window, hlinfo->mouse_face_window)
#endif
	      || !EQ (f->tab_bar_window, hlinfo->mouse_face_window))
	  )
        {
          clear_mouse_face (hlinfo);
          hlinfo->mouse_face_hidden = true;
        }

#if defined USE_MOTIF && defined USE_TOOLKIT_SCROLL_BARS
      if (f == 0)
        {
          /* Scroll bars consume key events, but we want
             the keys to go to the scroll bar's frame.  */
          Widget widget = XtWindowToWidget (dpyinfo->display,
                                            event->xkey.window);
          if (widget && XmIsScrollBar (widget))
            {
              widget = XtParent (widget);
              f = x_any_window_to_frame (dpyinfo, XtWindow (widget));
            }
        }
#endif /* USE_MOTIF and USE_TOOLKIT_SCROLL_BARS */

      if (f != 0)
        {
          KeySym keysym, orig_keysym;
          /* al%imercury@uunet.uu.net says that making this 81
             instead of 80 fixed a bug whereby meta chars made
             his Emacs hang.

             It seems that some version of XmbLookupString has
             a bug of not returning XBufferOverflow in
             status_return even if the input is too long to
             fit in 81 bytes.  So, we must prepare sufficient
             bytes for copy_buffer.  513 bytes (256 chars for
             two-byte character set) seems to be a fairly good
             approximation.  -- 2000.8.10 handa@gnu.org  */
          unsigned char copy_buffer[513];
          unsigned char *copy_bufptr = copy_buffer;
          int copy_bufsiz = sizeof (copy_buffer);
          int modifiers;
          Lisp_Object coding_system = Qlatin_1;
	  Lisp_Object c;
	  /* Event will be modified.  */
	  XKeyEvent xkey = event->xkey;

#ifdef USE_GTK
          /* Don't pass keys to GTK.  A Tab will shift focus to the
             tool bar in GTK 2.4.  Keys will still go to menus and
             dialogs because in that case popup_activated is nonzero
             (see above).  */
          *finish = X_EVENT_DROP;
#endif

          xkey.state |= x_emacs_to_x_modifiers (FRAME_DISPLAY_INFO (f),
						extra_keyboard_modifiers);
          modifiers = xkey.state;

          /* This will have to go some day...  */

          /* make_lispy_event turns chars into control chars.
             Don't do it here because XLookupString is too eager.  */
          xkey.state &= ~ControlMask;
          xkey.state &= ~(dpyinfo->meta_mod_mask
			  | dpyinfo->super_mod_mask
			  | dpyinfo->hyper_mod_mask
			  | dpyinfo->alt_mod_mask);

          /* In case Meta is ComposeCharacter,
             clear its status.  According to Markus Ehrnsperger
             Markus.Ehrnsperger@lehrstuhl-bross.physik.uni-muenchen.de
             this enables ComposeCharacter to work whether or
             not it is combined with Meta.  */
          if (modifiers & dpyinfo->meta_mod_mask)
            memset (&compose_status, 0, sizeof (compose_status));

#ifdef HAVE_X_I18N
          if (FRAME_XIC (f))
            {
              Status status_return;

              coding_system = Vlocale_coding_system;
              nbytes = XmbLookupString (FRAME_XIC (f),
                                        &xkey, (char *) copy_bufptr,
                                        copy_bufsiz, &keysym,
                                        &status_return);
              if (status_return == XBufferOverflow)
                {
                  copy_bufsiz = nbytes + 1;
                  copy_bufptr = alloca (copy_bufsiz);
                  nbytes = XmbLookupString (FRAME_XIC (f),
                                            &xkey, (char *) copy_bufptr,
                                            copy_bufsiz, &keysym,
                                            &status_return);
                }
              /* Xutf8LookupString is a new but already deprecated interface.  -stef  */
              if (status_return == XLookupNone)
                break;
              else if (status_return == XLookupChars)
                {
                  keysym = NoSymbol;
                  modifiers = 0;
                }
              else if (status_return != XLookupKeySym
                       && status_return != XLookupBoth)
                emacs_abort ();
            }
          else
            nbytes = XLookupString (&xkey, (char *) copy_bufptr,
                                    copy_bufsiz, &keysym,
                                    &compose_status);
#else
          nbytes = XLookupString (&xkey, (char *) copy_bufptr,
                                  copy_bufsiz, &keysym,
                                  &compose_status);
#endif

          /* If not using XIM/XIC, and a compose sequence is in progress,
             we break here.  Otherwise, chars_matched is always 0.  */
          if (compose_status.chars_matched > 0 && nbytes == 0)
            break;

          memset (&compose_status, 0, sizeof (compose_status));
          orig_keysym = keysym;

 	  /* Common for all keysym input events.  */
 	  XSETFRAME (inev.ie.frame_or_window, f);
 	  inev.ie.modifiers
 	    = x_x_to_emacs_modifiers (FRAME_DISPLAY_INFO (f), modifiers);
 	  inev.ie.timestamp = xkey.time;

 	  /* First deal with keysyms which have defined
 	     translations to characters.  */
 	  if (keysym >= 32 && keysym < 128)
 	    /* Avoid explicitly decoding each ASCII character.  */
 	    {
 	      inev.ie.kind = ASCII_KEYSTROKE_EVENT;
 	      inev.ie.code = keysym;
	      goto done_keysym;
	    }

	  /* Keysyms directly mapped to Unicode characters.  */
	  if (keysym >= 0x01000000 && keysym <= 0x0110FFFF)
	    {
	      if (keysym < 0x01000080)
		inev.ie.kind = ASCII_KEYSTROKE_EVENT;
	      else
		inev.ie.kind = MULTIBYTE_CHAR_KEYSTROKE_EVENT;
	      inev.ie.code = keysym & 0xFFFFFF;
	      goto done_keysym;
	    }

	  /* Now non-ASCII.  */
	  if (HASH_TABLE_P (Vx_keysym_table)
	      && (c = Fgethash (make_fixnum (keysym),
				Vx_keysym_table,
				Qnil),
		  FIXNATP (c)))
 	    {
	      inev.ie.kind = (SINGLE_BYTE_CHAR_P (XFIXNAT (c))
                              ? ASCII_KEYSTROKE_EVENT
                              : MULTIBYTE_CHAR_KEYSTROKE_EVENT);
	      inev.ie.code = XFIXNAT (c);
 	      goto done_keysym;
 	    }

 	  /* Random non-modifier sorts of keysyms.  */
 	  if (((keysym >= XK_BackSpace && keysym <= XK_Escape)
                        || keysym == XK_Delete
#ifdef XK_ISO_Left_Tab
                        || (keysym >= XK_ISO_Left_Tab
                            && keysym <= XK_ISO_Enter)
#endif
                        || IsCursorKey (keysym) /* 0xff50 <= x < 0xff60 */
                        || IsMiscFunctionKey (keysym) /* 0xff60 <= x < VARIES */
#ifdef HPUX
                        /* This recognizes the "extended function
                           keys".  It seems there's no cleaner way.
                           Test IsModifierKey to avoid handling
                           mode_switch incorrectly.  */
                        || (XK_Select <= keysym && keysym < XK_KP_Space)
#endif
#ifdef XK_dead_circumflex
                        || orig_keysym == XK_dead_circumflex
#endif
#ifdef XK_dead_grave
                        || orig_keysym == XK_dead_grave
#endif
#ifdef XK_dead_tilde
                        || orig_keysym == XK_dead_tilde
#endif
#ifdef XK_dead_diaeresis
                        || orig_keysym == XK_dead_diaeresis
#endif
#ifdef XK_dead_macron
                        || orig_keysym == XK_dead_macron
#endif
#ifdef XK_dead_degree
                        || orig_keysym == XK_dead_degree
#endif
#ifdef XK_dead_acute
                        || orig_keysym == XK_dead_acute
#endif
#ifdef XK_dead_cedilla
                        || orig_keysym == XK_dead_cedilla
#endif
#ifdef XK_dead_breve
                        || orig_keysym == XK_dead_breve
#endif
#ifdef XK_dead_ogonek
                        || orig_keysym == XK_dead_ogonek
#endif
#ifdef XK_dead_caron
                        || orig_keysym == XK_dead_caron
#endif
#ifdef XK_dead_doubleacute
                        || orig_keysym == XK_dead_doubleacute
#endif
#ifdef XK_dead_abovedot
                        || orig_keysym == XK_dead_abovedot
#endif
                        || IsKeypadKey (keysym) /* 0xff80 <= x < 0xffbe */
                        || IsFunctionKey (keysym) /* 0xffbe <= x < 0xffe1 */
                        /* Any "vendor-specific" key is ok.  */
                        || (orig_keysym & (1 << 28))
                        || (keysym != NoSymbol && nbytes == 0))
                       && ! (IsModifierKey (orig_keysym)
                             /* The symbols from XK_ISO_Lock
                                to XK_ISO_Last_Group_Lock
                                don't have real modifiers but
                                should be treated similarly to
                                Mode_switch by Emacs. */
#if defined XK_ISO_Lock && defined XK_ISO_Last_Group_Lock
                             || (XK_ISO_Lock <= orig_keysym
				 && orig_keysym <= XK_ISO_Last_Group_Lock)
#endif
                             ))
	    {
	      STORE_KEYSYM_FOR_DEBUG (keysym);
	      /* make_lispy_event will convert this to a symbolic
		 key.  */
	      inev.ie.kind = NON_ASCII_KEYSTROKE_EVENT;
	      inev.ie.code = keysym;
	      goto done_keysym;
	    }

	  {	/* Raw bytes, not keysym.  */
	    ptrdiff_t i;
	    int nchars, len;

	    for (i = 0, nchars = 0; i < nbytes; i++)
	      {
		if (ASCII_CHAR_P (copy_bufptr[i]))
		  nchars++;
		STORE_KEYSYM_FOR_DEBUG (copy_bufptr[i]);
	      }

	    if (nchars < nbytes)
	      {
		/* Decode the input data.  */

		/* The input should be decoded with `coding_system'
		   which depends on which X*LookupString function
		   we used just above and the locale.  */
		setup_coding_system (coding_system, &coding);
		coding.src_multibyte = false;
		coding.dst_multibyte = true;
		/* The input is converted to events, thus we can't
		   handle composition.  Anyway, there's no XIM that
		   gives us composition information.  */
		coding.common_flags &= ~CODING_ANNOTATION_MASK;

		SAFE_NALLOCA (coding.destination, MAX_MULTIBYTE_LENGTH,
			      nbytes);
		coding.dst_bytes = MAX_MULTIBYTE_LENGTH * nbytes;
		coding.mode |= CODING_MODE_LAST_BLOCK;
		decode_coding_c_string (&coding, copy_bufptr, nbytes, Qnil);
		nbytes = coding.produced;
		nchars = coding.produced_char;
		copy_bufptr = coding.destination;
	      }

	    /* Convert the input data to a sequence of
	       character events.  */
	    for (i = 0; i < nbytes; i += len)
	      {
		int ch;
		if (nchars == nbytes)
		  ch = copy_bufptr[i], len = 1;
		else
		  ch = string_char_and_length (copy_bufptr + i, &len);
		inev.ie.kind = (SINGLE_BYTE_CHAR_P (ch)
				? ASCII_KEYSTROKE_EVENT
				: MULTIBYTE_CHAR_KEYSTROKE_EVENT);
		inev.ie.code = ch;
		kbd_buffer_store_buffered_event (&inev, hold_quit);
	      }

	    count += nchars;

	    inev.ie.kind = NO_EVENT;  /* Already stored above.  */

	    if (keysym == NoSymbol)
	      break;
	  }
	  /* FIXME: check side effects and remove this.  */
	  ((XEvent *) event)->xkey = xkey;
        }
    done_keysym:
#ifdef HAVE_X_I18N
      /* Don't dispatch this event since XtDispatchEvent calls
         XFilterEvent, and two calls in a row may freeze the
         client.  */
      break;
#else
      goto OTHER;
#endif

    case KeyRelease:
      x_display_set_last_user_time (dpyinfo, event->xkey.time);
#ifdef HAVE_X_I18N
      /* Don't dispatch this event since XtDispatchEvent calls
         XFilterEvent, and two calls in a row may freeze the
         client.  */
      break;
#else
      goto OTHER;
#endif

    case EnterNotify:
      x_display_set_last_user_time (dpyinfo, event->xcrossing.time);

      if (x_top_window_to_frame (dpyinfo, event->xcrossing.window))
	x_detect_focus_change (dpyinfo, any, event, &inev.ie);

#ifdef HAVE_XWIDGETS
      {
	struct xwidget_view *xvw = xwidget_view_from_window (event->xcrossing.window);
	Mouse_HLInfo *hlinfo;

	if (xvw)
	  {
	    xwidget_motion_or_crossing (xvw, event);
	    hlinfo = MOUSE_HL_INFO (xvw->frame);

	    if (xvw->frame == hlinfo->mouse_face_mouse_frame)
	      {
		clear_mouse_face (hlinfo);
		hlinfo->mouse_face_mouse_frame = 0;
	      }

	    if (any_help_event_p)
	      {
		do_help = -1;
	      }
	    goto OTHER;
	  }
      }
#endif

      f = any;

      if (f && x_mouse_click_focus_ignore_position)
	ignore_next_mouse_click_timeout = event->xmotion.time + 200;

      /* EnterNotify counts as mouse movement,
	 so update things that depend on mouse position.  */
      if (f && !f->output_data.x->hourglass_p)
	x_note_mouse_movement (f, &event->xmotion);
#ifdef USE_GTK
      /* We may get an EnterNotify on the buttons in the toolbar.  In that
         case we moved out of any highlighted area and need to note this.  */
      if (!f && dpyinfo->last_mouse_glyph_frame)
        x_note_mouse_movement (dpyinfo->last_mouse_glyph_frame, &event->xmotion);
#endif
      goto OTHER;

    case FocusIn:
#ifdef USE_GTK
      /* Some WMs (e.g. Mutter in Gnome Shell), don't unmap
         minimized/iconified windows; thus, for those WMs we won't get
         a MapNotify when unminimizing/deiconifying.  Check here if we
         are deiconizing a window (Bug42655).

	 But don't do that by default on GTK since it may cause a plain
	 invisible frame get reported as iconified, compare
	 https://lists.gnu.org/archive/html/emacs-devel/2017-02/msg00133.html.
	 That is fixed above but bites us here again.

	 The option x_set_frame_visibility_more_laxly allows to override
	 the default behavior (Bug#49955, Bug#53298).  */
      if (EQ (x_set_frame_visibility_more_laxly, Qfocus_in)
	  || EQ (x_set_frame_visibility_more_laxly, Qt))
#endif /* USE_GTK */
	{
	  f = any;
	  if (f && FRAME_ICONIFIED_P (f))
	    {
	      SET_FRAME_VISIBLE (f, 1);
	      SET_FRAME_ICONIFIED (f, false);
	      f->output_data.x->has_been_visible = true;
	      inev.ie.kind = DEICONIFY_EVENT;
	      XSETFRAME (inev.ie.frame_or_window, f);
	    }
	}

      x_detect_focus_change (dpyinfo, any, event, &inev.ie);
      goto OTHER;

    case LeaveNotify:
#ifdef HAVE_XWIDGETS
      {
	struct xwidget_view *xvw = xwidget_view_from_window (event->xcrossing.window);

	if (xvw)
	  {
	    xwidget_motion_or_crossing (xvw, event);
	    goto OTHER;
	  }
      }
#endif
      x_display_set_last_user_time (dpyinfo, event->xcrossing.time);

      if (x_top_window_to_frame (dpyinfo, event->xcrossing.window))
	x_detect_focus_change (dpyinfo, any, event, &inev.ie);

      f = x_top_window_to_frame (dpyinfo, event->xcrossing.window);
#if defined HAVE_X_TOOLKIT && defined HAVE_XINPUT2
      /* The XI2 event mask is set on the frame widget, so this event
	 likely originates from the shell widget, which we aren't
	 interested in.  */
      if (dpyinfo->supports_xi2)
	f = NULL;
#endif
      if (f)
        {
          if (f == hlinfo->mouse_face_mouse_frame)
            {
              /* If we move outside the frame, then we're
                 certainly no longer on any text in the frame.  */
              clear_mouse_face (hlinfo);
              hlinfo->mouse_face_mouse_frame = 0;
            }

          /* Generate a nil HELP_EVENT to cancel a help-echo.
             Do it only if there's something to cancel.
             Otherwise, the startup message is cleared when
             the mouse leaves the frame.  */
          if (any_help_event_p)
	    do_help = -1;
        }
#ifdef USE_GTK
      /* See comment in EnterNotify above */
      else if (dpyinfo->last_mouse_glyph_frame)
        x_note_mouse_movement (dpyinfo->last_mouse_glyph_frame, &event->xmotion);
#endif
      goto OTHER;

    case FocusOut:
      x_detect_focus_change (dpyinfo, any, event, &inev.ie);
      goto OTHER;

    case MotionNotify:
      {
        x_display_set_last_user_time (dpyinfo, event->xmotion.time);
        previous_help_echo_string = help_echo_string;
        help_echo_string = Qnil;

	if (hlinfo->mouse_face_hidden)
          {
            hlinfo->mouse_face_hidden = false;
            clear_mouse_face (hlinfo);
          }

	f = mouse_or_wdesc_frame (dpyinfo, event->xmotion.window);

#ifdef USE_GTK
        if (f && xg_event_is_for_scrollbar (f, event))
          f = 0;
#endif
#ifdef HAVE_XWIDGETS
	struct xwidget_view *xvw = xwidget_view_from_window (event->xmotion.window);

	if (xvw)
	  xwidget_motion_or_crossing (xvw, event);
#endif
        if (f)
          {
	    /* Maybe generate a SELECT_WINDOW_EVENT for
	       `mouse-autoselect-window' but don't let popup menus
	       interfere with this (Bug#1261).  */
            if (!NILP (Vmouse_autoselect_window)
		&& !popup_activated ()
		/* Don't switch if we're currently in the minibuffer.
		   This tries to work around problems where the
		   minibuffer gets unselected unexpectedly, and where
		   you then have to move your mouse all the way down to
		   the minibuffer to select it.  */
		&& !MINI_WINDOW_P (XWINDOW (selected_window))
		/* With `focus-follows-mouse' non-nil create an event
		   also when the target window is on another frame.  */
		&& (f == XFRAME (selected_frame)
		    || !NILP (focus_follows_mouse)))
	      {
		static Lisp_Object last_mouse_window;
		Lisp_Object window = window_from_coordinates
		  (f, event->xmotion.x, event->xmotion.y, 0, false, false);

		/* A window will be autoselected only when it is not
		   selected now and the last mouse movement event was
		   not in it.  The remainder of the code is a bit vague
		   wrt what a "window" is.  For immediate autoselection,
		   the window is usually the entire window but for GTK
		   where the scroll bars don't count.  For delayed
		   autoselection the window is usually the window's text
		   area including the margins.  */
		if (WINDOWP (window)
		    && !EQ (window, last_mouse_window)
		    && !EQ (window, selected_window))
		  {
		    inev.ie.kind = SELECT_WINDOW_EVENT;
		    inev.ie.frame_or_window = window;
		  }

		/* Remember the last window where we saw the mouse.  */
		last_mouse_window = window;
	      }

            if (!x_note_mouse_movement (f, &event->xmotion))
	      help_echo_string = previous_help_echo_string;
          }
        else
          {
#ifndef USE_TOOLKIT_SCROLL_BARS
            struct scroll_bar *bar
              = x_window_to_scroll_bar (event->xmotion.display,
                                        event->xmotion.window, 2);

            if (bar)
              x_scroll_bar_note_movement (bar, &event->xmotion);
#endif /* USE_TOOLKIT_SCROLL_BARS */

            /* If we move outside the frame, then we're
               certainly no longer on any text in the frame.  */
            clear_mouse_face (hlinfo);
          }

        /* If the contents of the global variable help_echo_string
           has changed, generate a HELP_EVENT.  */
        if (!NILP (help_echo_string)
            || !NILP (previous_help_echo_string))
	  do_help = 1;
        goto OTHER;
      }

    case ConfigureNotify:
      /* An opaque move can generate a stream of events as the window
         is dragged around.  If the connection round trip time isn't
         really short, they may come faster than we can respond to
         them, given the multiple queries we can do to check window
         manager state, translate coordinates, etc.

         So if this ConfigureNotify is immediately followed by another
         for the same window, use the info from the latest update, and
         consider the events all handled.  */
      /* Opaque resize may be trickier; ConfigureNotify events are
         mixed with Expose events for multiple windows.  */
      configureEvent = *event;
      while (XPending (dpyinfo->display))
        {
          XNextEvent (dpyinfo->display, &next_event);
          if (next_event.type != ConfigureNotify
              || next_event.xconfigure.window != event->xconfigure.window
              /* Skipping events with different sizes can lead to a
                 mispositioned mode line at initial window creation.
                 Only drop window motion events for now.  */
              || next_event.xconfigure.width != event->xconfigure.width
              || next_event.xconfigure.height != event->xconfigure.height)
            {
              XPutBackEvent (dpyinfo->display, &next_event);
              break;
            }
          else
	    configureEvent = next_event;
        }

      f = x_top_window_to_frame (dpyinfo, configureEvent.xconfigure.window);
      /* Unfortunately, we need to call font_drop_xrender_surfaces for
         _all_ ConfigureNotify events, otherwise we miss some and
         flicker.  Don't try to optimize these calls by looking only
         for size changes: that's not sufficient.  We miss some
         surface invalidations and flicker.  */
      block_input ();
      if (f && FRAME_X_DOUBLE_BUFFERED_P (f))
        font_drop_xrender_surfaces (f);
      unblock_input ();
#if defined USE_CAIRO && !defined USE_GTK
      if (f)
	x_cr_update_surface_desired_size (f, configureEvent.xconfigure.width,
					  configureEvent.xconfigure.height);
      else if (any && configureEvent.xconfigure.window == FRAME_X_WINDOW (any))
	x_cr_update_surface_desired_size (any,
					  configureEvent.xconfigure.width,
					  configureEvent.xconfigure.height);
#endif
#ifdef USE_GTK
      if (!f
	  && (f = any)
	  && configureEvent.xconfigure.window == FRAME_X_WINDOW (f)
	  && (FRAME_VISIBLE_P(f)
	      || !(configureEvent.xconfigure.width <= 1
		   && configureEvent.xconfigure.height <= 1)))
        {

	  if (CONSP (frame_size_history))
	    frame_size_history_extra
	      (f, build_string ("ConfigureNotify"),
	       FRAME_PIXEL_WIDTH (f), FRAME_PIXEL_HEIGHT (f),
	       configureEvent.xconfigure.width,
	       configureEvent.xconfigure.height,
	       f->new_width, f->new_height);

	  block_input ();
          if (FRAME_X_DOUBLE_BUFFERED_P (f))
            font_drop_xrender_surfaces (f);
          unblock_input ();
          xg_frame_resized (f, configureEvent.xconfigure.width,
                            configureEvent.xconfigure.height);
#ifdef USE_CAIRO
	  x_cr_update_surface_desired_size (f, configureEvent.xconfigure.width,
					    configureEvent.xconfigure.height);
#endif
          f = 0;
	}
#endif
      if (f
	  && (FRAME_VISIBLE_P(f)
	      || !(configureEvent.xconfigure.width <= 1
		   && configureEvent.xconfigure.height <= 1)))
	{
#ifdef USE_GTK
	  /* For GTK+ don't call x_net_wm_state for the scroll bar
	     window.  (Bug#24963, Bug#25887) */
	  if (configureEvent.xconfigure.window == FRAME_X_WINDOW (f))
#endif
	    x_net_wm_state (f, configureEvent.xconfigure.window);

#ifdef USE_X_TOOLKIT
          /* Tip frames are pure X window, set size for them.  */
          if (FRAME_TOOLTIP_P (f))
            {
              if (FRAME_PIXEL_HEIGHT (f) != configureEvent.xconfigure.height
                  || FRAME_PIXEL_WIDTH (f) != configureEvent.xconfigure.width)
                {
                  SET_FRAME_GARBAGED (f);
                }
              FRAME_PIXEL_HEIGHT (f) = configureEvent.xconfigure.height;
              FRAME_PIXEL_WIDTH (f) = configureEvent.xconfigure.width;
            }
#endif

#ifndef USE_X_TOOLKIT
#ifndef USE_GTK
          int width = configureEvent.xconfigure.width;
          int height = configureEvent.xconfigure.height;

	  if (CONSP (frame_size_history))
	    frame_size_history_extra
	      (f, build_string ("ConfigureNotify"),
	       FRAME_PIXEL_WIDTH (f), FRAME_PIXEL_HEIGHT (f),
	       width, height, f->new_width, f->new_height);

	  /* In the toolkit version, change_frame_size
             is called by the code that handles resizing
             of the EmacsFrame widget.  */

          /* Even if the number of character rows and columns has
             not changed, the font size may have changed, so we need
             to check the pixel dimensions as well.  */
          if (width != FRAME_PIXEL_WIDTH (f)
              || height != FRAME_PIXEL_HEIGHT (f)
	      || (f->new_size_p
		  && ((f->new_width >= 0 && width != f->new_width)
		      || (f->new_height >= 0 && height != f->new_height))))
            {
              change_frame_size (f, width, height, false, true, false);
              x_clear_under_internal_border (f);
              SET_FRAME_GARBAGED (f);
              cancel_mouse_face (f);
            }
#endif /* not USE_GTK */
#endif

#ifdef USE_GTK
          /* GTK creates windows but doesn't map them.
             Only get real positions when mapped.  */
          if (FRAME_GTK_OUTER_WIDGET (f)
              && gtk_widget_get_mapped (FRAME_GTK_OUTER_WIDGET (f)))
#endif
	    {
	      int old_left = f->left_pos;
	      int old_top = f->top_pos;
	      Lisp_Object frame = Qnil;

	      XSETFRAME (frame, f);

	      if (!FRAME_PARENT_FRAME (f))
		x_real_positions (f, &f->left_pos, &f->top_pos);
	      else
		{
		  Window root;
		  unsigned int dummy_uint;

		  block_input ();
		  XGetGeometry (FRAME_X_DISPLAY (f), FRAME_OUTER_WINDOW (f),
				&root, &f->left_pos, &f->top_pos,
				&dummy_uint, &dummy_uint, &dummy_uint, &dummy_uint);
		  unblock_input ();
		}

	      if (!FRAME_TOOLTIP_P (f)
		  && (old_left != f->left_pos || old_top != f->top_pos))
		{
		  inev.ie.kind = MOVE_FRAME_EVENT;
		  XSETFRAME (inev.ie.frame_or_window, f);
		}
	    }


#ifdef HAVE_X_I18N
          if (FRAME_XIC (f) && (FRAME_XIC_STYLE (f) & XIMStatusArea))
            xic_set_statusarea (f);
#endif

	}
      goto OTHER;

    case ButtonRelease:
    case ButtonPress:
      {
#ifdef HAVE_XWIDGETS
	struct xwidget_view *xvw = xwidget_view_from_window (event->xmotion.window);

	if (xvw)
	  {
	    xwidget_button (xvw, event->type == ButtonPress,
			    event->xbutton.x, event->xbutton.y,
			    event->xbutton.button, event->xbutton.state,
			    event->xbutton.time);

            if (!EQ (selected_window, xvw->w) && (event->xbutton.button < 4))
              {
		inev.ie.kind = SELECT_WINDOW_EVENT;
		inev.ie.frame_or_window = xvw->w;
	      }

	    *finish = X_EVENT_DROP;
	    goto OTHER;
	  }
#endif
        /* If we decide we want to generate an event to be seen
           by the rest of Emacs, we put it here.  */
        Lisp_Object tab_bar_arg = Qnil;
        bool tab_bar_p = false;
        bool tool_bar_p = false;

	memset (&compose_status, 0, sizeof (compose_status));
	dpyinfo->last_mouse_glyph_frame = NULL;
	x_display_set_last_user_time (dpyinfo, event->xbutton.time);

	f = mouse_or_wdesc_frame (dpyinfo, event->xmotion.window);
	if (f && event->xbutton.type == ButtonPress
	    && !popup_activated ()
	    && !x_window_to_scroll_bar (event->xbutton.display,
					event->xbutton.window, 2)
	    && !FRAME_NO_ACCEPT_FOCUS (f))
	  {
	    /* When clicking into a child frame or when clicking
	       into a parent frame with the child frame selected and
	       `no-accept-focus' is not set, select the clicked
	       frame.  */
	    struct frame *hf = dpyinfo->highlight_frame;

	    if (FRAME_PARENT_FRAME (f) || (hf && frame_ancestor_p (f, hf)))
	      {
		block_input ();
		XSetInputFocus (FRAME_X_DISPLAY (f), FRAME_OUTER_WINDOW (f),
				RevertToParent, CurrentTime);
		if (FRAME_PARENT_FRAME (f))
		  XRaiseWindow (FRAME_X_DISPLAY (f), FRAME_OUTER_WINDOW (f));
		unblock_input ();
	      }
	  }

#ifdef USE_GTK
        if (f && xg_event_is_for_scrollbar (f, event))
          f = 0;
#endif
        if (f)
          {
            /* Is this in the tab-bar?  */
            if (WINDOWP (f->tab_bar_window)
                && WINDOW_TOTAL_LINES (XWINDOW (f->tab_bar_window)))
              {
                Lisp_Object window;
                int x = event->xbutton.x;
                int y = event->xbutton.y;

                window = window_from_coordinates (f, x, y, 0, true, true);
                tab_bar_p = EQ (window, f->tab_bar_window);

                if (tab_bar_p)
		  tab_bar_arg = handle_tab_bar_click
		    (f, x, y, event->xbutton.type == ButtonPress,
		     x_x_to_emacs_modifiers (dpyinfo, event->xbutton.state));
              }

#if ! defined (USE_GTK)
            /* Is this in the tool-bar?  */
            if (WINDOWP (f->tool_bar_window)
                && WINDOW_TOTAL_LINES (XWINDOW (f->tool_bar_window)))
              {
                Lisp_Object window;
                int x = event->xbutton.x;
                int y = event->xbutton.y;

                window = window_from_coordinates (f, x, y, 0, true, true);
                tool_bar_p = EQ (window, f->tool_bar_window);

                if (tool_bar_p && event->xbutton.button < 4)
		  handle_tool_bar_click
		    (f, x, y, event->xbutton.type == ButtonPress,
		     x_x_to_emacs_modifiers (dpyinfo, event->xbutton.state));
              }
#endif /* !USE_GTK */

            if (!(tab_bar_p && NILP (tab_bar_arg)) && !tool_bar_p)
#if defined (USE_X_TOOLKIT) || defined (USE_GTK)
              if (! popup_activated ())
#endif
                {
                  if (ignore_next_mouse_click_timeout)
                    {
                      if (event->type == ButtonPress
                          && event->xbutton.time > ignore_next_mouse_click_timeout)
                        {
                          ignore_next_mouse_click_timeout = 0;
                          x_construct_mouse_click (&inev.ie, &event->xbutton, f);
                        }
                      if (event->type == ButtonRelease)
                        ignore_next_mouse_click_timeout = 0;
                    }
                  else
                    x_construct_mouse_click (&inev.ie, &event->xbutton, f);

		  if (!NILP (tab_bar_arg))
		    inev.ie.arg = tab_bar_arg;
                }
            if (FRAME_X_EMBEDDED_P (f))
              xembed_send_message (f, event->xbutton.time,
                                   XEMBED_REQUEST_FOCUS, 0, 0, 0);
          }
        else
          {
            struct scroll_bar *bar
              = x_window_to_scroll_bar (event->xbutton.display,
                                        event->xbutton.window, 2);

#ifdef USE_TOOLKIT_SCROLL_BARS
            /* Make the "Ctrl-Mouse-2 splits window" work for toolkit
               scroll bars.  */
            if (bar && event->xbutton.state & ControlMask)
              {
                x_scroll_bar_handle_click (bar, event, &inev.ie);
                *finish = X_EVENT_DROP;
              }
#else /* not USE_TOOLKIT_SCROLL_BARS */
            if (bar)
              x_scroll_bar_handle_click (bar, event, &inev.ie);
#endif /* not USE_TOOLKIT_SCROLL_BARS */
          }

        if (event->type == ButtonPress)
          {
            dpyinfo->grabbed |= (1 << event->xbutton.button);
            dpyinfo->last_mouse_frame = f;
            if (f && !tab_bar_p)
              f->last_tab_bar_item = -1;
#if ! defined (USE_GTK)
            if (f && !tool_bar_p)
              f->last_tool_bar_item = -1;
#endif /* not USE_GTK */
          }
        else
          dpyinfo->grabbed &= ~(1 << event->xbutton.button);

	/* Ignore any mouse motion that happened before this event;
	   any subsequent mouse-movement Emacs events should reflect
	   only motion after the ButtonPress/Release.  */
	if (f != 0)
	  f->mouse_moved = false;

#if defined (USE_X_TOOLKIT) || defined (USE_GTK)
        f = x_menubar_window_to_frame (dpyinfo, event);
        /* For a down-event in the menu bar,
           don't pass it to Xt right now.
           Instead, save it away
           and we will pass it to Xt from kbd_buffer_get_event.
           That way, we can run some Lisp code first.  */
        if (! popup_activated ()
#ifdef USE_GTK
            /* Gtk+ menus only react to the first three buttons. */
            && event->xbutton.button < 3
#endif
            && f && event->type == ButtonPress
            /* Verify the event is really within the menu bar
               and not just sent to it due to grabbing.  */
            && event->xbutton.x >= 0
            && event->xbutton.x < FRAME_PIXEL_WIDTH (f)
            && event->xbutton.y >= 0
            && event->xbutton.y < FRAME_MENUBAR_HEIGHT (f)
            && event->xbutton.same_screen)
          {
	    if (!f->output_data.x->saved_menu_event)
	      f->output_data.x->saved_menu_event = xmalloc (sizeof *event);
	    *f->output_data.x->saved_menu_event = *event;
	    inev.ie.kind = MENU_BAR_ACTIVATE_EVENT;
	    XSETFRAME (inev.ie.frame_or_window, f);
	    *finish = X_EVENT_DROP;
          }
        else
          goto OTHER;
#endif /* USE_X_TOOLKIT || USE_GTK */
      }
      break;

    case CirculateNotify:
      goto OTHER;

    case CirculateRequest:
      goto OTHER;

    case VisibilityNotify:
      f = x_top_window_to_frame (dpyinfo, event->xvisibility.window);
      if (f && (event->xvisibility.state == VisibilityUnobscured
		|| event->xvisibility.state == VisibilityPartiallyObscured))
	SET_FRAME_VISIBLE (f, 1);

      goto OTHER;

    case MappingNotify:
      /* Someone has changed the keyboard mapping - update the
         local cache.  */
      switch (event->xmapping.request)
        {
        case MappingModifier:
          x_find_modifier_meanings (dpyinfo);
	  FALLTHROUGH;
        case MappingKeyboard:
          XRefreshKeyboardMapping ((XMappingEvent *) &event->xmapping);
        }
      goto OTHER;

    case DestroyNotify:
      xft_settings_event (dpyinfo, event);
      break;
#ifdef HAVE_XINPUT2
    case GenericEvent:
      {
	if (!dpyinfo->supports_xi2)
	  goto OTHER;
	if (event->xgeneric.extension != dpyinfo->xi2_opcode)
	  /* Not an XI2 event. */
	  goto OTHER;
	bool must_free_data = false;
	XIEvent *xi_event = (XIEvent *) event->xcookie.data;
	/* Sometimes the event is already claimed by GTK, which
	   will free its data in due course. */
	if (!xi_event && XGetEventData (dpyinfo->display, &event->xcookie))
	  {
	    must_free_data = true;
	    xi_event = (XIEvent *) event->xcookie.data;
	  }

	XIDeviceEvent *xev = (XIDeviceEvent *) xi_event;
	XILeaveEvent *leave = (XILeaveEvent *) xi_event;
	XIEnterEvent *enter = (XIEnterEvent *) xi_event;
	XIFocusInEvent *focusin = (XIFocusInEvent *) xi_event;
	XIFocusOutEvent *focusout = (XIFocusOutEvent *) xi_event;
	XIValuatorState *states;
	double *values;
	bool found_valuator = false;

	/* A fake XMotionEvent for x_note_mouse_movement. */
	XMotionEvent ev;
	/* A fake XButtonEvent for x_construct_mouse_click. */
	XButtonEvent bv;

	if (!xi_event)
	  {
	    eassert (!must_free_data);
	    goto OTHER;
	  }

	switch (event->xcookie.evtype)
	  {
	  case XI_FocusIn:
	    any = x_any_window_to_frame (dpyinfo, focusin->event);
#ifndef USE_GTK
	    /* Some WMs (e.g. Mutter in Gnome Shell), don't unmap
	       minimized/iconified windows; thus, for those WMs we won't get
	       a MapNotify when unminimizing/deconifying.  Check here if we
	       are deiconizing a window (Bug42655).

	       But don't do that on GTK since it may cause a plain invisible
	       frame get reported as iconified, compare
	       https://lists.gnu.org/archive/html/emacs-devel/2017-02/msg00133.html.
	       That is fixed above but bites us here again.  */
	    f = any;
	    if (f && FRAME_ICONIFIED_P (f))
	      {
		SET_FRAME_VISIBLE (f, 1);
		SET_FRAME_ICONIFIED (f, false);
		f->output_data.x->has_been_visible = true;
		inev.ie.kind = DEICONIFY_EVENT;
		XSETFRAME (inev.ie.frame_or_window, f);
	      }
#endif /* USE_GTK */
	    x_detect_focus_change (dpyinfo, any, event, &inev.ie);
	    goto XI_OTHER;
	  case XI_FocusOut:
	    any = x_any_window_to_frame (dpyinfo, focusout->event);
	    x_detect_focus_change (dpyinfo, any, event, &inev.ie);
	    goto XI_OTHER;
	  case XI_Enter:

	    any = x_top_window_to_frame (dpyinfo, enter->event);
	    ev.x = lrint (enter->event_x);
	    ev.y = lrint (enter->event_y);
	    ev.window = enter->event;
	    x_display_set_last_user_time (dpyinfo, xi_event->time);

	    /* There is no need to handle entry/exit events for
	       passive focus from non-top windows at all, since they
	       are an inferiors of the frame's top window, which will
	       get virtual events.  */
	    if (any)
	      x_detect_focus_change (dpyinfo, any, event, &inev.ie);

	    if (!any)
	      any = x_any_window_to_frame (dpyinfo, enter->event);

	    {
#ifdef HAVE_XWIDGETS
	      struct xwidget_view *xwidget_view = xwidget_view_from_window (enter->event);
#else
	      bool xwidget_view = false;
#endif

	      /* One problem behind the design of XInput 2 scrolling is
		 that valuators are not unique to each window, but only
		 the window that has grabbed the valuator's device or
		 the window that the device's pointer is on top of can
		 receive motion events.  There is also no way to
		 retrieve the value of a valuator outside of each motion
		 event.

		 As such, to prevent wildly inaccurate results when the
		 valuators have changed outside Emacs, we reset our
		 records of each valuator's value whenever the pointer
		 re-enters a frame after its valuators have potentially
		 been changed elsewhere.  */
	      if (enter->detail != XINotifyInferior
		  && enter->mode != XINotifyPassiveUngrab
		  /* See the comment under FocusIn in
		     `x_detect_focus_change'.  The main relevant culprit
		     these days seems to be XFCE.  */
		  && enter->mode != XINotifyUngrab
		  && (xwidget_view
		      || (any && enter->event == FRAME_X_WINDOW (any))))
		xi_reset_scroll_valuators_for_device_id (dpyinfo, enter->deviceid);

#ifdef HAVE_XWIDGETS
	      if (xwidget_view)
		{
		  /* Don't send an enter event to the xwidget if the
		     first button is pressed, to avoid it releasing
		     the passive grab.  I don't know why that happens,
		     but this workaround makes dragging to select text
		     work again.  */
		  if (!(enter->buttons.mask_len
			&& XIMaskIsSet (enter->buttons.mask, 1)))
		    xwidget_motion_or_crossing (xwidget_view, event);

		  goto XI_OTHER;
		}
#endif
	    }

	    f = any;

	    if (f && x_mouse_click_focus_ignore_position)
	      ignore_next_mouse_click_timeout = xi_event->time + 200;

	    /* EnterNotify counts as mouse movement,
	       so update things that depend on mouse position.  */
	    if (f && !f->output_data.x->hourglass_p)
	      x_note_mouse_movement (f, &ev);
#ifdef USE_GTK
	    /* We may get an EnterNotify on the buttons in the toolbar.  In that
	       case we moved out of any highlighted area and need to note this.  */
	    if (!f && dpyinfo->last_mouse_glyph_frame)
	      x_note_mouse_movement (dpyinfo->last_mouse_glyph_frame, &ev);
#endif
	    goto XI_OTHER;

	  case XI_Leave:
	    ev.x = lrint (leave->event_x);
	    ev.y = lrint (leave->event_y);
	    ev.window = leave->event;
	    any = x_top_window_to_frame (dpyinfo, leave->event);

#ifdef HAVE_XWIDGETS
	    {
	      struct xwidget_view *xvw
		= xwidget_view_from_window (leave->event);

	      if (xvw)
		{
		  *finish = X_EVENT_DROP;
		  xwidget_motion_or_crossing (xvw, event);

		  goto XI_OTHER;
		}
	    }
#endif

	    x_display_set_last_user_time (dpyinfo, xi_event->time);

	    if (any)
	      x_detect_focus_change (dpyinfo, any, event, &inev.ie);

	    if (!any)
	      any = x_any_window_to_frame (dpyinfo, leave->event);

#ifndef USE_X_TOOLKIT
	    f = x_top_window_to_frame (dpyinfo, leave->event);
#else
	    /* On Xt builds that have XI2, the enter and leave event
	       masks are set on the frame widget's window.  */
	    f = x_window_to_frame (dpyinfo, leave->event);
#endif
	    if (f)
	      {
		if (f == hlinfo->mouse_face_mouse_frame)
		  {
		    /* If we move outside the frame, then we're
		       certainly no longer on any text in the frame.  */
		    clear_mouse_face (hlinfo);
		    hlinfo->mouse_face_mouse_frame = 0;
		  }

		/* Generate a nil HELP_EVENT to cancel a help-echo.
		   Do it only if there's something to cancel.
		   Otherwise, the startup message is cleared when
		   the mouse leaves the frame.  */
		if (any_help_event_p)
		  do_help = -1;
	      }
#ifdef USE_GTK
	    /* See comment in EnterNotify above */
	    else if (dpyinfo->last_mouse_glyph_frame)
	      x_note_mouse_movement (dpyinfo->last_mouse_glyph_frame, &ev);
#endif
	    goto XI_OTHER;
	  case XI_Motion:
	    {
	      struct xi_device_t *device;
	      bool touch_end_event_seen = false;

	      states = &xev->valuators;
	      values = states->values;
	      device = xi_device_from_id (dpyinfo, xev->deviceid);

	      if (!device || !device->master_p)
		goto XI_OTHER;

#ifdef XI_TouchBegin
	      if (xev->flags & XIPointerEmulated
		  && dpyinfo->xi2_version >= 2)
		goto XI_OTHER;
#endif

	      x_display_set_last_user_time (dpyinfo, xi_event->time);

#ifdef HAVE_XWIDGETS
	      struct xwidget_view *xv = xwidget_view_from_window (xev->event);
	      double xv_total_x = 0.0;
	      double xv_total_y = 0.0;
#endif

	      for (int i = 0; i < states->mask_len * 8; i++)
		{
		  if (XIMaskIsSet (states->mask, i))
		    {
		      struct xi_scroll_valuator_t *val;
		      double delta, scroll_unit;
		      int scroll_height;
		      Lisp_Object window;


		      /* See the comment on top of
			 x_init_master_valuators for more details on how
			 scroll wheel movement is reported on XInput 2.  */
		      delta = x_get_scroll_valuator_delta (dpyinfo, xev->deviceid,
							   i, *values, &val);

		      if (delta != DBL_MAX)
			{
#ifdef HAVE_XWIDGETS
			  if (xv)
			    {
			      /* FIXME: figure out what in GTK is
				 causing interval values to jump by
				 >100 at the end of a touch sequence
				 when an xwidget gets a scroll event
				 where is_stop is TRUE.  */
			      if (fabs (delta) > 100)
				continue;
			      if (val->horizontal)
				xv_total_x += delta;
			      else
				xv_total_y += delta;

			      found_valuator = true;
			      continue;
			    }
#endif
			  if (!f)
			    {
			      f = x_any_window_to_frame (dpyinfo, xev->event);

			      if (!f)
				goto XI_OTHER;
			    }

			  found_valuator = true;

			  if (signbit (delta) != signbit (val->emacs_value))
			    val->emacs_value = 0;

			  val->emacs_value += delta;

			  if (mwheel_coalesce_scroll_events
			      && (fabs (val->emacs_value) < 1)
			      && (fabs (delta) > 0))
			    continue;

			  bool s = signbit (val->emacs_value);
			  inev.ie.kind = (fabs (delta) > 0
					  ? (val->horizontal
					     ? HORIZ_WHEEL_EVENT
					     : WHEEL_EVENT)
					  : TOUCH_END_EVENT);
			  inev.ie.timestamp = xev->time;

			  XSETINT (inev.ie.x, lrint (xev->event_x));
			  XSETINT (inev.ie.y, lrint (xev->event_y));
			  XSETFRAME (inev.ie.frame_or_window, f);

			  if (fabs (delta) > 0)
			    {
			      inev.ie.modifiers = !s ? up_modifier : down_modifier;
			      inev.ie.modifiers
				|= x_x_to_emacs_modifiers (dpyinfo,
							   xev->mods.effective);
			    }

			  window = window_from_coordinates (f, xev->event_x,
							    xev->event_y, NULL,
							    false, false);

			  if (WINDOWP (window))
			    scroll_height = XWINDOW (window)->pixel_height;
			  else
			    /* EVENT_X and EVENT_Y can be outside the
			       frame if F holds the input grab, so fall
			       back to the height of the frame instead.  */
			    scroll_height = FRAME_PIXEL_HEIGHT (f);

			  scroll_unit = pow (scroll_height, 2.0 / 3.0);

			  if (NUMBERP (Vx_scroll_event_delta_factor))
			    scroll_unit *= XFLOATINT (Vx_scroll_event_delta_factor);

			  if (fabs (delta) > 0)
			    {
			      if (val->horizontal)
				{
				  inev.ie.arg
				    = list3 (Qnil,
					     make_float (val->emacs_value
							 * scroll_unit),
					     make_float (0));
				}
			      else
				{
				  inev.ie.arg = list3 (Qnil, make_float (0),
						       make_float (val->emacs_value
								   * scroll_unit));
				}
			    }
			  else
			    {
			      inev.ie.arg = Qnil;
			    }

			  if (inev.ie.kind != TOUCH_END_EVENT
			      || !touch_end_event_seen)
			    {
			      kbd_buffer_store_event_hold (&inev.ie, hold_quit);
			      touch_end_event_seen = inev.ie.kind == TOUCH_END_EVENT;
			    }

			  val->emacs_value = 0;
			}
		      values++;
		    }

		  inev.ie.kind = NO_EVENT;
		}

#ifdef HAVE_XWIDGETS
	      if (xv)
		{
		  uint state = xev->mods.effective;

		  if (xev->buttons.mask_len)
		    {
		      if (XIMaskIsSet (xev->buttons.mask, 1))
			state |= Button1Mask;
		      if (XIMaskIsSet (xev->buttons.mask, 2))
			state |= Button2Mask;
		      if (XIMaskIsSet (xev->buttons.mask, 3))
			state |= Button3Mask;
		    }

		  if (found_valuator)
		    xwidget_scroll (xv, xev->event_x, xev->event_y,
				    -xv_total_x, -xv_total_y, state,
				    xev->time, (xv_total_x == 0.0
						&& xv_total_y == 0.0));
		  else
		    xwidget_motion_notify (xv, xev->event_x, xev->event_y,
					   xev->root_x, xev->root_y, state,
					   xev->time);

		  goto XI_OTHER;
		}
#endif
	      if (found_valuator)
		{
#ifdef USE_GTK
		  if (f && xg_event_is_for_scrollbar (f, event))
		    *finish = X_EVENT_DROP;
#endif
		  goto XI_OTHER;
		}

	      ev.x = lrint (xev->event_x);
	      ev.y = lrint (xev->event_y);
	      ev.window = xev->event;
	      ev.time = xev->time;

	      previous_help_echo_string = help_echo_string;
	      help_echo_string = Qnil;

	      if (hlinfo->mouse_face_hidden)
		{
		  hlinfo->mouse_face_hidden = false;
		  clear_mouse_face (hlinfo);
		}

	      f = mouse_or_wdesc_frame (dpyinfo, xev->event);

#ifdef USE_GTK
	      if (f && xg_event_is_for_scrollbar (f, event))
		f = 0;
#endif
	      if (f)
		{
		  /* Maybe generate a SELECT_WINDOW_EVENT for
		     `mouse-autoselect-window' but don't let popup menus
		     interfere with this (Bug#1261).  */
		  if (!NILP (Vmouse_autoselect_window)
		      && !popup_activated ()
		      /* Don't switch if we're currently in the minibuffer.
			 This tries to work around problems where the
			 minibuffer gets unselected unexpectedly, and where
			 you then have to move your mouse all the way down to
			 the minibuffer to select it.  */
		      && !MINI_WINDOW_P (XWINDOW (selected_window))
		      /* With `focus-follows-mouse' non-nil create an event
			 also when the target window is on another frame.  */
		      && (f == XFRAME (selected_frame)
			  || !NILP (focus_follows_mouse)))
		    {
		      static Lisp_Object last_mouse_window;
		      Lisp_Object window = window_from_coordinates (f, ev.x, ev.y, 0, false, false);

		      /* A window will be autoselected only when it is not
			 selected now and the last mouse movement event was
			 not in it.  The remainder of the code is a bit vague
			 wrt what a "window" is.  For immediate autoselection,
			 the window is usually the entire window but for GTK
			 where the scroll bars don't count.  For delayed
			 autoselection the window is usually the window's text
			 area including the margins.  */
		      if (WINDOWP (window)
			  && !EQ (window, last_mouse_window)
			  && !EQ (window, selected_window))
			{
			  inev.ie.kind = SELECT_WINDOW_EVENT;
			  inev.ie.frame_or_window = window;
			}

		      /* Remember the last window where we saw the mouse.  */
		      last_mouse_window = window;
		    }

		  if (!x_note_mouse_movement (f, &ev))
		    help_echo_string = previous_help_echo_string;
		}
	      else
		{
#ifndef USE_TOOLKIT_SCROLL_BARS
		  struct scroll_bar *bar
		    = x_window_to_scroll_bar (xi_event->display, xev->event, 2);

		  if (bar)
		    x_scroll_bar_note_movement (bar, &ev);
#endif /* USE_TOOLKIT_SCROLL_BARS */

		  /* If we move outside the frame, then we're
		     certainly no longer on any text in the frame.  */
		  clear_mouse_face (hlinfo);
		}

	      /* If the contents of the global variable help_echo_string
		 has changed, generate a HELP_EVENT.  */
	      if (!NILP (help_echo_string)
		  || !NILP (previous_help_echo_string))
		do_help = 1;
	      goto XI_OTHER;
	    }
	  case XI_ButtonRelease:
	  case XI_ButtonPress:
	    {
	      /* If we decide we want to generate an event to be seen
		 by the rest of Emacs, we put it here.  */
	      Lisp_Object tab_bar_arg = Qnil;
	      bool tab_bar_p = false;
	      bool tool_bar_p = false;
	      struct xi_device_t *device;
#ifdef HAVE_XWIDGETS
	      struct xwidget_view *xvw;
#endif

#ifdef XIPointerEmulated
	      /* Ignore emulated scroll events when XI2 native
		 scroll events are present.  */
	      if (((dpyinfo->xi2_version == 1
		   && xev->detail >= 4
		   && xev->detail <= 8)
		   || (dpyinfo->xi2_version >= 2))
		  && xev->flags & XIPointerEmulated)
		{
		  *finish = X_EVENT_DROP;
		  goto XI_OTHER;
		}
#endif

#ifdef HAVE_XWIDGETS
	      xvw = xwidget_view_from_window (xev->event);
	      if (xvw)
		{
		  xwidget_button (xvw, xev->evtype == XI_ButtonPress,
				  lrint (xev->event_x), lrint (xev->event_y),
				  xev->detail, xev->mods.effective, xev->time);

		  if (!EQ (selected_window, xvw->w) && (xev->detail < 4))
		    {
		      inev.ie.kind = SELECT_WINDOW_EVENT;
		      inev.ie.frame_or_window = xvw->w;
		    }

		  *finish = X_EVENT_DROP;
		  goto XI_OTHER;
		}
#endif

	      device = xi_device_from_id (dpyinfo, xev->deviceid);

	      if (!device || !device->master_p)
		goto XI_OTHER;

	      bv.button = xev->detail;
	      bv.type = xev->evtype == XI_ButtonPress ? ButtonPress : ButtonRelease;
	      bv.x = lrint (xev->event_x);
	      bv.y = lrint (xev->event_y);
	      bv.window = xev->event;
	      bv.state = xev->mods.effective;
	      bv.time = xev->time;

	      memset (&compose_status, 0, sizeof (compose_status));
	      dpyinfo->last_mouse_glyph_frame = NULL;
	      x_display_set_last_user_time (dpyinfo, xev->time);

	      f = mouse_or_wdesc_frame (dpyinfo, xev->event);

	      if (f && xev->evtype == XI_ButtonPress
		  && !popup_activated ()
		  && !x_window_to_scroll_bar (dpyinfo->display, xev->event, 2)
		  && !FRAME_NO_ACCEPT_FOCUS (f))
		{
		  /* When clicking into a child frame or when clicking
		     into a parent frame with the child frame selected and
		     `no-accept-focus' is not set, select the clicked
		     frame.  */
		  struct frame *hf = dpyinfo->highlight_frame;

		  if (FRAME_PARENT_FRAME (f) || (hf && frame_ancestor_p (f, hf)))
		    {
		      block_input ();
		      XSetInputFocus (FRAME_X_DISPLAY (f), FRAME_OUTER_WINDOW (f),
				      RevertToParent, CurrentTime);
		      if (FRAME_PARENT_FRAME (f))
			XRaiseWindow (FRAME_X_DISPLAY (f), FRAME_OUTER_WINDOW (f));
		      unblock_input ();
		    }
		}

#ifdef USE_GTK
	      if (f && xg_event_is_for_scrollbar (f, event))
		f = 0;
#endif

	      if (f)
		{
		  /* Is this in the tab-bar?  */
		  if (WINDOWP (f->tab_bar_window)
		      && WINDOW_TOTAL_LINES (XWINDOW (f->tab_bar_window)))
		    {
		      Lisp_Object window;
		      int x = bv.x;
		      int y = bv.y;

		      window = window_from_coordinates (f, x, y, 0, true, true);
		      tab_bar_p = EQ (window, f->tab_bar_window);

		      if (tab_bar_p)
			tab_bar_arg = handle_tab_bar_click
			  (f, x, y, xev->evtype == XI_ButtonPress,
			   x_x_to_emacs_modifiers (dpyinfo, bv.state));
		    }

#if ! defined (USE_GTK)
		  /* Is this in the tool-bar?  */
		  if (WINDOWP (f->tool_bar_window)
		      && WINDOW_TOTAL_LINES (XWINDOW (f->tool_bar_window)))
		    {
		      Lisp_Object window;
		      int x = bv.x;
		      int y = bv.y;

		      window = window_from_coordinates (f, x, y, 0, true, true);
		      tool_bar_p = EQ (window, f->tool_bar_window);

		      if (tool_bar_p && xev->detail < 4)
			handle_tool_bar_click
			  (f, x, y, xev->evtype == XI_ButtonPress,
			   x_x_to_emacs_modifiers (dpyinfo, bv.state));
		    }
#endif /* !USE_GTK */

		  if (!(tab_bar_p && NILP (tab_bar_arg)) && !tool_bar_p)
#if defined (USE_X_TOOLKIT) || defined (USE_GTK)
		    if (! popup_activated ())
#endif
		      {
			if (ignore_next_mouse_click_timeout)
			  {
			    if (xev->evtype == XI_ButtonPress
				&& xev->time > ignore_next_mouse_click_timeout)
			      {
				ignore_next_mouse_click_timeout = 0;
				x_construct_mouse_click (&inev.ie, &bv, f);
			      }
			    if (xev->evtype == XI_ButtonRelease)
			      ignore_next_mouse_click_timeout = 0;
			  }
			else
			  x_construct_mouse_click (&inev.ie, &bv, f);

			if (!NILP (tab_bar_arg))
			  inev.ie.arg = tab_bar_arg;
		      }
		  if (FRAME_X_EMBEDDED_P (f))
		    xembed_send_message (f, xev->time,
					 XEMBED_REQUEST_FOCUS, 0, 0, 0);
		}

	      if (xev->evtype == XI_ButtonPress)
		{
		  dpyinfo->grabbed |= (1 << xev->detail);
		  device->grab |= (1 << xev->detail);
		  dpyinfo->last_mouse_frame = f;
		  if (f && !tab_bar_p)
		    f->last_tab_bar_item = -1;
#if ! defined (USE_GTK)
		  if (f && !tool_bar_p)
		    f->last_tool_bar_item = -1;
#endif /* not USE_GTK */

		}
	      else
		{
		  dpyinfo->grabbed &= ~(1 << xev->detail);
		  device->grab &= ~(1 << xev->detail);
		}

	      if (f)
		f->mouse_moved = false;

#if defined (USE_GTK)
	      /* No Xt toolkit currently available has support for XI2.
	         So the code here assumes use of GTK.  */
	      f = x_menubar_window_to_frame (dpyinfo, event);
	      if (f /* Gtk+ menus only react to the first three buttons. */
		  && xev->detail < 3)
		{
		  /* What is done with Core Input ButtonPressed is not
		     possible here, because GenericEvents cannot be saved.  */
		  bool was_waiting_for_input = waiting_for_input;
		  /* This hack was adopted from the NS port.  Whether
		     or not it is actually safe is a different story
		     altogether.  */
		  if (waiting_for_input)
		    waiting_for_input = 0;
		  set_frame_menubar (f, true);
		  waiting_for_input = was_waiting_for_input;
		}
#endif
	      goto XI_OTHER;
	    }
	  case XI_KeyPress:
	    {
	      int state = xev->mods.effective;
	      Lisp_Object c;
#ifdef HAVE_XKB
	      unsigned int mods_rtrn;
#endif
	      int keycode = xev->detail;
	      KeySym keysym;
	      char copy_buffer[81];
	      char *copy_bufptr = copy_buffer;
	      unsigned char *copy_ubufptr;
	      int copy_bufsiz = sizeof (copy_buffer);
	      ptrdiff_t i;
	      int nchars, len;
	      struct xi_device_t *device;

	      device = xi_device_from_id (dpyinfo, xev->deviceid);

	      if (!device || !device->master_p)
		goto XI_OTHER;

#if defined (USE_X_TOOLKIT) || defined (USE_GTK)
	      /* Dispatch XI_KeyPress events when in menu.  */
	      if (popup_activated ())
		goto XI_OTHER;
#endif

	      x_display_set_last_user_time (dpyinfo, xev->time);
	      ignore_next_mouse_click_timeout = 0;

	      f = x_any_window_to_frame (dpyinfo, xev->event);

	      XKeyPressedEvent xkey;

	      memset (&xkey, 0, sizeof xkey);

	      xkey.type = KeyPress;
	      xkey.serial = xev->serial;
	      xkey.send_event = xev->send_event;
	      xkey.display = dpyinfo->display;
	      xkey.window = xev->event;
	      xkey.root = xev->root;
	      xkey.subwindow = xev->child;
	      xkey.time = xev->time;
	      xkey.state = ((xev->mods.effective & ~(1 << 13 | 1 << 14))
			    | (xev->group.effective << 13));
	      xkey.keycode = xev->detail;
	      xkey.same_screen = True;

#ifdef HAVE_X_I18N
#ifdef USE_GTK
	      if ((!x_gtk_use_native_input
		   && x_filter_event (dpyinfo, (XEvent *) &xkey))
		  || (x_gtk_use_native_input
		      && x_filter_event (dpyinfo, event)))
		{
		  *finish = X_EVENT_DROP;
		  goto XI_OTHER;
		}
#else
	      if (x_filter_event (dpyinfo, (XEvent *) &xkey))
		{
		  *finish = X_EVENT_DROP;
		  goto XI_OTHER;
		}
#endif
#elif USE_GTK
	      if ((x_gtk_use_native_input
		   || dpyinfo->prefer_native_input)
		  && xg_filter_key (any, event))
		{
		  *finish = X_EVENT_DROP;
		  goto XI_OTHER;
		}
#endif

#ifdef HAVE_XKB
	      if (dpyinfo->xkb_desc)
		{
		  uint xkb_state = state;
		  xkb_state &= ~(1 << 13 | 1 << 14);
		  xkb_state |= xev->group.effective << 13;

		  if (!XkbTranslateKeyCode (dpyinfo->xkb_desc, keycode,
					    xkb_state, &mods_rtrn, &keysym))
		    goto XI_OTHER;
		}
	      else
		{
#endif
		  int keysyms_per_keycode_return;
		  KeySym *ksms = XGetKeyboardMapping (dpyinfo->display, keycode, 1,
						      &keysyms_per_keycode_return);
		  if (!(keysym = ksms[0]))
		    {
		      XFree (ksms);
		      goto XI_OTHER;
		    }
		  XFree (ksms);
#ifdef HAVE_XKB
		}
#endif

	      if (keysym == NoSymbol)
		goto XI_OTHER;

	      /* If mouse-highlight is an integer, input clears out
		 mouse highlighting.  */
	      if (!hlinfo->mouse_face_hidden && FIXNUMP (Vmouse_highlight)
		  && (f == 0
#if ! defined (USE_GTK)
		      || !EQ (f->tool_bar_window, hlinfo->mouse_face_window)
#endif
		      || !EQ (f->tab_bar_window, hlinfo->mouse_face_window))
		  )
		{
		  clear_mouse_face (hlinfo);
		  hlinfo->mouse_face_hidden = true;
		}

	      if (f != 0)
		{
#ifdef USE_GTK
		  /* Don't pass keys to GTK.  A Tab will shift focus to the
		     tool bar in GTK 2.4.  Keys will still go to menus and
		     dialogs because in that case popup_activated is nonzero
		     (see above).  */
		  *finish = X_EVENT_DROP;
#endif
		  /* If not using XIM/XIC, and a compose sequence is in progress,
		     we break here.  Otherwise, chars_matched is always 0.  */
		  if (compose_status.chars_matched > 0 && nbytes == 0)
		    goto XI_OTHER;

		  memset (&compose_status, 0, sizeof (compose_status));

		  XSETFRAME (inev.ie.frame_or_window, f);
		  inev.ie.modifiers
		    = x_x_to_emacs_modifiers (FRAME_DISPLAY_INFO (f), state);
		  inev.ie.timestamp = xev->time;

#ifdef HAVE_X_I18N
		  if (FRAME_XIC (f))
		    {
		      Status status_return;
		      nbytes = XmbLookupString (FRAME_XIC (f),
						&xkey, (char *) copy_bufptr,
						copy_bufsiz, &keysym,
						&status_return);

		      if (status_return == XBufferOverflow)
			{
			  copy_bufsiz = nbytes + 1;
			  copy_bufptr = alloca (copy_bufsiz);
			  nbytes = XmbLookupString (FRAME_XIC (f),
						    &xkey, (char *) copy_bufptr,
						    copy_bufsiz, &keysym,
						    &status_return);
			}

		      if (status_return == XLookupNone)
			goto xi_done_keysym;
		      else if (status_return == XLookupChars)
			{
			  keysym = NoSymbol;
			  state = 0;
			}
		      else if (status_return != XLookupKeySym
			       && status_return != XLookupBoth)
			emacs_abort ();
		    }
		  else
#endif
		    {
#ifdef HAVE_XKB
		      int overflow = 0;
		      KeySym sym = keysym;

		      if (dpyinfo->xkb_desc)
			{
			  nbytes = XkbTranslateKeySym (dpyinfo->display, &sym,
						       state & ~mods_rtrn, copy_bufptr,
						       copy_bufsiz, &overflow);
			  if (overflow)
			    {
			      copy_bufptr = alloca ((copy_bufsiz += overflow)
						    * sizeof *copy_bufptr);
			      overflow = 0;
			      nbytes = XkbTranslateKeySym (dpyinfo->display, &sym,
							   state & ~mods_rtrn, copy_bufptr,
							   copy_bufsiz, &overflow);

			      if (overflow)
				nbytes = 0;
			    }
			}
		      else
#endif
			{
			  nbytes = XLookupString (&xkey, copy_bufptr,
						  copy_bufsiz, &keysym,
						  &compose_status);
			}
		    }

		  /* First deal with keysyms which have defined
		     translations to characters.  */
		  if (keysym >= 32 && keysym < 128)
		    /* Avoid explicitly decoding each ASCII character.  */
		    {
		      inev.ie.kind = ASCII_KEYSTROKE_EVENT;
		      inev.ie.code = keysym;

		      goto xi_done_keysym;
		    }

		  /* Keysyms directly mapped to Unicode characters.  */
		  if (keysym >= 0x01000000 && keysym <= 0x0110FFFF)
		    {
		      if (keysym < 0x01000080)
			inev.ie.kind = ASCII_KEYSTROKE_EVENT;
		      else
			inev.ie.kind = MULTIBYTE_CHAR_KEYSTROKE_EVENT;
		      inev.ie.code = keysym & 0xFFFFFF;
		      goto xi_done_keysym;
		    }

		  /* Now non-ASCII.  */
		  if (HASH_TABLE_P (Vx_keysym_table)
		      && (c = Fgethash (make_fixnum (keysym),
					Vx_keysym_table,
					Qnil),
			  FIXNATP (c)))
		    {
		      inev.ie.kind = (SINGLE_BYTE_CHAR_P (XFIXNAT (c))
				      ? ASCII_KEYSTROKE_EVENT
				      : MULTIBYTE_CHAR_KEYSTROKE_EVENT);
		      inev.ie.code = XFIXNAT (c);
		      goto xi_done_keysym;
		    }

		  /* Random non-modifier sorts of keysyms.  */
		  if (((keysym >= XK_BackSpace && keysym <= XK_Escape)
		       || keysym == XK_Delete
#ifdef XK_ISO_Left_Tab
		       || (keysym >= XK_ISO_Left_Tab
			   && keysym <= XK_ISO_Enter)
#endif
		       || IsCursorKey (keysym) /* 0xff50 <= x < 0xff60 */
		       || IsMiscFunctionKey (keysym) /* 0xff60 <= x < VARIES */
#ifdef HPUX
		       /* This recognizes the "extended function
			  keys".  It seems there's no cleaner way.
			  Test IsModifierKey to avoid handling
			  mode_switch incorrectly.  */
		       || (XK_Select <= keysym && keysym < XK_KP_Space)
#endif
#ifdef XK_dead_circumflex
		       || keysym == XK_dead_circumflex
#endif
#ifdef XK_dead_grave
		       || keysym == XK_dead_grave
#endif
#ifdef XK_dead_tilde
		       || keysym == XK_dead_tilde
#endif
#ifdef XK_dead_diaeresis
		       || keysym == XK_dead_diaeresis
#endif
#ifdef XK_dead_macron
		       || keysym == XK_dead_macron
#endif
#ifdef XK_dead_degree
		       || keysym == XK_dead_degree
#endif
#ifdef XK_dead_acute
		       || keysym == XK_dead_acute
#endif
#ifdef XK_dead_cedilla
		       || keysym == XK_dead_cedilla
#endif
#ifdef XK_dead_breve
		       || keysym == XK_dead_breve
#endif
#ifdef XK_dead_ogonek
		       || keysym == XK_dead_ogonek
#endif
#ifdef XK_dead_caron
		       || keysym == XK_dead_caron
#endif
#ifdef XK_dead_doubleacute
		       || keysym == XK_dead_doubleacute
#endif
#ifdef XK_dead_abovedot
		       || keysym == XK_dead_abovedot
#endif
		       || IsKeypadKey (keysym) /* 0xff80 <= x < 0xffbe */
		       || IsFunctionKey (keysym) /* 0xffbe <= x < 0xffe1 */
		       /* Any "vendor-specific" key is ok.  */
		       || (keysym & (1 << 28))
		       || (keysym != NoSymbol && nbytes == 0))
		      && ! (IsModifierKey (keysym)
			    /* The symbols from XK_ISO_Lock
			       to XK_ISO_Last_Group_Lock
			       don't have real modifiers but
			       should be treated similarly to
			       Mode_switch by Emacs. */
#if defined XK_ISO_Lock && defined XK_ISO_Last_Group_Lock
			    || (XK_ISO_Lock <= keysym
				&& keysym <= XK_ISO_Last_Group_Lock)
#endif
			    ))
		    {
		      STORE_KEYSYM_FOR_DEBUG (keysym);
		      /* make_lispy_event will convert this to a symbolic
			 key.  */
		      inev.ie.kind = NON_ASCII_KEYSTROKE_EVENT;
		      inev.ie.code = keysym;
		      goto xi_done_keysym;
		    }

		  for (i = 0, nchars = 0; i < nbytes; i++)
		    {
		      if (ASCII_CHAR_P (copy_bufptr[i]))
			nchars++;
		      STORE_KEYSYM_FOR_DEBUG (copy_bufptr[i]);
		    }

		  if (nchars < nbytes)
		    {
		      /* Decode the input data.  */

		      setup_coding_system (Vlocale_coding_system, &coding);
		      coding.src_multibyte = false;
		      coding.dst_multibyte = true;
		      /* The input is converted to events, thus we can't
			 handle composition.  Anyway, there's no XIM that
			 gives us composition information.  */
		      coding.common_flags &= ~CODING_ANNOTATION_MASK;

		      SAFE_NALLOCA (coding.destination, MAX_MULTIBYTE_LENGTH,
				    nbytes);
		      coding.dst_bytes = MAX_MULTIBYTE_LENGTH * nbytes;
		      coding.mode |= CODING_MODE_LAST_BLOCK;
		      decode_coding_c_string (&coding, (unsigned char *) copy_bufptr,
					      nbytes, Qnil);
		      nbytes = coding.produced;
		      nchars = coding.produced_char;
		      copy_bufptr = (char *) coding.destination;
		    }

		  copy_ubufptr = (unsigned char *) copy_bufptr;

		  /* Convert the input data to a sequence of
		     character events.  */
		  for (i = 0; i < nbytes; i += len)
		    {
		      int ch;
		      if (nchars == nbytes)
			ch = copy_ubufptr[i], len = 1;
		      else
			ch = string_char_and_length (copy_ubufptr + i, &len);
		      inev.ie.kind = (SINGLE_BYTE_CHAR_P (ch)
				      ? ASCII_KEYSTROKE_EVENT
				      : MULTIBYTE_CHAR_KEYSTROKE_EVENT);
		      inev.ie.code = ch;
		      kbd_buffer_store_buffered_event (&inev, hold_quit);
		    }

		  inev.ie.kind = NO_EVENT;
		  goto xi_done_keysym;
		}
	      goto XI_OTHER;
	    }
	  case XI_KeyRelease:
	    x_display_set_last_user_time (dpyinfo, xev->time);

#if defined HAVE_X_I18N || defined USE_GTK
	      XKeyPressedEvent xkey;

	      memset (&xkey, 0, sizeof xkey);

	      xkey.type = KeyRelease;
	      xkey.serial = xev->serial;
	      xkey.send_event = xev->send_event;
	      xkey.display = dpyinfo->display;
	      xkey.window = xev->event;
	      xkey.root = xev->root;
	      xkey.subwindow = xev->child;
	      xkey.time = xev->time;
	      xkey.state = ((xev->mods.effective & ~(1 << 13 | 1 << 14))
			    | (xev->group.effective << 13));
	      xkey.keycode = xev->detail;
	      xkey.same_screen = True;

#ifdef HAVE_X_I18N
	      if (x_filter_event (dpyinfo, (XEvent *) &xkey))
		*finish = X_EVENT_DROP;
#else
	      f = x_any_window_to_frame (xkey->event);

	      if (f && xg_filter_key (f, event))
		*finish = X_EVENT_DROP;
#endif
#endif

	    goto XI_OTHER;

	  case XI_PropertyEvent:
	  case XI_HierarchyChanged:
	  case XI_DeviceChanged:

#ifdef XISlaveSwitch
	    if (xi_event->evtype == XI_DeviceChanged
		&& (((XIDeviceChangedEvent *) xi_event)->reason
		    == XISlaveSwitch))
	      goto XI_OTHER;
#endif
	    x_init_master_valuators (dpyinfo);
	    goto XI_OTHER;
#ifdef XI_TouchBegin
	  case XI_TouchBegin:
	    {
	      struct xi_device_t *device;
	      bool menu_bar_p = false, tool_bar_p = false;
#ifdef HAVE_GTK3
	      GdkRectangle test_rect;
#endif
	      device = xi_device_from_id (dpyinfo, xev->deviceid);
	      x_display_set_last_user_time (dpyinfo, xev->time);

	      if (!device)
		goto XI_OTHER;

	      if (xi_find_touch_point (device, xev->detail))
		emacs_abort ();

	      f = x_any_window_to_frame (dpyinfo, xev->event);

#ifdef HAVE_GTK3
	      menu_bar_p = (f && FRAME_X_OUTPUT (f)->menubar_widget
			    && xg_event_is_for_menubar (f, event));
	      if (f && FRAME_X_OUTPUT (f)->toolbar_widget)
		{
		  test_rect.x = xev->event_x;
		  test_rect.y = xev->event_y;
		  test_rect.width = 1;
		  test_rect.height = 1;

		  tool_bar_p = gtk_widget_intersect (FRAME_X_OUTPUT (f)->toolbar_widget,
						     &test_rect, NULL);
		}
#endif

	      if (!menu_bar_p && !tool_bar_p)
		{
		  if (f && device->direct_p)
		    {
		      *finish = X_EVENT_DROP;
		      x_catch_errors (dpyinfo->display);
		      if (x_input_grab_touch_events)
			XIAllowTouchEvents (dpyinfo->display, xev->deviceid,
					    xev->detail, xev->event, XIAcceptTouch);
		      if (!x_had_errors_p (dpyinfo->display))
			{
			  xi_link_touch_point (device, xev->detail, xev->event_x,
					       xev->event_y);

			  inev.ie.kind = TOUCHSCREEN_BEGIN_EVENT;
			  inev.ie.timestamp = xev->time;
			  XSETFRAME (inev.ie.frame_or_window, f);
			  XSETINT (inev.ie.x, lrint (xev->event_x));
			  XSETINT (inev.ie.y, lrint (xev->event_y));
			  XSETINT (inev.ie.arg, xev->detail);
			}
		      x_uncatch_errors_after_check ();
		    }
#ifndef HAVE_GTK3
		  else
		    {
		      x_catch_errors (dpyinfo->display);
		      if (x_input_grab_touch_events)
			XIAllowTouchEvents (dpyinfo->display, xev->deviceid,
					    xev->detail, xev->event, XIRejectTouch);
		      x_uncatch_errors ();
		    }
#endif
		}
	      else
		{
#ifdef HAVE_GTK3
		  bool was_waiting_for_input = waiting_for_input;
		  /* This hack was adopted from the NS port.  Whether
		     or not it is actually safe is a different story
		     altogether.  */
		  if (waiting_for_input)
		    waiting_for_input = 0;
		  set_frame_menubar (f, true);
		  waiting_for_input = was_waiting_for_input;
#endif
		}

	      goto XI_OTHER;
	    }
	  case XI_TouchUpdate:
	    {
	      struct xi_device_t *device;
	      struct xi_touch_point_t *touchpoint;
	      Lisp_Object arg = Qnil;

	      device = xi_device_from_id (dpyinfo, xev->deviceid);
	      x_display_set_last_user_time (dpyinfo, xev->time);

	      if (!device)
		goto XI_OTHER;

	      touchpoint = xi_find_touch_point (device, xev->detail);

	      if (!touchpoint)
		goto XI_OTHER;

	      touchpoint->x = xev->event_x;
	      touchpoint->y = xev->event_y;

	      f = x_any_window_to_frame (dpyinfo, xev->event);

	      if (f && device->direct_p)
		{
		  inev.ie.kind = TOUCHSCREEN_UPDATE_EVENT;
		  inev.ie.timestamp = xev->time;
		  XSETFRAME (inev.ie.frame_or_window, f);

		  for (touchpoint = device->touchpoints;
		       touchpoint; touchpoint = touchpoint->next)
		    {
		      arg = Fcons (list3i (lrint (touchpoint->x),
					   lrint (touchpoint->y),
					   lrint (touchpoint->number)),
				   arg);
		    }

		  inev.ie.arg = arg;
		}

	      goto XI_OTHER;
	    }
	  case XI_TouchEnd:
	    {
	      struct xi_device_t *device;
	      bool unlinked_p;

	      device = xi_device_from_id (dpyinfo, xev->deviceid);
	      x_display_set_last_user_time (dpyinfo, xev->time);

	      if (!device)
		goto XI_OTHER;

	      unlinked_p = xi_unlink_touch_point (xev->detail, device);

	      if (unlinked_p)
		{
		  f = x_any_window_to_frame (dpyinfo, xev->event);

		  if (f && device->direct_p)
		    {
		      inev.ie.kind = TOUCHSCREEN_END_EVENT;
		      inev.ie.timestamp = xev->time;
		      XSETFRAME (inev.ie.frame_or_window, f);
		      XSETINT (inev.ie.x, lrint (xev->event_x));
		      XSETINT (inev.ie.y, lrint (xev->event_y));
		      XSETINT (inev.ie.arg, xev->detail);
		    }
		}

	      goto XI_OTHER;
	    }
#endif
#ifdef XI_GesturePinchBegin
	  case XI_GesturePinchBegin:
	  case XI_GesturePinchUpdate:
	    {
	      x_display_set_last_user_time (dpyinfo, xi_event->time);

#ifdef HAVE_USABLE_XI_GESTURE_PINCH_EVENT
	      XIGesturePinchEvent *pev = (XIGesturePinchEvent *) xi_event;
	      struct xi_device_t *device = xi_device_from_id (dpyinfo, pev->deviceid);

	      if (!device || !device->master_p)
		goto XI_OTHER;

#ifdef HAVE_XWIDGETS
	      struct xwidget_view *xvw = xwidget_view_from_window (pev->event);

	      if (xvw)
		{
		  *finish = X_EVENT_DROP;
		  xwidget_pinch (xvw, pev);
		  goto XI_OTHER;
		}
#endif

	      any = x_any_window_to_frame (dpyinfo, pev->event);
	      if (any)
		{
		  inev.ie.kind = PINCH_EVENT;
		  inev.ie.modifiers = x_x_to_emacs_modifiers (FRAME_DISPLAY_INFO (any),
							      pev->mods.effective);
		  XSETINT (inev.ie.x, lrint (pev->event_x));
		  XSETINT (inev.ie.y, lrint (pev->event_y));
		  XSETFRAME (inev.ie.frame_or_window, any);
		  inev.ie.arg = list4 (make_float (pev->delta_x),
				       make_float (pev->delta_y),
				       make_float (pev->scale),
				       make_float (pev->delta_angle));
		}
#endif
	      /* Once again GTK seems to crash when confronted by
		 events it doesn't understand.  */
	      *finish = X_EVENT_DROP;
	      goto XI_OTHER;
	    }
	  case XI_GesturePinchEnd:
	    {
	      x_display_set_last_user_time (dpyinfo, xi_event->time);

#if defined HAVE_XWIDGETS && HAVE_USABLE_XI_GESTURE_PINCH_EVENT
	      XIGesturePinchEvent *pev = (XIGesturePinchEvent *) xi_event;
	      struct xwidget_view *xvw = xwidget_view_from_window (pev->event);

	      if (xvw)
		xwidget_pinch (xvw, pev);
#endif
	      *finish = X_EVENT_DROP;
	      goto XI_OTHER;
	    }
#endif
	  default:
	    goto XI_OTHER;
	  }
      xi_done_keysym:
#ifdef HAVE_X_I18N
	if (FRAME_XIC (f) && (FRAME_XIC_STYLE (f) & XIMStatusArea))
	  xic_set_statusarea (f);
#endif
	if (must_free_data)
	  XFreeEventData (dpyinfo->display, &event->xcookie);
	goto done_keysym;
      XI_OTHER:
	if (must_free_data)
	  XFreeEventData (dpyinfo->display, &event->xcookie);
	goto OTHER;
      }
#endif

    default:
#ifdef HAVE_XKB
      if (event->type == dpyinfo->xkb_event_type)
	{
	  XkbEvent *xkbevent = (XkbEvent *) event;

	  if (xkbevent->any.xkb_type == XkbNewKeyboardNotify
	      || xkbevent->any.xkb_type == XkbMapNotify)
	    {
	      if (dpyinfo->xkb_desc)
		{
		  if (XkbGetUpdatedMap (dpyinfo->display,
					(XkbKeySymsMask
					 | XkbKeyTypesMask
					 | XkbModifierMapMask
					 | XkbVirtualModsMask),
					dpyinfo->xkb_desc) == Success)
		    {
		      XkbGetNames (dpyinfo->display,
				   XkbGroupNamesMask | XkbVirtualModNamesMask,
				   dpyinfo->xkb_desc);
		    }
		  else
		    {
		      XkbFreeKeyboard (dpyinfo->xkb_desc, XkbAllComponentsMask, True);
		      dpyinfo->xkb_desc = NULL;
		    }
		}
	      else
		{
		  dpyinfo->xkb_desc = XkbGetMap (dpyinfo->display,
						 (XkbKeySymsMask
						  | XkbKeyTypesMask
						  | XkbModifierMapMask
						  | XkbVirtualModsMask),
						 XkbUseCoreKbd);

		  if (dpyinfo->xkb_desc)
		    XkbGetNames (dpyinfo->display,
				 XkbGroupNamesMask | XkbVirtualModNamesMask,
				 dpyinfo->xkb_desc);
		}

	      XkbRefreshKeyboardMapping (&xkbevent->map);
	      x_find_modifier_meanings (dpyinfo);
	    }
	}
#endif
    OTHER:
#ifdef USE_X_TOOLKIT
      block_input ();
    if (*finish != X_EVENT_DROP)
      XtDispatchEvent ((XEvent *) event);
    unblock_input ();
#endif /* USE_X_TOOLKIT */
    break;
    }

 done:
  if (inev.ie.kind != NO_EVENT)
    {
      kbd_buffer_store_buffered_event (&inev, hold_quit);
      count++;
    }

  if (do_help
      && !(hold_quit && hold_quit->kind != NO_EVENT))
    {
      Lisp_Object frame;

      if (f)
	XSETFRAME (frame, f);
      else
	frame = Qnil;

      if (do_help > 0)
	{
	  any_help_event_p = true;
	  gen_help_event (help_echo_string, frame, help_echo_window,
			  help_echo_object, help_echo_pos);
	}
      else
	{
	  help_echo_string = Qnil;
	  gen_help_event (Qnil, frame, Qnil, Qnil, 0);
	}
      count++;
    }

  /* Sometimes event processing draws to the frame outside redisplay.
     To ensure that these changes become visible, draw them here.  */
  flush_dirty_back_buffers ();
  SAFE_FREE ();
  return count;
}

#if defined USE_X_TOOLKIT || defined USE_MOTIF || defined USE_GTK

/* Handles the XEvent EVENT on display DISPLAY.
   This is used for event loops outside the normal event handling,
   i.e. looping while a popup menu or a dialog is posted.

   Returns the value handle_one_xevent sets in the finish argument.  */
int
x_dispatch_event (XEvent *event, Display *display)
{
  struct x_display_info *dpyinfo;
  int finish = X_EVENT_NORMAL;

  dpyinfo = x_display_info_for_display (display);

  if (dpyinfo)
    handle_one_xevent (dpyinfo, event, &finish, 0);

  return finish;
}
#endif

/* Read events coming from the X server.
   Return as soon as there are no more events to be read.

   Return the number of characters stored into the buffer,
   thus pretending to be `read' (except the characters we store
   in the keyboard buffer can be multibyte, so are not necessarily
   C chars).  */

static int
XTread_socket (struct terminal *terminal, struct input_event *hold_quit)
{
  int count = 0;
  bool event_found = false;
  struct x_display_info *dpyinfo = terminal->display_info.x;

  block_input ();

  /* For debugging, this gives a way to fake an I/O error.  */
  if (dpyinfo == XTread_socket_fake_io_error)
    {
      XTread_socket_fake_io_error = 0;
      x_io_error_quitter (dpyinfo->display);
    }

#ifndef USE_GTK
  while (XPending (dpyinfo->display))
    {
      int finish;
      XEvent event;

      XNextEvent (dpyinfo->display, &event);

#ifdef HAVE_X_I18N
      /* Filter events for the current X input method.  */
      if (x_filter_event (dpyinfo, &event))
        continue;
#endif
      event_found = true;

      count += handle_one_xevent (dpyinfo, &event, &finish, hold_quit);

      if (finish == X_EVENT_GOTO_OUT)
	break;
    }

#else /* USE_GTK */

  /* For GTK we must use the GTK event loop.  But XEvents gets passed
     to our filter function above, and then to the big event switch.
     We use a bunch of globals to communicate with our filter function,
     that is kind of ugly, but it works.

     There is no way to do one display at the time, GTK just does events
     from all displays.  */

  while (gtk_events_pending ())
    {
      current_count = count;
      current_hold_quit = hold_quit;

      gtk_main_iteration ();

      count = current_count;
      current_count = -1;
      current_hold_quit = 0;

      if (current_finish == X_EVENT_GOTO_OUT)
        break;
    }

  /* Now see if `xg_pending_quit_event' was set.  */
  if (xg_pending_quit_event.kind != NO_EVENT)
    {
      /* Check that the frame is still valid.  It could have been
	 deleted between now and the time the event was recorded.  */
      if (FRAME_LIVE_P (XFRAME (xg_pending_quit_event.frame_or_window)))
	/* Store that event into hold_quit and clear the pending quit
	   event.  */
	*hold_quit = xg_pending_quit_event;

      /* If the frame is invalid, just clear the event as well.  */
      xg_pending_quit_event.kind = NO_EVENT;
    }
#endif /* USE_GTK */

  /* On some systems, an X bug causes Emacs to get no more events
     when the window is destroyed.  Detect that.  (1994.)  */
  if (! event_found)
    {
      /* Emacs and the X Server eats up CPU time if XNoOp is done every time.
	 One XNOOP in 100 loops will make Emacs terminate.
	 B. Bretthauer, 1994 */
      x_noop_count++;
      if (x_noop_count >= 100)
	{
	  x_noop_count=0;

	  if (next_noop_dpyinfo == 0)
	    next_noop_dpyinfo = x_display_list;

	  XNoOp (next_noop_dpyinfo->display);

	  /* Each time we get here, cycle through the displays now open.  */
	  next_noop_dpyinfo = next_noop_dpyinfo->next;
	}
    }

  /* If the focus was just given to an auto-raising frame,
     raise it now.  FIXME: handle more than one such frame.  */
  if (dpyinfo->x_pending_autoraise_frame)
    {
      x_raise_frame (dpyinfo->x_pending_autoraise_frame);
      dpyinfo->x_pending_autoraise_frame = NULL;
    }

  unblock_input ();

  return count;
}




/***********************************************************************
			     Text Cursor
 ***********************************************************************/

/* Set clipping for output in glyph row ROW.  W is the window in which
   we operate.  GC is the graphics context to set clipping in.

   ROW may be a text row or, e.g., a mode line.  Text rows must be
   clipped to the interior of the window dedicated to text display,
   mode lines must be clipped to the whole window.  */

static void
x_clip_to_row (struct window *w, struct glyph_row *row,
	       enum glyph_row_area area, GC gc)
{
  struct frame *f = XFRAME (WINDOW_FRAME (w));
  XRectangle clip_rect;
  int window_x, window_y, window_width;

  window_box (w, area, &window_x, &window_y, &window_width, 0);

  clip_rect.x = window_x;
  clip_rect.y = WINDOW_TO_FRAME_PIXEL_Y (w, max (0, row->y));
  clip_rect.y = max (clip_rect.y, window_y);
  clip_rect.width = window_width;
  clip_rect.height = row->visible_height;

  x_set_clip_rectangles (f, gc, &clip_rect, 1);
}


/* Draw a hollow box cursor on window W in glyph row ROW.  */

static void
x_draw_hollow_cursor (struct window *w, struct glyph_row *row)
{
  struct frame *f = XFRAME (WINDOW_FRAME (w));
  struct x_display_info *dpyinfo = FRAME_DISPLAY_INFO (f);
  Display *dpy = FRAME_X_DISPLAY (f);
  int x, y, wd, h;
  XGCValues xgcv;
  struct glyph *cursor_glyph;
  GC gc;

  /* Get the glyph the cursor is on.  If we can't tell because
     the current matrix is invalid or such, give up.  */
  cursor_glyph = get_phys_cursor_glyph (w);
  if (cursor_glyph == NULL)
    return;

  /* Compute frame-relative coordinates for phys cursor.  */
  get_phys_cursor_geometry (w, row, cursor_glyph, &x, &y, &h);
  wd = w->phys_cursor_width - 1;

  /* The foreground of cursor_gc is typically the same as the normal
     background color, which can cause the cursor box to be invisible.  */
  xgcv.foreground = f->output_data.x->cursor_pixel;
  xgcv.line_width = 1;
  if (dpyinfo->scratch_cursor_gc)
    XChangeGC (dpy, dpyinfo->scratch_cursor_gc, GCForeground | GCLineWidth, &xgcv);
  else
    dpyinfo->scratch_cursor_gc = XCreateGC (dpy, FRAME_X_DRAWABLE (f),
					    GCForeground | GCLineWidth, &xgcv);
  gc = dpyinfo->scratch_cursor_gc;

  /* When on R2L character, show cursor at the right edge of the
     glyph, unless the cursor box is as wide as the glyph or wider
     (the latter happens when x-stretch-cursor is non-nil).  */
  if ((cursor_glyph->resolved_level & 1) != 0
      && cursor_glyph->pixel_width > wd)
    {
      x += cursor_glyph->pixel_width - wd;
      if (wd > 0)
	wd -= 1;
    }
  /* Set clipping, draw the rectangle, and reset clipping again.  */
  x_clip_to_row (w, row, TEXT_AREA, gc);
  x_draw_rectangle (f, gc, x, y, wd, h - 1);
  x_reset_clip_rectangles (f, gc);
}


/* Draw a bar cursor on window W in glyph row ROW.

   Implementation note: One would like to draw a bar cursor with an
   angle equal to the one given by the font property XA_ITALIC_ANGLE.
   Unfortunately, I didn't find a font yet that has this property set.
   --gerd.  */

static void
x_draw_bar_cursor (struct window *w, struct glyph_row *row, int width, enum text_cursor_kinds kind)
{
  struct frame *f = XFRAME (w->frame);
  struct glyph *cursor_glyph;

  /* If cursor is out of bounds, don't draw garbage.  This can happen
     in mini-buffer windows when switching between echo area glyphs
     and mini-buffer.  */
  cursor_glyph = get_phys_cursor_glyph (w);
  if (cursor_glyph == NULL)
    return;

  /* Experimental avoidance of cursor on xwidget.  */
  if (cursor_glyph->type == XWIDGET_GLYPH)
    return;

  /* If on an image, draw like a normal cursor.  That's usually better
     visible than drawing a bar, esp. if the image is large so that
     the bar might not be in the window.  */
  if (cursor_glyph->type == IMAGE_GLYPH)
    {
      struct glyph_row *r;
      r = MATRIX_ROW (w->current_matrix, w->phys_cursor.vpos);
      draw_phys_cursor_glyph (w, r, DRAW_CURSOR);
    }
  else
    {
      Display *dpy = FRAME_X_DISPLAY (f);
      Drawable drawable = FRAME_X_DRAWABLE (f);
      GC gc = FRAME_DISPLAY_INFO (f)->scratch_cursor_gc;
      unsigned long mask = GCForeground | GCBackground | GCGraphicsExposures;
      struct face *face = FACE_FROM_ID (f, cursor_glyph->face_id);
      XGCValues xgcv;

      /* If the glyph's background equals the color we normally draw
	 the bars cursor in, the bar cursor in its normal color is
	 invisible.  Use the glyph's foreground color instead in this
	 case, on the assumption that the glyph's colors are chosen so
	 that the glyph is legible.  */
      if (face->background == f->output_data.x->cursor_pixel)
	xgcv.background = xgcv.foreground = face->foreground;
      else
	xgcv.background = xgcv.foreground = f->output_data.x->cursor_pixel;
      xgcv.graphics_exposures = False;

      if (gc)
	XChangeGC (dpy, gc, mask, &xgcv);
      else
	{
          gc = XCreateGC (dpy, drawable, mask, &xgcv);
	  FRAME_DISPLAY_INFO (f)->scratch_cursor_gc = gc;
	}

      x_clip_to_row (w, row, TEXT_AREA, gc);

      if (kind == BAR_CURSOR)
	{
	  int x = WINDOW_TEXT_TO_FRAME_PIXEL_X (w, w->phys_cursor.x);

	  if (width < 0)
	    width = FRAME_CURSOR_WIDTH (f);
	  width = min (cursor_glyph->pixel_width, width);

	  w->phys_cursor_width = width;

	  /* If the character under cursor is R2L, draw the bar cursor
	     on the right of its glyph, rather than on the left.  */
	  if ((cursor_glyph->resolved_level & 1) != 0)
	    x += cursor_glyph->pixel_width - width;

	  x_fill_rectangle (f, gc, x,
			  WINDOW_TO_FRAME_PIXEL_Y (w, w->phys_cursor.y),
			  width, row->height);
	}
      else /* HBAR_CURSOR */
	{
	  int dummy_x, dummy_y, dummy_h;
	  int x = WINDOW_TEXT_TO_FRAME_PIXEL_X (w, w->phys_cursor.x);

	  if (width < 0)
	    width = row->height;

	  width = min (row->height, width);

	  get_phys_cursor_geometry (w, row, cursor_glyph, &dummy_x,
				    &dummy_y, &dummy_h);

	  if ((cursor_glyph->resolved_level & 1) != 0
	      && cursor_glyph->pixel_width > w->phys_cursor_width - 1)
	    x += cursor_glyph->pixel_width - w->phys_cursor_width + 1;
	  x_fill_rectangle (f, gc, x,
			    WINDOW_TO_FRAME_PIXEL_Y (w, w->phys_cursor.y +
                                                     row->height - width),
                            w->phys_cursor_width - 1, width);
	}

      x_reset_clip_rectangles (f, gc);
    }
}


/* RIF: Define cursor CURSOR on frame F.  */

static void
x_define_frame_cursor (struct frame *f, Emacs_Cursor cursor)
{
  if (!f->pointer_invisible
      && f->output_data.x->current_cursor != cursor)
    XDefineCursor (FRAME_X_DISPLAY (f), FRAME_X_WINDOW (f), cursor);
  f->output_data.x->current_cursor = cursor;
}


/* RIF: Clear area on frame F.  */

static void
x_clear_frame_area (struct frame *f, int x, int y, int width, int height)
{
  x_clear_area (f, x, y, width, height);
}


/* RIF: Draw cursor on window W.  */

static void
x_draw_window_cursor (struct window *w, struct glyph_row *glyph_row, int x,
		      int y, enum text_cursor_kinds cursor_type,
		      int cursor_width, bool on_p, bool active_p)
{
#ifdef HAVE_X_I18N
  struct frame *f = XFRAME (WINDOW_FRAME (w));
#endif

  if (on_p)
    {
      w->phys_cursor_type = cursor_type;
      w->phys_cursor_on_p = true;

      if (glyph_row->exact_window_width_line_p
	  && (glyph_row->reversed_p
	      ? (w->phys_cursor.hpos < 0)
	      : (w->phys_cursor.hpos >= glyph_row->used[TEXT_AREA])))
	{
	  glyph_row->cursor_in_fringe_p = true;
	  draw_fringe_bitmap (w, glyph_row, glyph_row->reversed_p);
	}
      else
	{
	  switch (cursor_type)
	    {
	    case HOLLOW_BOX_CURSOR:
	      x_draw_hollow_cursor (w, glyph_row);
	      break;

	    case FILLED_BOX_CURSOR:
	      draw_phys_cursor_glyph (w, glyph_row, DRAW_CURSOR);
	      break;

	    case BAR_CURSOR:
	      x_draw_bar_cursor (w, glyph_row, cursor_width, BAR_CURSOR);
	      break;

	    case HBAR_CURSOR:
	      x_draw_bar_cursor (w, glyph_row, cursor_width, HBAR_CURSOR);
	      break;

	    case NO_CURSOR:
	      w->phys_cursor_width = 0;
	      break;

	    default:
	      emacs_abort ();
	    }
	}

#ifdef HAVE_X_I18N
      if (w == XWINDOW (f->selected_window))
	xic_set_preeditarea (w, x, y);
#endif
    }

  XFlush (FRAME_X_DISPLAY (f));
}


/* Icons.  */

/* Make the x-window of frame F use the gnu icon bitmap.  */

static bool
x_bitmap_icon (struct frame *f, Lisp_Object file)
{
  ptrdiff_t bitmap_id;

  if (FRAME_X_WINDOW (f) == 0)
    return true;

  /* Free up our existing icon bitmap and mask if any.  */
  if (f->output_data.x->icon_bitmap > 0)
    image_destroy_bitmap (f, f->output_data.x->icon_bitmap);
  f->output_data.x->icon_bitmap = 0;

  if (STRINGP (file))
    {
#ifdef USE_GTK
      /* Use gtk_window_set_icon_from_file () if available,
	 It's not restricted to bitmaps */
      if (xg_set_icon (f, file))
	return false;
#endif /* USE_GTK */
      bitmap_id = image_create_bitmap_from_file (f, file);
      x_create_bitmap_mask (f, bitmap_id);
    }
  else
    {
      /* Create the GNU bitmap and mask if necessary.  */
      if (FRAME_DISPLAY_INFO (f)->icon_bitmap_id < 0)
	{
	  ptrdiff_t rc = -1;

#ifdef USE_GTK

          if (xg_set_icon (f, xg_default_icon_file)
              || xg_set_icon_from_xpm_data (f, gnu_xpm_bits))
            {
              FRAME_DISPLAY_INFO (f)->icon_bitmap_id = -2;
              return false;
            }

#elif defined (HAVE_XPM) && defined (HAVE_X_WINDOWS)

	  rc = x_create_bitmap_from_xpm_data (f, gnu_xpm_bits);
	  if (rc != -1)
	    FRAME_DISPLAY_INFO (f)->icon_bitmap_id = rc;

#endif

	  /* If all else fails, use the (black and white) xbm image. */
	  if (rc == -1)
	    {
              rc = image_create_bitmap_from_data (f,
                                                  (char *) gnu_xbm_bits,
                                                  gnu_xbm_width,
                                                  gnu_xbm_height);
	      if (rc == -1)
		return true;

	      FRAME_DISPLAY_INFO (f)->icon_bitmap_id = rc;
	      x_create_bitmap_mask (f, FRAME_DISPLAY_INFO (f)->icon_bitmap_id);
	    }
	}

      /* The first time we create the GNU bitmap and mask,
	 this increments the ref-count one extra time.
	 As a result, the GNU bitmap and mask are never freed.
	 That way, we don't have to worry about allocating it again.  */
      image_reference_bitmap (f, FRAME_DISPLAY_INFO (f)->icon_bitmap_id);

      bitmap_id = FRAME_DISPLAY_INFO (f)->icon_bitmap_id;
    }

  x_wm_set_icon_pixmap (f, bitmap_id);
  f->output_data.x->icon_bitmap = bitmap_id;

  return false;
}


/* Make the x-window of frame F use a rectangle with text.
   Use ICON_NAME as the text.  */

bool
x_text_icon (struct frame *f, const char *icon_name)
{
  if (FRAME_X_WINDOW (f) == 0)
    return true;

  {
    XTextProperty text;
    text.value = (unsigned char *) icon_name;
    text.encoding = XA_STRING;
    text.format = 8;
    text.nitems = strlen (icon_name);
    XSetWMIconName (FRAME_X_DISPLAY (f), FRAME_OUTER_WINDOW (f), &text);
  }

  if (f->output_data.x->icon_bitmap > 0)
    image_destroy_bitmap (f, f->output_data.x->icon_bitmap);
  f->output_data.x->icon_bitmap = 0;
  x_wm_set_icon_pixmap (f, 0);

  return false;
}

#define X_ERROR_MESSAGE_SIZE 200

/* If non-nil, this should be a string.
   It means catch X errors  and store the error message in this string.

   The reason we use a stack is that x_catch_error/x_uncatch_error can
   be called from a signal handler.
*/

struct x_error_message_stack {
  char string[X_ERROR_MESSAGE_SIZE];
  Display *dpy;
  x_special_error_handler handler;
  void *handler_data;
  struct x_error_message_stack *prev;
};
static struct x_error_message_stack *x_error_message;

/* An X error handler which stores the error message in
   *x_error_message.  This is called from x_error_handler if
   x_catch_errors is in effect.  */

static void
x_error_catcher (Display *display, XErrorEvent *event)
{
  XGetErrorText (display, event->error_code,
		 x_error_message->string,
		 X_ERROR_MESSAGE_SIZE);
  if (x_error_message->handler)
    x_error_message->handler (display, event, x_error_message->string,
			      x_error_message->handler_data);
}

/* Begin trapping X errors for display DPY.  Actually we trap X errors
   for all displays, but DPY should be the display you are actually
   operating on.

   After calling this function, X protocol errors no longer cause
   Emacs to exit; instead, they are recorded in the string
   stored in *x_error_message.

   Calling x_check_errors signals an Emacs error if an X error has
   occurred since the last call to x_catch_errors or x_check_errors.

   Calling x_uncatch_errors resumes the normal error handling.
   Calling x_uncatch_errors_after_check is similar, but skips an XSync
   to the server, and should be used only immediately after
   x_had_errors_p or x_check_errors.  */

void
x_catch_errors_with_handler (Display *dpy, x_special_error_handler handler,
			     void *handler_data)
{
  struct x_error_message_stack *data = xmalloc (sizeof *data);

  /* Make sure any errors from previous requests have been dealt with.  */
  XSync (dpy, False);

  data->dpy = dpy;
  data->string[0] = 0;
  data->handler = handler;
  data->handler_data = handler_data;
  data->prev = x_error_message;
  x_error_message = data;
}

void
x_catch_errors (Display *dpy)
{
  x_catch_errors_with_handler (dpy, NULL, NULL);
}

/* Undo the last x_catch_errors call.
   DPY should be the display that was passed to x_catch_errors.

   This version should be used only if the immediately preceding
   X-protocol-related thing was x_check_errors or x_had_error_p, both
   of which issue XSync calls, so we don't need to re-sync here.  */

void
x_uncatch_errors_after_check (void)
{
  struct x_error_message_stack *tmp;

  block_input ();
  tmp = x_error_message;
  x_error_message = x_error_message->prev;
  xfree (tmp);
  unblock_input ();
}

/* Undo the last x_catch_errors call.
   DPY should be the display that was passed to x_catch_errors.  */

void
x_uncatch_errors (void)
{
  struct x_error_message_stack *tmp;

  /* In rare situations when running Emacs run in daemon mode,
     shutting down an emacsclient via delete-frame can cause
     x_uncatch_errors to be called when x_error_message is set to
     NULL.  */
  if (x_error_message == NULL)
    return;

  block_input ();

  /* The display may have been closed before this function is called.
     Check if it is still open before calling XSync.  */
  if (x_display_info_for_display (x_error_message->dpy) != 0)
    XSync (x_error_message->dpy, False);

  tmp = x_error_message;
  x_error_message = x_error_message->prev;
  xfree (tmp);
  unblock_input ();
}

/* If any X protocol errors have arrived since the last call to
   x_catch_errors or x_check_errors, signal an Emacs error using
   sprintf (a buffer, FORMAT, the x error message text) as the text.  */

void
x_check_errors (Display *dpy, const char *format)
{
  /* Make sure to catch any errors incurred so far.  */
  XSync (dpy, False);

  if (x_error_message->string[0])
    {
      char string[X_ERROR_MESSAGE_SIZE];
      memcpy (string, x_error_message->string, X_ERROR_MESSAGE_SIZE);
      x_uncatch_errors ();
      error (format, string);
    }
}

/* Nonzero if we had any X protocol errors
   since we did x_catch_errors on DPY.  */

bool
x_had_errors_p (Display *dpy)
{
  /* Make sure to catch any errors incurred so far.  */
  XSync (dpy, False);

  return x_error_message->string[0] != 0;
}

/* Forget about any errors we have had, since we did x_catch_errors on DPY.  */

void
x_clear_errors (Display *dpy)
{
  x_error_message->string[0] = 0;
}

#if false
      /* See comment in unwind_to_catch why calling this is a bad
       * idea.  --lorentey   */
/* Close off all unclosed x_catch_errors calls.  */

void
x_fully_uncatch_errors (void)
{
  while (x_error_message)
    x_uncatch_errors ();
}
#endif

#if false
static unsigned int x_wire_count;
x_trace_wire (void)
{
  fprintf (stderr, "Lib call: %d\n", ++x_wire_count);
}
#endif


/************************************************************************
			  Handling X errors
 ************************************************************************/

/* Error message passed to x_connection_closed.  */

static char *error_msg;

/* Handle the loss of connection to display DPY.  ERROR_MESSAGE is
   the text of an error message that lead to the connection loss.  */

static AVOID
x_connection_closed (Display *dpy, const char *error_message, bool ioerror)
{
  struct x_display_info *dpyinfo = x_display_info_for_display (dpy);
  Lisp_Object frame, tail;
  ptrdiff_t idx = SPECPDL_INDEX ();

  error_msg = alloca (strlen (error_message) + 1);
  strcpy (error_msg, error_message);

  /* Inhibit redisplay while frames are being deleted. */
  specbind (Qinhibit_redisplay, Qt);

  if (dpyinfo)
    {
      /* Protect display from being closed when we delete the last
         frame on it. */
      dpyinfo->reference_count++;
      dpyinfo->terminal->reference_count++;
      if (ioerror)
	dpyinfo->display = 0;
    }

  /* First delete frames whose mini-buffers are on frames
     that are on the dead display.  */
  FOR_EACH_FRAME (tail, frame)
    {
      Lisp_Object minibuf_frame;
      minibuf_frame
	= WINDOW_FRAME (XWINDOW (FRAME_MINIBUF_WINDOW (XFRAME (frame))));
      if (FRAME_X_P (XFRAME (frame))
	  && FRAME_X_P (XFRAME (minibuf_frame))
	  && ! EQ (frame, minibuf_frame)
	  && FRAME_DISPLAY_INFO (XFRAME (minibuf_frame)) == dpyinfo)
	delete_frame (frame, Qnoelisp);
    }

  /* Now delete all remaining frames on the dead display.
     We are now sure none of these is used as the mini-buffer
     for another frame that we need to delete.  */
  FOR_EACH_FRAME (tail, frame)
    if (FRAME_X_P (XFRAME (frame))
	&& FRAME_DISPLAY_INFO (XFRAME (frame)) == dpyinfo)
      {
	/* Set this to t so that delete_frame won't get confused
	   trying to find a replacement.  */
	kset_default_minibuffer_frame (FRAME_KBOARD (XFRAME (frame)), Qt);
	delete_frame (frame, Qnoelisp);
      }

  /* If DPYINFO is null, this means we didn't open the display in the
     first place, so don't try to close it.  */
  if (dpyinfo)
    {
      /* We can not call XtCloseDisplay here because it calls XSync.
         XSync inside the error handler apparently hangs Emacs.  On
         current Xt versions, this isn't needed either.  */
#ifdef USE_GTK
      /* A long-standing GTK bug prevents proper disconnect handling
	 <https://gitlab.gnome.org/GNOME/gtk/issues/221>.  Once,
	 the resulting Glib error message loop filled a user's disk.
	 To avoid this, kill Emacs unconditionally on disconnect.  */
      shut_down_emacs (0, Qnil);
      fprintf (stderr, "%s\n\
When compiled with GTK, Emacs cannot recover from X disconnects.\n\
This is a GTK bug: https://gitlab.gnome.org/GNOME/gtk/issues/221\n\
For details, see etc/PROBLEMS.\n",
	       error_msg);
      emacs_abort ();
#endif /* USE_GTK */

      /* Indicate that this display is dead.  */
      dpyinfo->display = 0;

      dpyinfo->reference_count--;
      dpyinfo->terminal->reference_count--;
      if (dpyinfo->reference_count != 0)
        /* We have just closed all frames on this display. */
        emacs_abort ();

      {
	Lisp_Object tmp;
	XSETTERMINAL (tmp, dpyinfo->terminal);
	Fdelete_terminal (tmp, Qnoelisp);
      }
    }

  if (terminal_list == 0)
    {
      fprintf (stderr, "%s\n", error_msg);
      Fkill_emacs (make_fixnum (70));
    }

  totally_unblock_input ();

  unbind_to (idx, Qnil);
  clear_waiting_for_input ();

  /* Here, we absolutely have to use a non-local exit (e.g. signal, throw,
     longjmp), because returning from this function would get us back into
     Xlib's code which will directly call `exit'.  */
  error ("%s", error_msg);
}

static void x_error_quitter (Display *, XErrorEvent *);

/* This is the first-level handler for X protocol errors.
   It calls x_error_quitter or x_error_catcher.  */

static int
x_error_handler (Display *display, XErrorEvent *event)
{
#if defined USE_GTK && defined HAVE_GTK3
  if ((event->error_code == BadMatch || event->error_code == BadWindow)
      && event->request_code == X_SetInputFocus)
    {
      return 0;
    }
#endif

  if (x_error_message)
    x_error_catcher (display, event);
  else
    x_error_quitter (display, event);
  return 0;
}

/* This is the usual handler for X protocol errors.
   It kills all frames on the display that we got the error for.
   If that was the only one, it prints an error message and kills Emacs.  */

/* .gdbinit puts a breakpoint here, so make sure it is not inlined.  */

static void NO_INLINE
x_error_quitter (Display *display, XErrorEvent *event)
{
  char buf[256], buf1[356];

  /* Ignore BadName errors.  They can happen because of fonts
     or colors that are not defined.  */

  if (event->error_code == BadName)
    return;

  /* Note that there is no real way portable across R3/R4 to get the
     original error handler.  */

  XGetErrorText (display, event->error_code, buf, sizeof (buf));
  sprintf (buf1, "X protocol error: %s on protocol request %d",
	   buf, event->request_code);
  x_connection_closed (display, buf1, false);
}


/* This is the handler for X IO errors, always.
   It kills all frames on the display that we lost touch with.
   If that was the only one, it prints an error message and kills Emacs.  */

static _Noreturn ATTRIBUTE_COLD int
x_io_error_quitter (Display *display)
{
  char buf[256];

  snprintf (buf, sizeof buf, "Connection lost to X server '%s'",
	    DisplayString (display));
  x_connection_closed (display, buf, true);
}

/* Changing the font of the frame.  */

/* Give frame F the font FONT-OBJECT as its default font.  The return
   value is FONT-OBJECT.  FONTSET is an ID of the fontset for the
   frame.  If it is negative, generate a new fontset from
   FONT-OBJECT.  */

static Lisp_Object
x_new_font (struct frame *f, Lisp_Object font_object, int fontset)
{
  struct font *font = XFONT_OBJECT (font_object);
  int unit, font_ascent, font_descent;

  if (fontset < 0)
    fontset = fontset_from_font (font_object);
  FRAME_FONTSET (f) = fontset;
  if (FRAME_FONT (f) == font)
    /* This font is already set in frame F.  There's nothing more to
       do.  */
    return font_object;

  FRAME_FONT (f) = font;
  FRAME_BASELINE_OFFSET (f) = font->baseline_offset;
  FRAME_COLUMN_WIDTH (f) = font->average_width;
  get_font_ascent_descent (font, &font_ascent, &font_descent);
  FRAME_LINE_HEIGHT (f) = font_ascent + font_descent;

#ifndef USE_X_TOOLKIT
  FRAME_MENU_BAR_HEIGHT (f) = FRAME_MENU_BAR_LINES (f) * FRAME_LINE_HEIGHT (f);
#endif
  /* We could use a more elaborate calculation here.  */
  FRAME_TAB_BAR_HEIGHT (f) = FRAME_TAB_BAR_LINES (f) * FRAME_LINE_HEIGHT (f);

  /* Compute character columns occupied by scrollbar.

     Don't do things differently for non-toolkit scrollbars
     (Bug#17163).  */
  unit = FRAME_COLUMN_WIDTH (f);
  if (FRAME_CONFIG_SCROLL_BAR_WIDTH (f) > 0)
    FRAME_CONFIG_SCROLL_BAR_COLS (f)
      = (FRAME_CONFIG_SCROLL_BAR_WIDTH (f) + unit - 1) / unit;
  else
    FRAME_CONFIG_SCROLL_BAR_COLS (f) = (14 + unit - 1) / unit;


  /* Don't change the size of a tip frame; there's no point in doing it
     because it's done in Fx_show_tip, and it leads to problems because
     the tip frame has no widget.  */
  if (FRAME_X_WINDOW (f) != 0 && !FRAME_TOOLTIP_P (f))
    adjust_frame_size
      (f, FRAME_COLS (f) * FRAME_COLUMN_WIDTH (f),
       FRAME_LINES (f) * FRAME_LINE_HEIGHT (f), 3, false, Qfont);

#ifdef HAVE_X_I18N
  if (FRAME_XIC (f)
      && (FRAME_XIC_STYLE (f) & (XIMPreeditPosition | XIMStatusArea)))
    {
      block_input ();
      xic_set_xfontset (f, SSDATA (fontset_ascii (fontset)));
      unblock_input ();
    }
#endif

  return font_object;
}


/***********************************************************************
			   X Input Methods
 ***********************************************************************/

#ifdef HAVE_X_I18N

#ifdef HAVE_X11R6

/* XIM destroy callback function, which is called whenever the
   connection to input method XIM dies.  CLIENT_DATA contains a
   pointer to the x_display_info structure corresponding to XIM.  */

static void
xim_destroy_callback (XIM xim, XPointer client_data, XPointer call_data)
{
  struct x_display_info *dpyinfo = (struct x_display_info *) client_data;
  Lisp_Object frame, tail;

  block_input ();

  /* No need to call XDestroyIC.. */
  FOR_EACH_FRAME (tail, frame)
    {
      struct frame *f = XFRAME (frame);
      if (FRAME_X_P (f) && FRAME_DISPLAY_INFO (f) == dpyinfo)
	{
	  FRAME_XIC (f) = NULL;
          xic_free_xfontset (f);
	}
    }

  /* No need to call XCloseIM.  */
  dpyinfo->xim = NULL;
  XFree (dpyinfo->xim_styles);
  unblock_input ();
}

#endif /* HAVE_X11R6 */

/* Open the connection to the XIM server on display DPYINFO.
   RESOURCE_NAME is the resource name Emacs uses.  */

static void
xim_open_dpy (struct x_display_info *dpyinfo, char *resource_name)
{
  XIM xim;

#ifdef HAVE_XIM
  if (use_xim)
    {
      if (dpyinfo->xim)
	XCloseIM (dpyinfo->xim);
      xim = XOpenIM (dpyinfo->display, dpyinfo->rdb, resource_name,
		     emacs_class);
      dpyinfo->xim = xim;

      if (xim)
	{
#ifdef HAVE_X11R6
	  XIMCallback destroy;
#endif

	  /* Get supported styles and XIM values.  */
	  XGetIMValues (xim, XNQueryInputStyle, &dpyinfo->xim_styles, NULL);

#ifdef HAVE_X11R6
	  destroy.callback = xim_destroy_callback;
	  destroy.client_data = (XPointer)dpyinfo;
	  XSetIMValues (xim, XNDestroyCallback, &destroy, NULL);
#endif
	}
    }

  else
#endif /* HAVE_XIM */
    dpyinfo->xim = NULL;
}


#ifdef HAVE_X11R6_XIM

/* XIM instantiate callback function, which is called whenever an XIM
   server is available.  DISPLAY is the display of the XIM.
   CLIENT_DATA contains a pointer to an xim_inst_t structure created
   when the callback was registered.  */

static void
xim_instantiate_callback (Display *display, XPointer client_data, XPointer call_data)
{
  struct xim_inst_t *xim_inst = (struct xim_inst_t *) client_data;
  struct x_display_info *dpyinfo = xim_inst->dpyinfo;

  /* We don't support multiple XIM connections. */
  if (dpyinfo->xim)
    return;

  xim_open_dpy (dpyinfo, xim_inst->resource_name);

  /* Create XIC for the existing frames on the same display, as long
     as they have no XIC.  */
  if (dpyinfo->xim && dpyinfo->reference_count > 0)
    {
      Lisp_Object tail, frame;

      block_input ();
      FOR_EACH_FRAME (tail, frame)
	{
	  struct frame *f = XFRAME (frame);

	  if (FRAME_X_P (f)
              && FRAME_DISPLAY_INFO (f) == xim_inst->dpyinfo)
	    if (FRAME_XIC (f) == NULL)
	      {
		create_frame_xic (f);
		if (FRAME_XIC_STYLE (f) & XIMStatusArea)
		  xic_set_statusarea (f);
		struct window *w = XWINDOW (f->selected_window);
		xic_set_preeditarea (w, w->cursor.x, w->cursor.y);
	      }
	}

      unblock_input ();
    }
}

#endif /* HAVE_X11R6_XIM */


/* Open a connection to the XIM server on display DPYINFO.
   RESOURCE_NAME is the resource name for Emacs.  On X11R5, open the
   connection only at the first time.  On X11R6, open the connection
   in the XIM instantiate callback function.  */

static void
xim_initialize (struct x_display_info *dpyinfo, char *resource_name)
{
  dpyinfo->xim = NULL;
#ifdef HAVE_XIM
  if (use_xim)
    {
#ifdef HAVE_X11R6_XIM
      struct xim_inst_t *xim_inst = xmalloc (sizeof *xim_inst);
      Bool ret;

      dpyinfo->xim_callback_data = xim_inst;
      xim_inst->dpyinfo = dpyinfo;
      xim_inst->resource_name = xstrdup (resource_name);
      ret = XRegisterIMInstantiateCallback
	(dpyinfo->display, dpyinfo->rdb, xim_inst->resource_name,
	 emacs_class, xim_instantiate_callback,
	 /* This is XPointer in XFree86 but (XPointer *) on Tru64, at
	    least, but the configure test doesn't work because
	    xim_instantiate_callback can either be XIMProc or
	    XIDProc, so just cast to void *.  */
	 (void *) xim_inst);
      eassert (ret == True);
#else /* not HAVE_X11R6_XIM */
      xim_open_dpy (dpyinfo, resource_name);
#endif /* not HAVE_X11R6_XIM */
    }
#endif /* HAVE_XIM */
}


/* Close the connection to the XIM server on display DPYINFO. */

static void
xim_close_dpy (struct x_display_info *dpyinfo)
{
#ifdef HAVE_XIM
  if (use_xim)
    {
#ifdef HAVE_X11R6_XIM
      struct xim_inst_t *xim_inst = dpyinfo->xim_callback_data;

      if (dpyinfo->display)
	{
	  Bool ret = XUnregisterIMInstantiateCallback
	    (dpyinfo->display, dpyinfo->rdb, xim_inst->resource_name,
	     emacs_class, xim_instantiate_callback, (void *) xim_inst);
	  eassert (ret == True);
	}
      xfree (xim_inst->resource_name);
      xfree (xim_inst);
#endif /* HAVE_X11R6_XIM */
      if (dpyinfo->display)
	XCloseIM (dpyinfo->xim);
      dpyinfo->xim = NULL;
      XFree (dpyinfo->xim_styles);
    }
#endif /* HAVE_XIM */
}

#endif /* not HAVE_X11R6_XIM */



/* Calculate the absolute position in frame F
   from its current recorded position values and gravity.  */

static void
x_calc_absolute_position (struct frame *f)
{
  int flags = f->size_hint_flags;
  struct frame *p = FRAME_PARENT_FRAME (f);

  /* We have nothing to do if the current position
     is already for the top-left corner.  */
  if (! ((flags & XNegative) || (flags & YNegative)))
    return;

  /* Treat negative positions as relative to the leftmost bottommost
     position that fits on the screen.  */
  if ((flags & XNegative) && (f->left_pos <= 0))
    {
      int width = FRAME_PIXEL_WIDTH (f);

      /* A frame that has been visible at least once should have outer
	 edges.  */
      if (f->output_data.x->has_been_visible && !p)
	{
	  Lisp_Object frame;
	  Lisp_Object edges = Qnil;

	  XSETFRAME (frame, f);
	  edges = Fx_frame_edges (frame, Qouter_edges);
	  if (!NILP (edges))
	    width = (XFIXNUM (Fnth (make_fixnum (2), edges))
		     - XFIXNUM (Fnth (make_fixnum (0), edges)));
	}

      if (p)
	f->left_pos = (FRAME_PIXEL_WIDTH (p) - width - 2 * f->border_width
		       + f->left_pos);
      else
	f->left_pos = (x_display_pixel_width (FRAME_DISPLAY_INFO (f))
		       - width + f->left_pos);

    }

  if ((flags & YNegative) && (f->top_pos <= 0))
    {
      int height = FRAME_PIXEL_HEIGHT (f);

#if defined USE_X_TOOLKIT && defined USE_MOTIF
      /* Something is fishy here.  When using Motif, starting Emacs with
	 `-g -0-0', the frame appears too low by a few pixels.

	 This seems to be so because initially, while Emacs is starting,
	 the column widget's height and the frame's pixel height are
	 different.  The column widget's height is the right one.  In
	 later invocations, when Emacs is up, the frame's pixel height
	 is right, though.

	 It's not obvious where the initial small difference comes from.
	 2000-12-01, gerd.  */

      XtVaGetValues (f->output_data.x->column_widget, XtNheight, &height, NULL);
#endif

      if (f->output_data.x->has_been_visible && !p)
	{
	  Lisp_Object frame;
	  Lisp_Object edges = Qnil;

	  XSETFRAME (frame, f);
	  if (NILP (edges))
	    edges = Fx_frame_edges (frame, Qouter_edges);
	  if (!NILP (edges))
	    height = (XFIXNUM (Fnth (make_fixnum (3), edges))
		      - XFIXNUM (Fnth (make_fixnum (1), edges)));
	}

      if (p)
	f->top_pos = (FRAME_PIXEL_HEIGHT (p) - height - 2 * f->border_width
		       + f->top_pos);
      else
	f->top_pos = (x_display_pixel_height (FRAME_DISPLAY_INFO (f))
		      - height + f->top_pos);
  }

  /* The left_pos and top_pos
     are now relative to the top and left screen edges,
     so the flags should correspond.  */
  f->size_hint_flags &= ~ (XNegative | YNegative);
}

/* CHANGE_GRAVITY is 1 when calling from Fset_frame_position,
   to really change the position, and 0 when calling from
   x_make_frame_visible (in that case, XOFF and YOFF are the current
   position values).  It is -1 when calling from gui_set_frame_parameters,
   which means, do adjust for borders but don't change the gravity.  */

static void
x_set_offset (struct frame *f, register int xoff, register int yoff, int change_gravity)
{
  int modified_top, modified_left;
#ifdef USE_GTK
  int scale = xg_get_scale (f);
#endif

  if (change_gravity > 0)
    {
      f->top_pos = yoff;
      f->left_pos = xoff;
      f->size_hint_flags &= ~ (XNegative | YNegative);
      if (xoff < 0)
	f->size_hint_flags |= XNegative;
      if (yoff < 0)
	f->size_hint_flags |= YNegative;
      f->win_gravity = NorthWestGravity;
    }

  x_calc_absolute_position (f);

  block_input ();
  x_wm_set_size_hint (f, 0, false);

#ifdef USE_GTK
  if (x_gtk_use_window_move)
    {
      /* When a position change was requested and the outer GTK widget
	 has been realized already, leave it to gtk_window_move to
	 DTRT and return.  Used for Bug#25851 and Bug#25943.  Convert
	 from X pixels to GTK scaled pixels.  */
      if (change_gravity != 0 && FRAME_GTK_OUTER_WIDGET (f))
	gtk_window_move (GTK_WINDOW (FRAME_GTK_OUTER_WIDGET (f)),
			 f->left_pos / scale, f->top_pos / scale);
      unblock_input ();
      return;
    }
#endif /* USE_GTK */

  modified_left = f->left_pos;
  modified_top = f->top_pos;

  if (change_gravity != 0 && FRAME_DISPLAY_INFO (f)->wm_type == X_WMTYPE_A)
    {
      /* Some WMs (twm, wmaker at least) has an offset that is smaller
         than the WM decorations.  So we use the calculated offset instead
         of the WM decoration sizes here (x/y_pixels_outer_diff).  */
      modified_left += FRAME_X_OUTPUT (f)->move_offset_left;
      modified_top += FRAME_X_OUTPUT (f)->move_offset_top;
    }

#ifdef USE_GTK
  /* Make sure we adjust for possible scaling.  */
  gtk_window_move (GTK_WINDOW (FRAME_GTK_OUTER_WIDGET (f)),
		   modified_left / scale, modified_top / scale);
#else
  XMoveWindow (FRAME_X_DISPLAY (f), FRAME_OUTER_WINDOW (f),
	       modified_left, modified_top);
#endif

  /* 'x_sync_with_move' is too costly for dragging child frames.  */
  if (!FRAME_PARENT_FRAME (f))
    {
      x_sync_with_move (f, f->left_pos, f->top_pos,
			FRAME_DISPLAY_INFO (f)->wm_type == X_WMTYPE_UNKNOWN);

      /* change_gravity is non-zero when this function is called from Lisp to
	 programmatically move a frame.  In that case, we call
	 x_check_expected_move to discover if we have a "Type A" or "Type B"
	 window manager, and, for a "Type A" window manager, adjust the position
	 of the frame.

	 We call x_check_expected_move if a programmatic move occurred, and
	 either the window manager type (A/B) is unknown or it is Type A but we
	 need to compute the top/left offset adjustment for this frame.  */

      if (change_gravity != 0
	  && (FRAME_DISPLAY_INFO (f)->wm_type == X_WMTYPE_UNKNOWN
	      || (FRAME_DISPLAY_INFO (f)->wm_type == X_WMTYPE_A
		  && (FRAME_X_OUTPUT (f)->move_offset_left == 0
		      && FRAME_X_OUTPUT (f)->move_offset_top == 0))))
	x_check_expected_move (f, modified_left, modified_top);
    }

  unblock_input ();
}

/* Return true if _NET_SUPPORTING_WM_CHECK window exists and _NET_SUPPORTED
   on the root window for frame F contains ATOMNAME.
   This is how a WM check shall be done according to the Window Manager
   Specification/Extended Window Manager Hints at
   https://freedesktop.org/wiki/Specifications/wm-spec/.  */

bool
x_wm_supports (struct frame *f, Atom want_atom)
{
  Atom actual_type;
  unsigned long actual_size, bytes_remaining;
  int i, rc, actual_format;
  bool ret;
  Window wmcheck_window;
  struct x_display_info *dpyinfo = FRAME_DISPLAY_INFO (f);
  Window target_window = dpyinfo->root_window;
  int max_len = 65536;
  Display *dpy = FRAME_X_DISPLAY (f);
  unsigned char *tmp_data = NULL;
  Atom target_type = XA_WINDOW;

  block_input ();

  x_catch_errors (dpy);
  rc = XGetWindowProperty (dpy, target_window,
                           dpyinfo->Xatom_net_supporting_wm_check,
                           0, max_len, False, target_type,
                           &actual_type, &actual_format, &actual_size,
                           &bytes_remaining, &tmp_data);

  if (rc != Success || actual_type != XA_WINDOW || x_had_errors_p (dpy))
    {
      if (tmp_data) XFree (tmp_data);
      x_uncatch_errors ();
      unblock_input ();
      return false;
    }

  wmcheck_window = *(Window *) tmp_data;
  XFree (tmp_data);

  /* Check if window exists. */
  XSelectInput (dpy, wmcheck_window, StructureNotifyMask);
  if (x_had_errors_p (dpy))
    {
      x_uncatch_errors_after_check ();
      unblock_input ();
      return false;
    }

  if (dpyinfo->net_supported_window != wmcheck_window)
    {
      /* Window changed, reload atoms */
      if (dpyinfo->net_supported_atoms != NULL)
        XFree (dpyinfo->net_supported_atoms);
      dpyinfo->net_supported_atoms = NULL;
      dpyinfo->nr_net_supported_atoms = 0;
      dpyinfo->net_supported_window = 0;

      target_type = XA_ATOM;
      tmp_data = NULL;
      rc = XGetWindowProperty (dpy, target_window,
                               dpyinfo->Xatom_net_supported,
                               0, max_len, False, target_type,
                               &actual_type, &actual_format, &actual_size,
                               &bytes_remaining, &tmp_data);

      if (rc != Success || actual_type != XA_ATOM || x_had_errors_p (dpy))
        {
          if (tmp_data) XFree (tmp_data);
          x_uncatch_errors ();
          unblock_input ();
          return false;
        }

      dpyinfo->net_supported_atoms = (Atom *)tmp_data;
      dpyinfo->nr_net_supported_atoms = actual_size;
      dpyinfo->net_supported_window = wmcheck_window;
    }

  ret = false;

  for (i = 0; !ret && i < dpyinfo->nr_net_supported_atoms; ++i)
    ret = dpyinfo->net_supported_atoms[i] == want_atom;

  x_uncatch_errors ();
  unblock_input ();

  return ret;
}

static void
set_wm_state (Lisp_Object frame, bool add, Atom atom, Atom value)
{
  struct x_display_info *dpyinfo = FRAME_DISPLAY_INFO (XFRAME (frame));

  x_send_client_event (frame, make_fixnum (0), frame,
                       dpyinfo->Xatom_net_wm_state,
                       make_fixnum (32),
                       /* 1 = add, 0 = remove */
                       Fcons
                       (make_fixnum (add),
                        Fcons
                        (INT_TO_INTEGER (atom),
                         (value != 0
			  ? list1 (INT_TO_INTEGER (value))
			  : Qnil))));
}

void
x_set_sticky (struct frame *f, Lisp_Object new_value, Lisp_Object old_value)
{
  Lisp_Object frame;
  struct x_display_info *dpyinfo = FRAME_DISPLAY_INFO (f);

  XSETFRAME (frame, f);

  set_wm_state (frame, !NILP (new_value),
                dpyinfo->Xatom_net_wm_state_sticky, None);
}

/**
 * x_set_skip_taskbar:
 *
 * Set frame F's `skip-taskbar' parameter.  If non-nil, this should
 * remove F's icon from the taskbar associated with the display of F's
 * window-system window and inhibit switching to F's window via
 * <Alt>-<TAB>.  If nil, lift these restrictions.
 *
 * Some window managers may not honor this parameter.
 */
void
x_set_skip_taskbar (struct frame *f, Lisp_Object new_value, Lisp_Object old_value)
{
  if (!EQ (new_value, old_value))
    {
#ifdef USE_GTK
      xg_set_skip_taskbar (f, new_value);
#else
      Lisp_Object frame;
      struct x_display_info *dpyinfo = FRAME_DISPLAY_INFO (f);

      XSETFRAME (frame, f);
      set_wm_state (frame, !NILP (new_value),
		    dpyinfo->Xatom_net_wm_state_skip_taskbar, None);
#endif /* USE_GTK */
      FRAME_SKIP_TASKBAR (f) = !NILP (new_value);
    }
}

/**
 * x_set_z_group:
 *
 * Set frame F's `z-group' parameter.  If `above', F's window-system
 * window is displayed above all windows that do not have the `above'
 * property set.  If nil, F's window is shown below all windows that
 * have the `above' property set and above all windows that have the
 * `below' property set.  If `below', F's window is displayed below all
 * windows that do not have the `below' property set.
 *
 * Some window managers may not honor this parameter.
 *
 * Internally, this function also handles a value 'above-suspended'.
 * That value is used to temporarily remove F from the 'above' group
 * to make sure that it does not obscure a menu currently popped up.
 */
void
x_set_z_group (struct frame *f, Lisp_Object new_value, Lisp_Object old_value)
{
  /* We don't care about old_value.  The window manager might have
     reset the value without telling us.  */
  Lisp_Object frame;
  struct x_display_info *dpyinfo = FRAME_DISPLAY_INFO (f);

  XSETFRAME (frame, f);

  if (NILP (new_value))
    {
      set_wm_state (frame, false,
		    dpyinfo->Xatom_net_wm_state_above, None);
      set_wm_state (frame, false,
		    dpyinfo->Xatom_net_wm_state_below, None);
      FRAME_Z_GROUP (f) = z_group_none;
    }
  else if (EQ (new_value, Qabove))
    {
      set_wm_state (frame, true,
		    dpyinfo->Xatom_net_wm_state_above, None);
      set_wm_state (frame, false,
		    dpyinfo->Xatom_net_wm_state_below, None);
      FRAME_Z_GROUP (f) = z_group_above;
    }
  else if (EQ (new_value, Qbelow))
    {
      set_wm_state (frame, false,
		    dpyinfo->Xatom_net_wm_state_above, None);
      set_wm_state (frame, true,
		    dpyinfo->Xatom_net_wm_state_below, None);
      FRAME_Z_GROUP (f) = z_group_below;
    }
  else if (EQ (new_value, Qabove_suspended))
    {
      set_wm_state (frame, false,
		    dpyinfo->Xatom_net_wm_state_above, None);
      FRAME_Z_GROUP (f) = z_group_above_suspended;
    }
  else
    error ("Invalid z-group specification");
}


/* Return the current _NET_WM_STATE.
   SIZE_STATE is set to one of the FULLSCREEN_* values.
   Set *STICKY to the sticky state.

   Return true iff we are not hidden.  */

static bool
x_get_current_wm_state (struct frame *f,
                        Window window,
                        int *size_state,
                        bool *sticky)
{
  unsigned long actual_size;
  int i;
  bool is_hidden = false;
  struct x_display_info *dpyinfo = FRAME_DISPLAY_INFO (f);
  long max_len = 65536;
  Atom target_type = XA_ATOM;
  /* If XCB is available, we can avoid three XSync calls.  */
#ifdef USE_XCB
  xcb_get_property_cookie_t prop_cookie;
  xcb_get_property_reply_t *prop;
  xcb_atom_t *reply_data UNINIT;
#else
  Display *dpy = FRAME_X_DISPLAY (f);
  unsigned long bytes_remaining;
  int rc, actual_format;
  Atom actual_type;
  unsigned char *tmp_data = NULL;
  Atom *reply_data UNINIT;
#endif

  *sticky = false;
  *size_state = FULLSCREEN_NONE;

  block_input ();

#ifdef USE_XCB
  prop_cookie = xcb_get_property (dpyinfo->xcb_connection, 0, window,
                                  dpyinfo->Xatom_net_wm_state,
                                  target_type, 0, max_len);
  prop = xcb_get_property_reply (dpyinfo->xcb_connection, prop_cookie, NULL);
  if (prop && prop->type == target_type)
    {
      int actual_bytes = xcb_get_property_value_length (prop);
      eassume (0 <= actual_bytes);
      actual_size = actual_bytes / sizeof *reply_data;
      reply_data = xcb_get_property_value (prop);
    }
  else
    {
      actual_size = 0;
      is_hidden = FRAME_ICONIFIED_P (f);
    }
#else
  x_catch_errors (dpy);
  rc = XGetWindowProperty (dpy, window, dpyinfo->Xatom_net_wm_state,
                           0, max_len, False, target_type,
                           &actual_type, &actual_format, &actual_size,
                           &bytes_remaining, &tmp_data);

  if (rc == Success && actual_type == target_type && ! x_had_errors_p (dpy))
    reply_data = (Atom *) tmp_data;
  else
    {
      actual_size = 0;
      is_hidden = FRAME_ICONIFIED_P (f);
    }

  x_uncatch_errors ();
#endif

  for (i = 0; i < actual_size; ++i)
    {
      Atom a = reply_data[i];
      if (a == dpyinfo->Xatom_net_wm_state_hidden)
	is_hidden = true;
      else if (a == dpyinfo->Xatom_net_wm_state_maximized_horz)
        {
          if (*size_state == FULLSCREEN_HEIGHT)
            *size_state = FULLSCREEN_MAXIMIZED;
          else
            *size_state = FULLSCREEN_WIDTH;
        }
      else if (a == dpyinfo->Xatom_net_wm_state_maximized_vert)
        {
          if (*size_state == FULLSCREEN_WIDTH)
            *size_state = FULLSCREEN_MAXIMIZED;
          else
            *size_state = FULLSCREEN_HEIGHT;
        }
      else if (a == dpyinfo->Xatom_net_wm_state_fullscreen)
        *size_state = FULLSCREEN_BOTH;
      else if (a == dpyinfo->Xatom_net_wm_state_sticky)
        *sticky = true;
    }

#ifdef USE_XCB
  free (prop);
#else
  if (tmp_data) XFree (tmp_data);
#endif

  unblock_input ();
  return ! is_hidden;
}

/* Do fullscreen as specified in extended window manager hints */

static bool
do_ewmh_fullscreen (struct frame *f)
{
  struct x_display_info *dpyinfo = FRAME_DISPLAY_INFO (f);
  bool have_net_atom = x_wm_supports (f, dpyinfo->Xatom_net_wm_state);
  int cur;
  bool dummy;

  x_get_current_wm_state (f, FRAME_OUTER_WINDOW (f), &cur, &dummy);

  /* Some window managers don't say they support _NET_WM_STATE, but they do say
     they support _NET_WM_STATE_FULLSCREEN.  Try that also.  */
  if (!have_net_atom)
    have_net_atom = x_wm_supports (f, dpyinfo->Xatom_net_wm_state_fullscreen);

  if (have_net_atom && cur != f->want_fullscreen)
    {
      Lisp_Object frame;

      XSETFRAME (frame, f);

      /* Keep number of calls to set_wm_state as low as possible.
         Some window managers, or possible Gtk+, hangs when too many
         are sent at once.  */
      switch (f->want_fullscreen)
        {
        case FULLSCREEN_BOTH:
          if (cur != FULLSCREEN_BOTH)
            set_wm_state (frame, true, dpyinfo->Xatom_net_wm_state_fullscreen,
                          None);
          break;
        case FULLSCREEN_WIDTH:
	  if (x_frame_normalize_before_maximize && cur == FULLSCREEN_MAXIMIZED)
	    {
	      set_wm_state (frame, false,
			    dpyinfo->Xatom_net_wm_state_maximized_horz,
			    dpyinfo->Xatom_net_wm_state_maximized_vert);
	      set_wm_state (frame, true,
			    dpyinfo->Xatom_net_wm_state_maximized_horz, None);
	    }
	  else
	    {
	      if (cur == FULLSCREEN_BOTH || cur == FULLSCREEN_HEIGHT
		  || cur == FULLSCREEN_MAXIMIZED)
		set_wm_state (frame, false, dpyinfo->Xatom_net_wm_state_fullscreen,
			      dpyinfo->Xatom_net_wm_state_maximized_vert);
	      if (cur != FULLSCREEN_MAXIMIZED || x_frame_normalize_before_maximize)
		set_wm_state (frame, true,
			      dpyinfo->Xatom_net_wm_state_maximized_horz, None);
	    }
          break;
        case FULLSCREEN_HEIGHT:
	  if (x_frame_normalize_before_maximize && cur == FULLSCREEN_MAXIMIZED)
	    {
	      set_wm_state (frame, false,
			    dpyinfo->Xatom_net_wm_state_maximized_horz,
			    dpyinfo->Xatom_net_wm_state_maximized_vert);
	      set_wm_state (frame, true,
			    dpyinfo->Xatom_net_wm_state_maximized_vert, None);
	    }
	  else
	    {
	      if (cur == FULLSCREEN_BOTH || cur == FULLSCREEN_WIDTH
		  || cur == FULLSCREEN_MAXIMIZED)
		set_wm_state (frame, false, dpyinfo->Xatom_net_wm_state_fullscreen,
			      dpyinfo->Xatom_net_wm_state_maximized_horz);
	      if (cur != FULLSCREEN_MAXIMIZED || x_frame_normalize_before_maximize)
		set_wm_state (frame, true,
			      dpyinfo->Xatom_net_wm_state_maximized_vert, None);
	    }
          break;
        case FULLSCREEN_MAXIMIZED:
	  if (x_frame_normalize_before_maximize && cur == FULLSCREEN_BOTH)
	    {
	      set_wm_state (frame, false,
			    dpyinfo->Xatom_net_wm_state_fullscreen, None);
	      set_wm_state (frame, true,
			    dpyinfo->Xatom_net_wm_state_maximized_horz,
			    dpyinfo->Xatom_net_wm_state_maximized_vert);
	    }
	  else if (x_frame_normalize_before_maximize && cur == FULLSCREEN_WIDTH)
	    {
	      set_wm_state (frame, false,
			    dpyinfo->Xatom_net_wm_state_maximized_horz, None);
	      set_wm_state (frame, true,
			    dpyinfo->Xatom_net_wm_state_maximized_horz,
			    dpyinfo->Xatom_net_wm_state_maximized_vert);
	    }
	  else if (x_frame_normalize_before_maximize && cur == FULLSCREEN_HEIGHT)
	    {
	      set_wm_state (frame, false,
			    dpyinfo->Xatom_net_wm_state_maximized_vert, None);
	      set_wm_state (frame, true,
			    dpyinfo->Xatom_net_wm_state_maximized_horz,
			    dpyinfo->Xatom_net_wm_state_maximized_vert);
	    }
	  else
	    {
	      if (cur == FULLSCREEN_BOTH)
		set_wm_state (frame, false, dpyinfo->Xatom_net_wm_state_fullscreen,
			      None);
	      else if (cur == FULLSCREEN_HEIGHT)
		set_wm_state (frame, true,
			      dpyinfo->Xatom_net_wm_state_maximized_horz, None);
	      else if (cur == FULLSCREEN_WIDTH)
		set_wm_state (frame, true, None,
			      dpyinfo->Xatom_net_wm_state_maximized_vert);
	      else
		set_wm_state (frame, true,
			      dpyinfo->Xatom_net_wm_state_maximized_horz,
			      dpyinfo->Xatom_net_wm_state_maximized_vert);
	    }
          break;
        case FULLSCREEN_NONE:
          if (cur == FULLSCREEN_BOTH)
            set_wm_state (frame, false, dpyinfo->Xatom_net_wm_state_fullscreen,
			  None);
          else
            set_wm_state (frame, false,
			  dpyinfo->Xatom_net_wm_state_maximized_horz,
                          dpyinfo->Xatom_net_wm_state_maximized_vert);
        }

      f->want_fullscreen = FULLSCREEN_NONE;

    }

  return have_net_atom;
}

static void
XTfullscreen_hook (struct frame *f)
{
  if (FRAME_VISIBLE_P (f))
    {
      block_input ();
      x_check_fullscreen (f);
      x_sync (f);
      unblock_input ();
    }
}


static bool
x_handle_net_wm_state (struct frame *f, const XPropertyEvent *event)
{
  int value = FULLSCREEN_NONE;
  Lisp_Object lval;
  bool sticky = false;
  bool not_hidden = x_get_current_wm_state (f, event->window, &value, &sticky);

  lval = Qnil;
  switch (value)
    {
    case FULLSCREEN_WIDTH:
      lval = Qfullwidth;
      break;
    case FULLSCREEN_HEIGHT:
      lval = Qfullheight;
      break;
    case FULLSCREEN_BOTH:
      lval = Qfullboth;
      break;
    case FULLSCREEN_MAXIMIZED:
      lval = Qmaximized;
      break;
    }

  store_frame_param (f, Qfullscreen, lval);
  store_frame_param (f, Qsticky, sticky ? Qt : Qnil);

  return not_hidden;
}

/* Check if we need to resize the frame due to a fullscreen request.
   If so needed, resize the frame. */
static void
x_check_fullscreen (struct frame *f)
{
  Lisp_Object lval = Qnil;

  if (do_ewmh_fullscreen (f))
    return;

  if (f->output_data.x->parent_desc != FRAME_DISPLAY_INFO (f)->root_window)
    return; /* Only fullscreen without WM or with EWM hints (above). */

  /* Setting fullscreen to nil doesn't do anything.  We could save the
     last non-fullscreen size and restore it, but it seems like a
     lot of work for this unusual case (no window manager running).  */

  if (f->want_fullscreen != FULLSCREEN_NONE)
    {
      int width = FRAME_PIXEL_WIDTH (f), height = FRAME_PIXEL_HEIGHT (f);
      struct x_display_info *dpyinfo = FRAME_DISPLAY_INFO (f);

      switch (f->want_fullscreen)
        {
          /* No difference between these two when there is no WM */
        case FULLSCREEN_MAXIMIZED:
          lval = Qmaximized;
          width = x_display_pixel_width (dpyinfo);
          height = x_display_pixel_height (dpyinfo);
          break;
        case FULLSCREEN_BOTH:
          lval = Qfullboth;
          width = x_display_pixel_width (dpyinfo);
          height = x_display_pixel_height (dpyinfo);
          break;
        case FULLSCREEN_WIDTH:
          lval = Qfullwidth;
          width = x_display_pixel_width (dpyinfo);
	  height = height + FRAME_MENUBAR_HEIGHT (f);
	  break;
        case FULLSCREEN_HEIGHT:
          lval = Qfullheight;
          height = x_display_pixel_height (dpyinfo);
	  break;
	default:
	  emacs_abort ();
        }

      x_wm_set_size_hint (f, 0, false);

      XResizeWindow (FRAME_X_DISPLAY (f), FRAME_OUTER_WINDOW (f),
		     width, height);

      if (FRAME_VISIBLE_P (f))
	x_wait_for_event (f, ConfigureNotify);
      else
	{
	  change_frame_size (f, width, height, false, true, false);
	  x_sync (f);
	}
    }

  /* `x_net_wm_state' might have reset the fullscreen frame parameter,
     restore it. */
  store_frame_param (f, Qfullscreen, lval);
}

/* This function is called by x_set_offset to determine whether the window
   manager interfered with the positioning of the frame.  Type A window
   managers position the surrounding window manager decorations a small
   amount above and left of the user-supplied position.  Type B window
   managers position the surrounding window manager decorations at the
   user-specified position.  If we detect a Type A window manager, we
   compensate by moving the window right and down by the proper amount.  */

static void
x_check_expected_move (struct frame *f, int expected_left, int expected_top)
{
  int current_left = 0, current_top = 0;

  /* x_real_positions returns the left and top offsets of the outermost
     window manager window around the frame.  */

  x_real_positions (f, &current_left, &current_top);

  if (current_left != expected_left || current_top != expected_top)
    {
      /* It's a "Type A" window manager. */

      int adjusted_left;
      int adjusted_top;

        FRAME_DISPLAY_INFO (f)->wm_type = X_WMTYPE_A;
      FRAME_X_OUTPUT (f)->move_offset_left = expected_left - current_left;
      FRAME_X_OUTPUT (f)->move_offset_top = expected_top - current_top;

      /* Now fix the mispositioned frame's location. */

      adjusted_left = expected_left + FRAME_X_OUTPUT (f)->move_offset_left;
      adjusted_top = expected_top + FRAME_X_OUTPUT (f)->move_offset_top;

      XMoveWindow (FRAME_X_DISPLAY (f), FRAME_OUTER_WINDOW (f),
                   adjusted_left, adjusted_top);

      x_sync_with_move (f, expected_left, expected_top, false);
    }
  else
    /* It's a "Type B" window manager.  We don't have to adjust the
       frame's position. */

      FRAME_DISPLAY_INFO (f)->wm_type = X_WMTYPE_B;
}


/* Wait for XGetGeometry to return up-to-date position information for a
   recently-moved frame.  Call this immediately after calling XMoveWindow.
   If FUZZY is non-zero, then LEFT and TOP are just estimates of where the
   frame has been moved to, so we use a fuzzy position comparison instead
   of an exact comparison.  */

static void
x_sync_with_move (struct frame *f, int left, int top, bool fuzzy)
{
  int count = 0;

  while (count++ < 50)
    {
      int current_left = 0, current_top = 0;

      /* In theory, this call to XSync only needs to happen once, but in
         practice, it doesn't seem to work, hence the need for the surrounding
         loop.  */

      XSync (FRAME_X_DISPLAY (f), False);
      x_real_positions (f, &current_left, &current_top);

      if (fuzzy)
        {
          /* The left fuzz-factor is 10 pixels.  The top fuzz-factor is 40
             pixels.  */

          if (eabs (current_left - left) <= 10
	      && eabs (current_top - top) <= 40)
            return;
	}
      else if (current_left == left && current_top == top)
        return;
    }

  /* As a last resort, just wait 0.5 seconds and hope that XGetGeometry
     will then return up-to-date position info. */

  wait_reading_process_output (0, 500000000, 0, false, Qnil, NULL, 0);
}


/* Wait for an event on frame F matching EVENTTYPE.  */
void
x_wait_for_event (struct frame *f, int eventtype)
{
  if (!FLOATP (Vx_wait_for_event_timeout))
    return;

  int level = interrupt_input_blocked;
  fd_set fds;
  struct timespec tmo, tmo_at, time_now;
  int fd = ConnectionNumber (FRAME_X_DISPLAY (f));

  f->wait_event_type = eventtype;

  /* Default timeout is 0.1 second.  Hopefully not noticeable.  */
  double timeout = XFLOAT_DATA (Vx_wait_for_event_timeout);
  time_t timeout_seconds = (time_t) timeout;
  tmo = make_timespec
    (timeout_seconds, (long int) ((timeout - timeout_seconds)
                                  * 1000 * 1000 * 1000));
  tmo_at = timespec_add (current_timespec (), tmo);

  while (f->wait_event_type)
    {
      pending_signals = true;
      totally_unblock_input ();
      /* XTread_socket is called after unblock.  */
      block_input ();
      interrupt_input_blocked = level;

      FD_ZERO (&fds);
      FD_SET (fd, &fds);

      time_now = current_timespec ();
      if (timespec_cmp (tmo_at, time_now) < 0)
	break;

      tmo = timespec_sub (tmo_at, time_now);
      if (pselect (fd + 1, &fds, NULL, NULL, &tmo, NULL) == 0)
        break; /* Timeout */
    }

  f->wait_event_type = 0;
}


/* Change the size of frame F's X window to WIDTH/HEIGHT in the case F
   doesn't have a widget.  If CHANGE_GRAVITY, change to
   top-left-corner window gravity for this size change and subsequent
   size changes.  Otherwise leave the window gravity unchanged.  */

static void
x_set_window_size_1 (struct frame *f, bool change_gravity,
		     int width, int height)
{
  if (change_gravity)
    f->win_gravity = NorthWestGravity;
  x_wm_set_size_hint (f, 0, false);

  XResizeWindow (FRAME_X_DISPLAY (f), FRAME_OUTER_WINDOW (f),
		 width, height + FRAME_MENUBAR_HEIGHT (f));

  /* We've set {FRAME,PIXEL}_{WIDTH,HEIGHT} to the values we hope to
     receive in the ConfigureNotify event; if we get what we asked
     for, then the event won't cause the screen to become garbaged, so
     we have to make sure to do it here.  */
  SET_FRAME_GARBAGED (f);

  /* Now, strictly speaking, we can't be sure that this is accurate,
     but the window manager will get around to dealing with the size
     change request eventually, and we'll hear how it went when the
     ConfigureNotify event gets here.

     We could just not bother storing any of this information here,
     and let the ConfigureNotify event set everything up, but that
     might be kind of confusing to the Lisp code, since size changes
     wouldn't be reported in the frame parameters until some random
     point in the future when the ConfigureNotify event arrives.

     Pass true for DELAY since we can't run Lisp code inside of
     a BLOCK_INPUT.  */

  /* But the ConfigureNotify may in fact never arrive, and then this is
     not right if the frame is visible.  Instead wait (with timeout)
     for the ConfigureNotify.  */
  if (FRAME_VISIBLE_P (f))
    {
      x_wait_for_event (f, ConfigureNotify);

      if (CONSP (frame_size_history))
	frame_size_history_extra
	  (f, build_string ("x_set_window_size_1, visible"),
	   FRAME_PIXEL_WIDTH (f), FRAME_PIXEL_HEIGHT (f), width, height,
	   f->new_width, f->new_height);
    }
  else
    {
      if (CONSP (frame_size_history))
	frame_size_history_extra
	  (f, build_string ("x_set_window_size_1, invisible"),
	   FRAME_PIXEL_WIDTH (f), FRAME_PIXEL_HEIGHT (f), width, height,
	   f->new_width, f->new_height);

      /* Call adjust_frame_size right away as with GTK.  It might be
	 tempting to clear out f->new_width and f->new_height here.  */
      adjust_frame_size (f, FRAME_PIXEL_TO_TEXT_WIDTH (f, width),
			 FRAME_PIXEL_TO_TEXT_HEIGHT (f, height),
			 5, 0, Qx_set_window_size_1);

      x_sync (f);
    }
}


/* Change the size of frame F's X window to WIDTH and HEIGHT pixels.  If
   CHANGE_GRAVITY, change to top-left-corner window gravity for this
   size change and subsequent size changes.  Otherwise we leave the
   window gravity unchanged.  */

void
x_set_window_size (struct frame *f, bool change_gravity,
		   int width, int height)
{
  block_input ();

#ifdef USE_GTK
  if (FRAME_GTK_WIDGET (f))
    xg_frame_set_char_size (f, width, height);
  else
    x_set_window_size_1 (f, change_gravity, width, height);
#else /* not USE_GTK */
  x_set_window_size_1 (f, change_gravity, width, height);
  x_clear_under_internal_border (f);
#endif /* not USE_GTK */

  /* If cursor was outside the new size, mark it as off.  */
  mark_window_cursors_off (XWINDOW (f->root_window));

  /* Clear out any recollection of where the mouse highlighting was,
     since it might be in a place that's outside the new frame size.
     Actually checking whether it is outside is a pain in the neck,
     so don't try--just let the highlighting be done afresh with new size.  */
  cancel_mouse_face (f);

  unblock_input ();

  do_pending_window_change (false);
}

/* Move the mouse to position pixel PIX_X, PIX_Y relative to frame F.  */

void
frame_set_mouse_pixel_position (struct frame *f, int pix_x, int pix_y)
{
  block_input ();
#ifdef HAVE_XINPUT2
  int deviceid;

  if (FRAME_DISPLAY_INFO (f)->supports_xi2)
    {
      XGrabServer (FRAME_X_DISPLAY (f));
      if (XIGetClientPointer (FRAME_X_DISPLAY (f), FRAME_X_WINDOW (f),
			      &deviceid))
	{
	  XIWarpPointer (FRAME_X_DISPLAY (f),
			 deviceid, None,
			 FRAME_X_WINDOW (f),
			 0, 0, 0, 0, pix_x, pix_y);
	}
      XUngrabServer (FRAME_X_DISPLAY (f));
    }
  else
#endif
    XWarpPointer (FRAME_X_DISPLAY (f), None, FRAME_X_WINDOW (f),
		  0, 0, 0, 0, pix_x, pix_y);
  unblock_input ();
}

/* Raise frame F.  */

static void
x_raise_frame (struct frame *f)
{
  block_input ();
  if (FRAME_VISIBLE_P (f))
    XRaiseWindow (FRAME_X_DISPLAY (f), FRAME_OUTER_WINDOW (f));
  XFlush (FRAME_X_DISPLAY (f));
  unblock_input ();
}

/* Lower frame F.  */

static void
x_lower_frame (struct frame *f)
{
  if (FRAME_VISIBLE_P (f))
    {
      block_input ();
      XLowerWindow (FRAME_X_DISPLAY (f), FRAME_OUTER_WINDOW (f));
      XFlush (FRAME_X_DISPLAY (f));
      unblock_input ();
    }
#ifdef HAVE_XWIDGETS
  /* Make sure any X windows owned by xwidget views of the parent
     still display below the lowered frame.  */

  if (FRAME_PARENT_FRAME (f))
    lower_frame_xwidget_views (FRAME_PARENT_FRAME (f));
#endif
}

static void
XTframe_raise_lower (struct frame *f, bool raise_flag)
{
  if (raise_flag)
    x_raise_frame (f);
  else
    x_lower_frame (f);
}

/* Request focus with XEmbed */

static void
xembed_request_focus (struct frame *f)
{
  /* See XEmbed Protocol Specification at
     https://freedesktop.org/wiki/Specifications/xembed-spec/  */
  if (FRAME_VISIBLE_P (f))
    xembed_send_message (f, CurrentTime,
			 XEMBED_REQUEST_FOCUS, 0, 0, 0);
}

/* Activate frame with Extended Window Manager Hints */

static void
x_ewmh_activate_frame (struct frame *f)
{
  /* See Window Manager Specification/Extended Window Manager Hints at
     https://freedesktop.org/wiki/Specifications/wm-spec/  */

  struct x_display_info *dpyinfo = FRAME_DISPLAY_INFO (f);

  if (FRAME_VISIBLE_P (f) && x_wm_supports (f, dpyinfo->Xatom_net_active_window))
    {
      Lisp_Object frame;
      XSETFRAME (frame, f);
      x_send_client_event (frame, make_fixnum (0), frame,
			   dpyinfo->Xatom_net_active_window,
			   make_fixnum (32),
			   list2 (make_fixnum (1),
				  INT_TO_INTEGER (dpyinfo->last_user_time)));
    }
}

static Lisp_Object
x_get_focus_frame (struct frame *f)
{
  Lisp_Object lisp_focus;

  struct frame *focus =  FRAME_DISPLAY_INFO (f)->x_focus_frame;

  if (!focus)
    return Qnil;

  XSETFRAME (lisp_focus, focus);
  return lisp_focus;
}

/* In certain situations, when the window manager follows a
   click-to-focus policy, there seems to be no way around calling
   XSetInputFocus to give another frame the input focus .

   In an ideal world, XSetInputFocus should generally be avoided so
   that applications don't interfere with the window manager's focus
   policy.  But I think it's okay to use when it's clearly done
   following a user-command.  */

static void
x_focus_frame (struct frame *f, bool noactivate)
{
  Display *dpy = FRAME_X_DISPLAY (f);

  block_input ();
  x_catch_errors (dpy);

  if (FRAME_X_EMBEDDED_P (f))
    {
      /* For Xembedded frames, normally the embedder forwards key
	 events.  See XEmbed Protocol Specification at
	 https://freedesktop.org/wiki/Specifications/xembed-spec/  */
      xembed_request_focus (f);
    }
  else
    {
      XSetInputFocus (FRAME_X_DISPLAY (f), FRAME_X_WINDOW (f),
		      RevertToParent, CurrentTime);
      if (!noactivate)
	x_ewmh_activate_frame (f);
    }

  x_uncatch_errors ();
  unblock_input ();
}


/* XEmbed implementation.  */

#if defined USE_X_TOOLKIT || ! defined USE_GTK

/* XEmbed implementation.  */

#define XEMBED_VERSION 0

static void
xembed_set_info (struct frame *f, enum xembed_info flags)
{
  unsigned long data[2];
  struct x_display_info *dpyinfo = FRAME_DISPLAY_INFO (f);

  data[0] = XEMBED_VERSION;
  data[1] = flags;

  XChangeProperty (FRAME_X_DISPLAY (f), FRAME_OUTER_WINDOW (f),
                   dpyinfo->Xatom_XEMBED_INFO, dpyinfo->Xatom_XEMBED_INFO,
		   32, PropModeReplace, (unsigned char *) data, 2);
}
#endif /* defined USE_X_TOOLKIT || ! defined USE_GTK */

static void
xembed_send_message (struct frame *f, Time t, enum xembed_message msg,
		     long int detail, long int data1, long int data2)
{
  XEvent event;

  event.xclient.type = ClientMessage;
  event.xclient.window = FRAME_X_OUTPUT (f)->parent_desc;
  event.xclient.message_type = FRAME_DISPLAY_INFO (f)->Xatom_XEMBED;
  event.xclient.format = 32;
  event.xclient.data.l[0] = t;
  event.xclient.data.l[1] = msg;
  event.xclient.data.l[2] = detail;
  event.xclient.data.l[3] = data1;
  event.xclient.data.l[4] = data2;

  XSendEvent (FRAME_X_DISPLAY (f), FRAME_X_OUTPUT (f)->parent_desc,
	      False, NoEventMask, &event);
  XSync (FRAME_X_DISPLAY (f), False);
}

/* Change of visibility.  */

/* This tries to wait until the frame is really visible, depending on
   the value of Vx_wait_for_event_timeout.
   However, if the window manager asks the user where to position
   the frame, this will return before the user finishes doing that.
   The frame will not actually be visible at that time,
   but it will become visible later when the window manager
   finishes with it.  */

void
x_make_frame_visible (struct frame *f)
{
  if (FRAME_PARENT_FRAME (f))
    {
      if (!FRAME_VISIBLE_P (f))
	{
	  block_input ();
#ifdef USE_GTK
	  gtk_widget_show_all (FRAME_GTK_OUTER_WIDGET (f));
	  XMoveWindow (FRAME_X_DISPLAY (f), FRAME_OUTER_WINDOW (f),
		       f->left_pos, f->top_pos);
#else
	  XMapRaised (FRAME_X_DISPLAY (f), FRAME_OUTER_WINDOW (f));
#endif
	  unblock_input ();

	  SET_FRAME_VISIBLE (f, true);
	  SET_FRAME_ICONIFIED (f, false);
	}
      return;
    }

  block_input ();

  gui_set_bitmap_icon (f);

  if (! FRAME_VISIBLE_P (f))
    {
      /* We test asked_for_visible here to make sure we don't
         call x_set_offset a second time
         if we get to x_make_frame_visible a second time
	 before the window gets really visible.  */
      if (! FRAME_ICONIFIED_P (f)
	  && ! FRAME_X_EMBEDDED_P (f)
	  && ! f->output_data.x->asked_for_visible)
	x_set_offset (f, f->left_pos, f->top_pos, 0);

      f->output_data.x->asked_for_visible = true;

      if (! EQ (Vx_no_window_manager, Qt))
	x_wm_set_window_state (f, NormalState);
#ifdef USE_X_TOOLKIT
      if (FRAME_X_EMBEDDED_P (f))
	xembed_set_info (f, XEMBED_MAPPED);
      else
	{
	  /* This was XtPopup, but that did nothing for an iconified frame.  */
	  XtMapWidget (f->output_data.x->widget);
	}
#else /* not USE_X_TOOLKIT */
#ifdef USE_GTK
      gtk_widget_show_all (FRAME_GTK_OUTER_WIDGET (f));
      gtk_window_deiconify (GTK_WINDOW (FRAME_GTK_OUTER_WIDGET (f)));
#else
      if (FRAME_X_EMBEDDED_P (f))
	xembed_set_info (f, XEMBED_MAPPED);
      else
	XMapRaised (FRAME_X_DISPLAY (f), FRAME_X_WINDOW (f));
#endif /* not USE_GTK */
#endif /* not USE_X_TOOLKIT */
    }

  XFlush (FRAME_X_DISPLAY (f));

  /* Synchronize to ensure Emacs knows the frame is visible
     before we do anything else.  We do this loop with input not blocked
     so that incoming events are handled.  */
  {
    Lisp_Object frame;
    /* This must be before UNBLOCK_INPUT
       since events that arrive in response to the actions above
       will set it when they are handled.  */
    bool previously_visible = f->output_data.x->has_been_visible;

    XSETFRAME (frame, f);

    int original_left = f->left_pos;
    int original_top = f->top_pos;

    /* This must come after we set COUNT.  */
    unblock_input ();

    /* We unblock here so that arriving X events are processed.  */

    /* Now move the window back to where it was "supposed to be".
       But don't do it if the gravity is negative.
       When the gravity is negative, this uses a position
       that is 3 pixels too low.  Perhaps that's really the border width.

       Don't do this if the window has never been visible before,
       because the window manager may choose the position
       and we don't want to override it.  */

    if (!FRAME_VISIBLE_P (f)
	&& !FRAME_ICONIFIED_P (f)
	&& !FRAME_X_EMBEDDED_P (f)
	&& !FRAME_PARENT_FRAME (f)
	&& f->win_gravity == NorthWestGravity
	&& previously_visible)
      {
	Drawable rootw;
	int x, y;
	unsigned int width, height, border, depth;

	block_input ();

	/* On some window managers (such as FVWM) moving an existing
	   window, even to the same place, causes the window manager
	   to introduce an offset.  This can cause the window to move
	   to an unexpected location.  Check the geometry (a little
	   slow here) and then verify that the window is in the right
	   place.  If the window is not in the right place, move it
	   there, and take the potential window manager hit.  */
	XGetGeometry (FRAME_X_DISPLAY (f), FRAME_OUTER_WINDOW (f),
		      &rootw, &x, &y, &width, &height, &border, &depth);

	if (original_left != x || original_top != y)
	  XMoveWindow (FRAME_X_DISPLAY (f), FRAME_OUTER_WINDOW (f),
		       original_left, original_top);

	unblock_input ();
      }

    /* Try to wait for a MapNotify event (that is what tells us when a
       frame becomes visible).  */

#ifdef CYGWIN
    /* On Cygwin, which uses input polling, we need to force input to
       be read.  See
       https://lists.gnu.org/r/emacs-devel/2013-12/msg00351.html
       and https://debbugs.gnu.org/cgi/bugreport.cgi?bug=24091#131.
       Fake an alarm signal to let the handler know that there's
       something to be read.

       It could be confusing if a real alarm arrives while processing
       the fake one.  Turn it off and let the handler reset it.  */
    int old_poll_suppress_count = poll_suppress_count;
    poll_suppress_count = 1;
    poll_for_input_1 ();
    poll_suppress_count = old_poll_suppress_count;
#endif

    if (!FRAME_VISIBLE_P (f))
      {
	if (CONSP (frame_size_history))
	  frame_size_history_plain
	    (f, build_string ("x_make_frame_visible"));

	x_wait_for_event (f, MapNotify);
      }
  }
}

/* Change from mapped state to withdrawn state.  */

/* Make the frame visible (mapped and not iconified).  */

void
x_make_frame_invisible (struct frame *f)
{
  Window window;

  /* Use the frame's outermost window, not the one we normally draw on.  */
  window = FRAME_OUTER_WINDOW (f);

  /* Don't keep the highlight on an invisible frame.  */
  if (FRAME_DISPLAY_INFO (f)->highlight_frame == f)
    FRAME_DISPLAY_INFO (f)->highlight_frame = 0;

  block_input ();

  /* Before unmapping the window, update the WM_SIZE_HINTS property to claim
     that the current position of the window is user-specified, rather than
     program-specified, so that when the window is mapped again, it will be
     placed at the same location, without forcing the user to position it
     by hand again (they have already done that once for this window.)  */
  x_wm_set_size_hint (f, 0, true);

#ifdef USE_GTK
  if (FRAME_GTK_OUTER_WIDGET (f))
    gtk_widget_hide (FRAME_GTK_OUTER_WIDGET (f));
  else
#else
  if (FRAME_X_EMBEDDED_P (f))
    xembed_set_info (f, 0);
  else
#endif

    if (! XWithdrawWindow (FRAME_X_DISPLAY (f), window,
			   DefaultScreen (FRAME_X_DISPLAY (f))))
      {
	unblock_input ();
	error ("Can't notify window manager of window withdrawal");
      }

  x_sync (f);

  /* We can't distinguish this from iconification
     just by the event that we get from the server.
     So we can't win using the usual strategy of letting
     FRAME_SAMPLE_VISIBILITY set this.  So do it by hand,
     and synchronize with the server to make sure we agree.  */
  SET_FRAME_VISIBLE (f, 0);
  SET_FRAME_ICONIFIED (f, false);

  if (CONSP (frame_size_history))
    frame_size_history_plain
      (f, build_string ("x_make_frame_invisible"));

  unblock_input ();
}

static void
x_make_frame_visible_invisible (struct frame *f, bool visible)
{
  if (visible)
    x_make_frame_visible (f);
  else
    x_make_frame_invisible (f);
}

/* Change window state from mapped to iconified.  */

void
x_iconify_frame (struct frame *f)
{
#ifdef USE_X_TOOLKIT
  int result;
#endif

  /* Don't keep the highlight on an invisible frame.  */
  if (FRAME_DISPLAY_INFO (f)->highlight_frame == f)
    FRAME_DISPLAY_INFO (f)->highlight_frame = 0;

  if (FRAME_ICONIFIED_P (f))
    return;

  block_input ();

  gui_set_bitmap_icon (f);

#if defined (USE_GTK)
  if (FRAME_GTK_OUTER_WIDGET (f))
    {
      if (! FRAME_VISIBLE_P (f))
        gtk_widget_show_all (FRAME_GTK_OUTER_WIDGET (f));

      gtk_window_iconify (GTK_WINDOW (FRAME_GTK_OUTER_WIDGET (f)));
      SET_FRAME_VISIBLE (f, 0);
      SET_FRAME_ICONIFIED (f, true);
      unblock_input ();
      return;
    }
#endif

#ifdef USE_X_TOOLKIT

  if (! FRAME_VISIBLE_P (f))
    {
      if (! EQ (Vx_no_window_manager, Qt))
	x_wm_set_window_state (f, IconicState);
      /* This was XtPopup, but that did nothing for an iconified frame.  */
      XtMapWidget (f->output_data.x->widget);
      /* The server won't give us any event to indicate
	 that an invisible frame was changed to an icon,
	 so we have to record it here.  */
      SET_FRAME_VISIBLE (f, 0);
      SET_FRAME_ICONIFIED (f, true);
      unblock_input ();
      return;
    }

  result = XIconifyWindow (FRAME_X_DISPLAY (f),
			   XtWindow (f->output_data.x->widget),
			   DefaultScreen (FRAME_X_DISPLAY (f)));
  unblock_input ();

  if (!result)
    error ("Can't notify window manager of iconification");

  SET_FRAME_ICONIFIED (f, true);
  SET_FRAME_VISIBLE (f, 0);

  block_input ();
  XFlush (FRAME_X_DISPLAY (f));
  unblock_input ();
#else /* not USE_X_TOOLKIT */

  /* Make sure the X server knows where the window should be positioned,
     in case the user deiconifies with the window manager.  */
  if (! FRAME_VISIBLE_P (f)
      && ! FRAME_ICONIFIED_P (f)
      && ! FRAME_X_EMBEDDED_P (f))
    x_set_offset (f, f->left_pos, f->top_pos, 0);

  /* Since we don't know which revision of X we're running, we'll use both
     the X11R3 and X11R4 techniques.  I don't know if this is a good idea.  */

  /* X11R4: send a ClientMessage to the window manager using the
     WM_CHANGE_STATE type.  */
  {
    XEvent msg;

    msg.xclient.window = FRAME_X_WINDOW (f);
    msg.xclient.type = ClientMessage;
    msg.xclient.message_type = FRAME_DISPLAY_INFO (f)->Xatom_wm_change_state;
    msg.xclient.format = 32;
    msg.xclient.data.l[0] = IconicState;

    if (! XSendEvent (FRAME_X_DISPLAY (f),
		      DefaultRootWindow (FRAME_X_DISPLAY (f)),
		      False,
		      SubstructureRedirectMask | SubstructureNotifyMask,
		      &msg))
      {
	unblock_input ();
	error ("Can't notify window manager of iconification");
      }
  }

  /* X11R3: set the initial_state field of the window manager hints to
     IconicState.  */
  x_wm_set_window_state (f, IconicState);

  if (!FRAME_VISIBLE_P (f))
    {
      /* If the frame was withdrawn, before, we must map it.  */
      XMapRaised (FRAME_X_DISPLAY (f), FRAME_X_WINDOW (f));
    }

  SET_FRAME_ICONIFIED (f, true);
  SET_FRAME_VISIBLE (f, 0);

  XFlush (FRAME_X_DISPLAY (f));
  unblock_input ();
#endif /* not USE_X_TOOLKIT */
}


/* Free X resources of frame F.  */

void
x_free_frame_resources (struct frame *f)
{
  struct x_display_info *dpyinfo = FRAME_DISPLAY_INFO (f);
  Mouse_HLInfo *hlinfo = &dpyinfo->mouse_highlight;
#ifdef USE_X_TOOLKIT
  Lisp_Object bar;
  struct scroll_bar *b;
#endif

  block_input ();

  /* If a display connection is dead, don't try sending more
     commands to the X server.  */
  if (dpyinfo->display)
    {
      /* Always exit with visible pointer to avoid weird issue
	 with Xfixes (Bug#17609).  */
      if (f->pointer_invisible)
	FRAME_DISPLAY_INFO (f)->toggle_visible_pointer (f, 0);

      /* We must free faces before destroying windows because some
	 font-driver (e.g. xft) access a window while finishing a
	 face.  */
      free_frame_faces (f);
      tear_down_x_back_buffer (f);

      if (f->output_data.x->icon_desc)
	XDestroyWindow (FRAME_X_DISPLAY (f), f->output_data.x->icon_desc);

#ifdef USE_X_TOOLKIT
      /* Explicitly destroy the scroll bars of the frame.  Without
	 this, we get "BadDrawable" errors from the toolkit later on,
	 presumably from expose events generated for the disappearing
	 toolkit scroll bars.  */
      for (bar = FRAME_SCROLL_BARS (f); !NILP (bar); bar = b->next)
	{
	  b = XSCROLL_BAR (bar);
	  x_scroll_bar_remove (b);
	}
#endif

#ifdef HAVE_X_I18N
      if (FRAME_XIC (f))
	free_frame_xic (f);

      if (f->output_data.x->preedit_chars)
	xfree (f->output_data.x->preedit_chars);
#endif

#ifdef USE_CAIRO
      x_cr_destroy_frame_context (f);
#endif
#ifdef USE_X_TOOLKIT
      if (f->output_data.x->widget)
	{
	  XtDestroyWidget (f->output_data.x->widget);
	  f->output_data.x->widget = NULL;
	}
      /* Tooltips don't have widgets, only a simple X window, even if
	 we are using a toolkit.  */
      else if (FRAME_X_WINDOW (f))
        XDestroyWindow (FRAME_X_DISPLAY (f), FRAME_X_WINDOW (f));

      free_frame_menubar (f);

      if (f->shell_position)
	xfree (f->shell_position);
#else  /* !USE_X_TOOLKIT */

#ifdef HAVE_XWIDGETS
      kill_frame_xwidget_views (f);
#endif

#ifdef USE_GTK
      xg_free_frame_widgets (f);
#endif /* USE_GTK */

      tear_down_x_back_buffer (f);
      if (FRAME_X_WINDOW (f))
          XDestroyWindow (FRAME_X_DISPLAY (f), FRAME_X_WINDOW (f));
#endif /* !USE_X_TOOLKIT */

      unload_color (f, FRAME_FOREGROUND_PIXEL (f));
      unload_color (f, FRAME_BACKGROUND_PIXEL (f));
      unload_color (f, f->output_data.x->cursor_pixel);
      unload_color (f, f->output_data.x->cursor_foreground_pixel);
      unload_color (f, f->output_data.x->border_pixel);
      unload_color (f, f->output_data.x->mouse_pixel);

      if (f->output_data.x->scroll_bar_background_pixel != -1)
	unload_color (f, f->output_data.x->scroll_bar_background_pixel);
      if (f->output_data.x->scroll_bar_foreground_pixel != -1)
	unload_color (f, f->output_data.x->scroll_bar_foreground_pixel);
#if defined (USE_LUCID) && defined (USE_TOOLKIT_SCROLL_BARS)
      /* Scrollbar shadow colors.  */
      if (f->output_data.x->scroll_bar_top_shadow_pixel != -1)
	unload_color (f, f->output_data.x->scroll_bar_top_shadow_pixel);
      if (f->output_data.x->scroll_bar_bottom_shadow_pixel != -1)
	unload_color (f, f->output_data.x->scroll_bar_bottom_shadow_pixel);
#endif /* USE_LUCID && USE_TOOLKIT_SCROLL_BARS */
      if (f->output_data.x->white_relief.pixel != -1)
	unload_color (f, f->output_data.x->white_relief.pixel);
      if (f->output_data.x->black_relief.pixel != -1)
	unload_color (f, f->output_data.x->black_relief.pixel);

      x_free_gcs (f);

      /* Free extra GCs allocated by x_setup_relief_colors.  */
      if (f->output_data.x->white_relief.gc)
	{
	  XFreeGC (dpyinfo->display, f->output_data.x->white_relief.gc);
	  f->output_data.x->white_relief.gc = 0;
	}
      if (f->output_data.x->black_relief.gc)
	{
	  XFreeGC (dpyinfo->display, f->output_data.x->black_relief.gc);
	  f->output_data.x->black_relief.gc = 0;
	}

      /* Free cursors.  */
      if (f->output_data.x->text_cursor != 0)
	XFreeCursor (FRAME_X_DISPLAY (f), f->output_data.x->text_cursor);
      if (f->output_data.x->nontext_cursor != 0)
	XFreeCursor (FRAME_X_DISPLAY (f), f->output_data.x->nontext_cursor);
      if (f->output_data.x->modeline_cursor != 0)
	XFreeCursor (FRAME_X_DISPLAY (f), f->output_data.x->modeline_cursor);
      if (f->output_data.x->hand_cursor != 0)
	XFreeCursor (FRAME_X_DISPLAY (f), f->output_data.x->hand_cursor);
      if (f->output_data.x->hourglass_cursor != 0)
	XFreeCursor (FRAME_X_DISPLAY (f), f->output_data.x->hourglass_cursor);
      if (f->output_data.x->horizontal_drag_cursor != 0)
	XFreeCursor (FRAME_X_DISPLAY (f), f->output_data.x->horizontal_drag_cursor);
      if (f->output_data.x->vertical_drag_cursor != 0)
	XFreeCursor (FRAME_X_DISPLAY (f), f->output_data.x->vertical_drag_cursor);
      if (f->output_data.x->left_edge_cursor != 0)
	XFreeCursor (FRAME_X_DISPLAY (f), f->output_data.x->left_edge_cursor);
      if (f->output_data.x->top_left_corner_cursor != 0)
	XFreeCursor (FRAME_X_DISPLAY (f), f->output_data.x->top_left_corner_cursor);
      if (f->output_data.x->top_edge_cursor != 0)
	XFreeCursor (FRAME_X_DISPLAY (f), f->output_data.x->top_edge_cursor);
      if (f->output_data.x->top_right_corner_cursor != 0)
	XFreeCursor (FRAME_X_DISPLAY (f), f->output_data.x->top_right_corner_cursor);
      if (f->output_data.x->right_edge_cursor != 0)
	XFreeCursor (FRAME_X_DISPLAY (f), f->output_data.x->right_edge_cursor);
      if (f->output_data.x->bottom_right_corner_cursor != 0)
	XFreeCursor (FRAME_X_DISPLAY (f), f->output_data.x->bottom_right_corner_cursor);
      if (f->output_data.x->bottom_edge_cursor != 0)
	XFreeCursor (FRAME_X_DISPLAY (f), f->output_data.x->bottom_edge_cursor);
      if (f->output_data.x->bottom_left_corner_cursor != 0)
	XFreeCursor (FRAME_X_DISPLAY (f), f->output_data.x->bottom_left_corner_cursor);

      XFlush (FRAME_X_DISPLAY (f));
    }

  xfree (f->output_data.x->saved_menu_event);
  xfree (f->output_data.x);
  f->output_data.x = NULL;

  if (f == dpyinfo->x_focus_frame)
    dpyinfo->x_focus_frame = 0;
  if (f == dpyinfo->x_focus_event_frame)
    dpyinfo->x_focus_event_frame = 0;
  if (f == dpyinfo->highlight_frame)
    dpyinfo->highlight_frame = 0;
  if (f == hlinfo->mouse_face_mouse_frame)
    reset_mouse_highlight (hlinfo);

  unblock_input ();
}


/* Destroy the X window of frame F.  */

static void
x_destroy_window (struct frame *f)
{
  struct x_display_info *dpyinfo = FRAME_DISPLAY_INFO (f);

  /* If a display connection is dead, don't try sending more
     commands to the X server.  */
  if (dpyinfo->display != 0)
    x_free_frame_resources (f);

  dpyinfo->reference_count--;
}


/* Setting window manager hints.  */

/* Set the normal size hints for the window manager, for frame F.
   FLAGS is the flags word to use--or 0 meaning preserve the flags
   that the window now has.
   If USER_POSITION, set the USPosition
   flag (this is useful when FLAGS is 0).
   The GTK version is in gtkutils.c.  */

#ifndef USE_GTK
void
x_wm_set_size_hint (struct frame *f, long flags, bool user_position)
{
  XSizeHints size_hints;
  Window window = FRAME_OUTER_WINDOW (f);

  if (!window)
    return;

#ifdef USE_X_TOOLKIT
  if (f->output_data.x->widget)
    {
      widget_update_wm_size_hints (f->output_data.x->widget);
      return;
    }
#endif

  /* Setting PMaxSize caused various problems.  */
  size_hints.flags = PResizeInc | PMinSize /* | PMaxSize */;

  size_hints.x = f->left_pos;
  size_hints.y = f->top_pos;

  size_hints.width = FRAME_PIXEL_WIDTH (f);
  size_hints.height = FRAME_PIXEL_HEIGHT (f);

  size_hints.width_inc = frame_resize_pixelwise ? 1 : FRAME_COLUMN_WIDTH (f);
  size_hints.height_inc = frame_resize_pixelwise ? 1 : FRAME_LINE_HEIGHT (f);

  size_hints.max_width = x_display_pixel_width (FRAME_DISPLAY_INFO (f))
    - FRAME_TEXT_COLS_TO_PIXEL_WIDTH (f, 0);
  size_hints.max_height = x_display_pixel_height (FRAME_DISPLAY_INFO (f))
    - FRAME_TEXT_LINES_TO_PIXEL_HEIGHT (f, 0);

  /* Calculate the base and minimum sizes.  */
  {
    int base_width, base_height;

    base_width = FRAME_TEXT_COLS_TO_PIXEL_WIDTH (f, 0);
    base_height = FRAME_TEXT_LINES_TO_PIXEL_HEIGHT (f, 0);

    /* The window manager uses the base width hints to calculate the
       current number of rows and columns in the frame while
       resizing; min_width and min_height aren't useful for this
       purpose, since they might not give the dimensions for a
       zero-row, zero-column frame.  */

    size_hints.flags |= PBaseSize;
    size_hints.base_width = base_width;
    size_hints.base_height = base_height + FRAME_MENUBAR_HEIGHT (f);
    size_hints.min_width  = base_width;
    size_hints.min_height = base_height;
  }

  /* If we don't need the old flags, we don't need the old hint at all.  */
  if (flags)
    {
      size_hints.flags |= flags;
      goto no_read;
    }

  {
    XSizeHints hints;		/* Sometimes I hate X Windows... */
    long supplied_return;
    int value;

    value = XGetWMNormalHints (FRAME_X_DISPLAY (f), window, &hints,
			       &supplied_return);

    if (flags)
      size_hints.flags |= flags;
    else
      {
	if (value == 0)
	  hints.flags = 0;
	if (hints.flags & PSize)
	  size_hints.flags |= PSize;
	if (hints.flags & PPosition)
	  size_hints.flags |= PPosition;
	if (hints.flags & USPosition)
	  size_hints.flags |= USPosition;
	if (hints.flags & USSize)
	  size_hints.flags |= USSize;
      }
  }

 no_read:

#ifdef PWinGravity
  size_hints.win_gravity = f->win_gravity;
  size_hints.flags |= PWinGravity;

  if (user_position)
    {
      size_hints.flags &= ~ PPosition;
      size_hints.flags |= USPosition;
    }
#endif /* PWinGravity */

  XSetWMNormalHints (FRAME_X_DISPLAY (f), window, &size_hints);
}
#endif /* not USE_GTK */

/* Used for IconicState or NormalState */

static void
x_wm_set_window_state (struct frame *f, int state)
{
#ifdef USE_X_TOOLKIT
  Arg al[1];

  XtSetArg (al[0], XtNinitialState, state);
  XtSetValues (f->output_data.x->widget, al, 1);
#else /* not USE_X_TOOLKIT */
  Window window = FRAME_X_WINDOW (f);

  f->output_data.x->wm_hints.flags |= StateHint;
  f->output_data.x->wm_hints.initial_state = state;

  XSetWMHints (FRAME_X_DISPLAY (f), window, &f->output_data.x->wm_hints);
#endif /* not USE_X_TOOLKIT */
}

static void
x_wm_set_icon_pixmap (struct frame *f, ptrdiff_t pixmap_id)
{
  Pixmap icon_pixmap, icon_mask;

#if !defined USE_X_TOOLKIT && !defined USE_GTK
  Window window = FRAME_OUTER_WINDOW (f);
#endif

  if (pixmap_id > 0)
    {
      icon_pixmap = image_bitmap_pixmap (f, pixmap_id);
      f->output_data.x->wm_hints.icon_pixmap = icon_pixmap;
      icon_mask = x_bitmap_mask (f, pixmap_id);
      f->output_data.x->wm_hints.icon_mask = icon_mask;
    }
  else
    {
      /* It seems there is no way to turn off use of an icon
	 pixmap.  */
      return;
    }


#ifdef USE_GTK
  {
    xg_set_frame_icon (f, icon_pixmap, icon_mask);
    return;
  }

#elif defined (USE_X_TOOLKIT) /* same as in x_wm_set_window_state.  */

  {
    Arg al[1];
    XtSetArg (al[0], XtNiconPixmap, icon_pixmap);
    XtSetValues (f->output_data.x->widget, al, 1);
    XtSetArg (al[0], XtNiconMask, icon_mask);
    XtSetValues (f->output_data.x->widget, al, 1);
  }

#else /* not USE_X_TOOLKIT && not USE_GTK */

  f->output_data.x->wm_hints.flags |= (IconPixmapHint | IconMaskHint);
  XSetWMHints (FRAME_X_DISPLAY (f), window, &f->output_data.x->wm_hints);

#endif /* not USE_X_TOOLKIT && not USE_GTK */
}

void
x_wm_set_icon_position (struct frame *f, int icon_x, int icon_y)
{
  Window window = FRAME_OUTER_WINDOW (f);

  f->output_data.x->wm_hints.flags |= IconPositionHint;
  f->output_data.x->wm_hints.icon_x = icon_x;
  f->output_data.x->wm_hints.icon_y = icon_y;

  XSetWMHints (FRAME_X_DISPLAY (f), window, &f->output_data.x->wm_hints);
}


/***********************************************************************
				Fonts
 ***********************************************************************/

#ifdef GLYPH_DEBUG

/* Check that FONT is valid on frame F.  It is if it can be found in F's
   font table.  */

static void
x_check_font (struct frame *f, struct font *font)
{
  eassert (font != NULL && ! NILP (font->props[FONT_TYPE_INDEX]));
  if (font->driver->check)
    eassert (font->driver->check (f, font) == 0);
}

#endif /* GLYPH_DEBUG */


/***********************************************************************
                             Image Hooks
 ***********************************************************************/

static void
x_free_pixmap (struct frame *f, Emacs_Pixmap pixmap)
{
#ifdef USE_CAIRO
  if (pixmap)
    {
      xfree (pixmap->data);
      xfree (pixmap);
    }
#else
  XFreePixmap (FRAME_X_DISPLAY (f), pixmap);
#endif
}


/***********************************************************************
			    Initialization
 ***********************************************************************/

#ifdef USE_X_TOOLKIT
static XrmOptionDescRec emacs_options[] = {
  {(char *) "-geometry", (char *) ".geometry", XrmoptionSepArg, NULL},
  {(char *) "-iconic", (char *) ".iconic", XrmoptionNoArg, (XtPointer) "yes"},

  {(char *) "-internal-border-width",
   (char *) "*EmacsScreen.internalBorderWidth", XrmoptionSepArg, NULL},
  {(char *) "-ib", (char *) "*EmacsScreen.internalBorderWidth",
   XrmoptionSepArg, NULL},
  {(char *) "-T", (char *) "*EmacsShell.title", XrmoptionSepArg, NULL},
  {(char *) "-wn", (char *) "*EmacsShell.title", XrmoptionSepArg, NULL},
  {(char *) "-title", (char *) "*EmacsShell.title", XrmoptionSepArg, NULL},
  {(char *) "-iconname", (char *) "*EmacsShell.iconName",
   XrmoptionSepArg, NULL},
  {(char *) "-in", (char *) "*EmacsShell.iconName", XrmoptionSepArg, NULL},
  {(char *) "-mc", (char *) "*pointerColor", XrmoptionSepArg, NULL},
  {(char *) "-cr", (char *) "*cursorColor", XrmoptionSepArg, NULL}
};

/* Whether atimer for Xt timeouts is activated or not.  */

static bool x_timeout_atimer_activated_flag;

#endif /* USE_X_TOOLKIT */

static int x_initialized;

/* Test whether two display-name strings agree up to the dot that separates
   the screen number from the server number.  */
static bool
same_x_server (const char *name1, const char *name2)
{
  bool seen_colon = false;
  Lisp_Object sysname = Fsystem_name ();
  if (! STRINGP (sysname))
    sysname = empty_unibyte_string;
  const char *system_name = SSDATA (sysname);
  ptrdiff_t system_name_length = SBYTES (sysname);
  ptrdiff_t length_until_period = 0;

  while (system_name[length_until_period] != 0
	 && system_name[length_until_period] != '.')
    length_until_period++;

  /* Treat `unix' like an empty host name.  */
  if (! strncmp (name1, "unix:", 5))
    name1 += 4;
  if (! strncmp (name2, "unix:", 5))
    name2 += 4;
  /* Treat this host's name like an empty host name.  */
  if (! strncmp (name1, system_name, system_name_length)
      && name1[system_name_length] == ':')
    name1 += system_name_length;
  if (! strncmp (name2, system_name, system_name_length)
      && name2[system_name_length] == ':')
    name2 += system_name_length;
  /* Treat this host's domainless name like an empty host name.  */
  if (! strncmp (name1, system_name, length_until_period)
      && name1[length_until_period] == ':')
    name1 += length_until_period;
  if (! strncmp (name2, system_name, length_until_period)
      && name2[length_until_period] == ':')
    name2 += length_until_period;

  for (; *name1 != '\0' && *name1 == *name2; name1++, name2++)
    {
      if (*name1 == ':')
	seen_colon = true;
      if (seen_colon && *name1 == '.')
	return true;
    }
  return (seen_colon
	  && (*name1 == '.' || *name1 == '\0')
	  && (*name2 == '.' || *name2 == '\0'));
}

/* Count number of set bits in mask and number of bits to shift to
   get to the first bit.  With MASK 0x7e0, *BITS is set to 6, and *OFFSET
   to 5.  */
static void
get_bits_and_offset (unsigned long mask, int *bits, int *offset)
{
  int nr = 0;
  int off = 0;

  while (!(mask & 1))
    {
      off++;
      mask >>= 1;
    }

  while (mask & 1)
    {
      nr++;
      mask >>= 1;
    }

  *offset = off;
  *bits = nr;
}

/* Return true iff display DISPLAY is available for use.
   But don't permanently open it, just test its availability.  */

bool
x_display_ok (const char *display)
{
  /* XOpenDisplay fails if it gets a signal.  Block SIGIO which may arrive.  */
  unrequest_sigio ();
  Display *dpy = XOpenDisplay (display);
  request_sigio ();
  if (!dpy)
    return false;
  XCloseDisplay (dpy);
  return true;
}

#ifdef USE_GTK
static void
my_log_handler (const gchar *log_domain, GLogLevelFlags log_level,
		const gchar *msg, gpointer user_data)
{
  if (!strstr (msg, "g_set_prgname"))
      fprintf (stderr, "%s-WARNING **: %s\n", log_domain, msg);
}
#endif

/* Create invisible cursor on X display referred by DPYINFO.  */

static Cursor
make_invisible_cursor (struct x_display_info *dpyinfo)
{
  Display *dpy = dpyinfo->display;
  static char const no_data[] = { 0 };
  Pixmap pix;
  XColor col;
  Cursor c = 0;

  x_catch_errors (dpy);
  pix = XCreateBitmapFromData (dpy, dpyinfo->root_window, no_data, 1, 1);
  if (! x_had_errors_p (dpy) && pix != None)
    {
      Cursor pixc;
      col.pixel = 0;
      col.red = col.green = col.blue = 0;
      col.flags = DoRed | DoGreen | DoBlue;
      pixc = XCreatePixmapCursor (dpy, pix, pix, &col, &col, 0, 0);
      if (! x_had_errors_p (dpy) && pixc != None)
        c = pixc;
      XFreePixmap (dpy, pix);
    }

  x_uncatch_errors ();

  return c;
}

/* True if DPY supports Xfixes extension >= 4.  */

static bool
x_probe_xfixes_extension (Display *dpy)
{
#ifdef HAVE_XFIXES
  int major, minor;
  return XFixesQueryVersion (dpy, &major, &minor) && major >= 4;
#else
  return false;
#endif /* HAVE_XFIXES */
}

/* Toggle mouse pointer visibility on frame F by using Xfixes functions.  */

static void
xfixes_toggle_visible_pointer (struct frame *f, bool invisible)
{
#ifdef HAVE_XFIXES
  if (invisible)
    XFixesHideCursor (FRAME_X_DISPLAY (f), FRAME_X_WINDOW (f));
  else
    XFixesShowCursor (FRAME_X_DISPLAY (f), FRAME_X_WINDOW (f));
  f->pointer_invisible = invisible;
#else
  emacs_abort ();
#endif /* HAVE_XFIXES */
}

/* Toggle mouse pointer visibility on frame F by using invisible cursor.  */

static void
x_toggle_visible_pointer (struct frame *f, bool invisible)
{
  eassert (FRAME_DISPLAY_INFO (f)->invisible_cursor != 0);
  if (invisible)
    XDefineCursor (FRAME_X_DISPLAY (f), FRAME_X_WINDOW (f),
		   FRAME_DISPLAY_INFO (f)->invisible_cursor);
  else
    XDefineCursor (FRAME_X_DISPLAY (f), FRAME_X_WINDOW (f),
		   f->output_data.x->current_cursor);
  f->pointer_invisible = invisible;
}

/* Setup pointer blanking, prefer Xfixes if available.  */

static void
x_setup_pointer_blanking (struct x_display_info *dpyinfo)
{
  /* FIXME: the brave tester should set EMACS_XFIXES because we're suspecting
     X server bug, see https://debbugs.gnu.org/cgi/bugreport.cgi?bug=17609.  */
  if (egetenv ("EMACS_XFIXES") && x_probe_xfixes_extension (dpyinfo->display))
    dpyinfo->toggle_visible_pointer = xfixes_toggle_visible_pointer;
  else
    {
      dpyinfo->toggle_visible_pointer = x_toggle_visible_pointer;
      dpyinfo->invisible_cursor = make_invisible_cursor (dpyinfo);
    }
}

/* Current X display connection identifier.  Incremented for each next
   connection established.  */
static unsigned x_display_id;

/* Open a connection to X display DISPLAY_NAME, and return
   the structure that describes the open display.
   If we cannot contact the display, return null.  */

struct x_display_info *
x_term_init (Lisp_Object display_name, char *xrm_option, char *resource_name)
{
  Display *dpy;
  struct terminal *terminal;
  struct x_display_info *dpyinfo;
  XrmDatabase xrdb;
#ifdef USE_XCB
  xcb_connection_t *xcb_conn;
#endif

  block_input ();

  if (!x_initialized)
    {
      x_initialize ();
      ++x_initialized;
    }

  if (! x_display_ok (SSDATA (display_name)))
    error ("Display %s can't be opened", SSDATA (display_name));

#ifdef USE_GTK
  {
#define NUM_ARGV 10
    int argc;
    char *argv[NUM_ARGV];
    char **argv2 = argv;
    guint id;

    if (x_initialized++ > 1)
      {
        xg_display_open (SSDATA (display_name), &dpy);
      }
    else
      {
        static char display_opt[] = "--display";
        static char name_opt[] = "--name";

        for (argc = 0; argc < NUM_ARGV; ++argc)
          argv[argc] = 0;

        argc = 0;
        argv[argc++] = initial_argv[0];

        if (! NILP (display_name))
          {
            argv[argc++] = display_opt;
            argv[argc++] = SSDATA (display_name);
          }

        argv[argc++] = name_opt;
        argv[argc++] = resource_name;

        XSetLocaleModifiers ("");

        /* Work around GLib bug that outputs a faulty warning. See
           https://bugzilla.gnome.org/show_bug.cgi?id=563627.  */
        id = g_log_set_handler ("GLib", G_LOG_LEVEL_WARNING | G_LOG_FLAG_FATAL
                                  | G_LOG_FLAG_RECURSION, my_log_handler, NULL);

        /* NULL window -> events for all windows go to our function.
           Call before gtk_init so Gtk+ event filters comes after our.  */
        gdk_window_add_filter (NULL, event_handler_gdk, NULL);

        /* gtk_init does set_locale.  Fix locale before and after.  */
        fixup_locale ();
        unrequest_sigio (); /* See comment in x_display_ok.  */
        gtk_init (&argc, &argv2);
        request_sigio ();

        g_log_remove_handler ("GLib", id);

        xg_initialize ();

	/* Do this after the call to xg_initialize, because when
	   Fontconfig is used, xg_initialize calls its initialization
	   function which in some versions of Fontconfig calls setlocale.  */
	fixup_locale ();

        dpy = DEFAULT_GDK_DISPLAY ();

#ifndef HAVE_GTK3
        /* Load our own gtkrc if it exists.  */
        {
          const char *file = "~/.emacs.d/gtkrc";
          Lisp_Object s, abs_file;

          s = build_string (file);
          abs_file = Fexpand_file_name (s, Qnil);

          if (! NILP (abs_file) && !NILP (Ffile_readable_p (abs_file)))
            gtk_rc_parse (SSDATA (abs_file));
        }
#endif

        XSetErrorHandler (x_error_handler);
        XSetIOErrorHandler (x_io_error_quitter);
      }
  }
#else /* not USE_GTK */
#ifdef USE_X_TOOLKIT
  /* weiner@footloose.sps.mot.com reports that this causes
     errors with X11R5:
	   X protocol error: BadAtom (invalid Atom parameter)
	   on protocol request 18skiloaf.
     So let's not use it until R6.  */
#ifdef HAVE_X11XTR6
  XtSetLanguageProc (NULL, NULL, NULL);
#endif

  {
    int argc = 0;
    char *argv[3];

    argv[0] = (char *) "";
    argc = 1;
    if (xrm_option)
      {
	argv[argc++] = (char *) "-xrm";
	argv[argc++] = xrm_option;
      }
    turn_on_atimers (false);
    unrequest_sigio ();  /* See comment in x_display_ok.  */
    dpy = XtOpenDisplay (Xt_app_con, SSDATA (display_name),
			 resource_name, EMACS_CLASS,
			 emacs_options, XtNumber (emacs_options),
			 &argc, argv);
    request_sigio ();
    turn_on_atimers (true);

#ifdef HAVE_X11XTR6
    /* I think this is to compensate for XtSetLanguageProc.  */
    fixup_locale ();
#endif
  }

#else /* not USE_X_TOOLKIT */
  XSetLocaleModifiers ("");
  unrequest_sigio ();  /* See comment in x_display_ok.  */
  dpy = XOpenDisplay (SSDATA (display_name));
  request_sigio ();
#endif /* not USE_X_TOOLKIT */
#endif /* not USE_GTK*/

  /* Detect failure.  */
  if (dpy == 0)
    {
      unblock_input ();
      return 0;
    }

#ifdef USE_XCB
  xcb_conn = XGetXCBConnection (dpy);
  if (xcb_conn == 0)
    {
#ifdef USE_GTK
      xg_display_close (dpy);
#else
#ifdef USE_X_TOOLKIT
      XtCloseDisplay (dpy);
#else
      XCloseDisplay (dpy);
#endif
#endif /* ! USE_GTK */

      unblock_input ();
      return 0;
    }
#endif

  /* We have definitely succeeded.  Record the new connection.  */

  dpyinfo = xzalloc (sizeof *dpyinfo);
  terminal = x_create_terminal (dpyinfo);

  {
    struct x_display_info *share;

    for (share = x_display_list; share; share = share->next)
      if (same_x_server (SSDATA (XCAR (share->name_list_element)),
			 SSDATA (display_name)))
	break;
    if (share)
      terminal->kboard = share->terminal->kboard;
    else
      {
	terminal->kboard = allocate_kboard (Qx);

	if (!EQ (XSYMBOL (Qvendor_specific_keysyms)->u.s.function, Qunbound))
	  {
	    char *vendor = ServerVendor (dpy);

	    /* Temporarily hide the partially initialized terminal.  */
	    terminal_list = terminal->next_terminal;
	    unblock_input ();
	    kset_system_key_alist
	      (terminal->kboard,
	       call1 (Qvendor_specific_keysyms,
		      vendor ? build_string (vendor) : empty_unibyte_string));
	    block_input ();
	    terminal->next_terminal = terminal_list;
 	    terminal_list = terminal;
	  }

	/* Don't let the initial kboard remain current longer than necessary.
	   That would cause problems if a file loaded on startup tries to
	   prompt in the mini-buffer.  */
	if (current_kboard == initial_kboard)
	  current_kboard = terminal->kboard;
      }
    terminal->kboard->reference_count++;
  }

  /* Put this display on the chain.  */
  dpyinfo->next = x_display_list;
  x_display_list = dpyinfo;

  dpyinfo->name_list_element = Fcons (display_name, Qnil);
  dpyinfo->display = dpy;
  dpyinfo->connection = ConnectionNumber (dpyinfo->display);
#ifdef USE_XCB
  dpyinfo->xcb_connection = xcb_conn;
#endif

  /* https://lists.gnu.org/r/emacs-devel/2015-11/msg00194.html  */
  dpyinfo->smallest_font_height = 1;
  dpyinfo->smallest_char_width = 1;

  /* Set the name of the terminal. */
  terminal->name = xlispstrdup (display_name);

#if false
  XSetAfterFunction (x_current_display, x_trace_wire);
#endif

  Lisp_Object system_name = Fsystem_name ();
  static char const title[] = "GNU Emacs";
  if (STRINGP (system_name))
    {
      static char const at[] = " at ";
      ptrdiff_t nbytes = sizeof (title) + sizeof (at);
      if (INT_ADD_WRAPV (nbytes, SBYTES (system_name), &nbytes))
	memory_full (SIZE_MAX);
      dpyinfo->x_id_name = xmalloc (nbytes);
      sprintf (dpyinfo->x_id_name, "%s%s%s", title, at, SDATA (system_name));
    }
  else
    {
      dpyinfo->x_id_name = xmalloc (sizeof (title));
      strcpy (dpyinfo->x_id_name, title);
    }

  dpyinfo->x_id = ++x_display_id;

#ifndef HAVE_XKB
  /* Figure out which modifier bits mean what.  */
  x_find_modifier_meanings (dpyinfo);
#endif

  /* Get the scroll bar cursor.  */
#ifdef USE_GTK
  /* We must create a GTK cursor, it is required for GTK widgets.  */
  dpyinfo->xg_cursor = xg_create_default_cursor (dpyinfo->display);
#endif /* USE_GTK */

  dpyinfo->vertical_scroll_bar_cursor
    = XCreateFontCursor (dpyinfo->display, XC_sb_v_double_arrow);

  dpyinfo->horizontal_scroll_bar_cursor
    = XCreateFontCursor (dpyinfo->display, XC_sb_h_double_arrow);

  xrdb = x_load_resources (dpyinfo->display, xrm_option,
			   resource_name, EMACS_CLASS);
#ifdef HAVE_XRMSETDATABASE
  XrmSetDatabase (dpyinfo->display, xrdb);
#else
  dpyinfo->display->db = xrdb;
#endif
  /* Put the rdb where we can find it in a way that works on
     all versions.  */
  dpyinfo->rdb = xrdb;

  dpyinfo->screen = ScreenOfDisplay (dpyinfo->display,
				     DefaultScreen (dpyinfo->display));
  select_visual (dpyinfo);
  dpyinfo->cmap = DefaultColormapOfScreen (dpyinfo->screen);
  dpyinfo->root_window = RootWindowOfScreen (dpyinfo->screen);
  dpyinfo->icon_bitmap_id = -1;
  dpyinfo->wm_type = X_WMTYPE_UNKNOWN;

  reset_mouse_highlight (&dpyinfo->mouse_highlight);

  /* See if we can construct pixel values from RGB values.  */
  if (dpyinfo->visual->class == TrueColor)
    {
      get_bits_and_offset (dpyinfo->visual->red_mask,
                           &dpyinfo->red_bits, &dpyinfo->red_offset);
      get_bits_and_offset (dpyinfo->visual->blue_mask,
                           &dpyinfo->blue_bits, &dpyinfo->blue_offset);
      get_bits_and_offset (dpyinfo->visual->green_mask,
                           &dpyinfo->green_bits, &dpyinfo->green_offset);
    }

  /* See if a private colormap is requested.  */
  if (dpyinfo->visual == DefaultVisualOfScreen (dpyinfo->screen))
    {
      if (dpyinfo->visual->class == PseudoColor)
	{
	  AUTO_STRING (privateColormap, "privateColormap");
	  AUTO_STRING (PrivateColormap, "PrivateColormap");
	  Lisp_Object value
	    = gui_display_get_resource (dpyinfo, privateColormap,
                                        PrivateColormap, Qnil, Qnil);
	  if (STRINGP (value)
	      && (!strcmp (SSDATA (value), "true")
		  || !strcmp (SSDATA (value), "on")))
	    dpyinfo->cmap = XCopyColormapAndFree (dpyinfo->display, dpyinfo->cmap);
	}
    }
  else
    dpyinfo->cmap = XCreateColormap (dpyinfo->display, dpyinfo->root_window,
                                     dpyinfo->visual, AllocNone);

#ifdef HAVE_XDBE
  dpyinfo->supports_xdbe = false;
  int xdbe_major;
  int xdbe_minor;
  if (XdbeQueryExtension (dpyinfo->display, &xdbe_major, &xdbe_minor))
    dpyinfo->supports_xdbe = true;
#endif

#ifdef USE_XCB
  xcb_screen_t *xcb_screen = NULL;
  xcb_screen_iterator_t iter;
  xcb_visualid_t wanted = { XVisualIDFromVisual (dpyinfo->visual) };
  xcb_depth_iterator_t depth_iter;
  xcb_visualtype_iterator_t visual_iter;

  int screen = DefaultScreen (dpyinfo->display);

  iter = xcb_setup_roots_iterator (xcb_get_setup (dpyinfo->xcb_connection));
  for (; iter.rem; --screen, xcb_screen_next (&iter))
    {
      if (!screen)
	xcb_screen = iter.data;
    }

  if (xcb_screen)
    {
      depth_iter = xcb_screen_allowed_depths_iterator (xcb_screen);
      for (; depth_iter.rem; xcb_depth_next (&depth_iter))
	{
	  visual_iter = xcb_depth_visuals_iterator (depth_iter.data);
	  for (; visual_iter.rem; xcb_visualtype_next (&visual_iter))
	    {
	      if (wanted == visual_iter.data->visual_id)
		{
		  dpyinfo->xcb_visual = visual_iter.data;
		  break;
		}
	    }
	}
    }
#endif

#ifdef HAVE_XINPUT2
  dpyinfo->supports_xi2 = false;
  int rc;
  int major = 2;
#ifdef XI_GesturePinchBegin /* XInput 2.4 */
  int minor = 4;
#elif XI_BarrierHit /* XInput 2.3 */
  int minor = 3;
#elif defined XI_TouchBegin /* XInput 2.2 */
  int minor = 2;
#elif defined XIScrollClass /* XInput 2.1 */
  int minor = 1;
#else /* Some old version of XI2 we're not interested in. */
  int minor = 0;
#endif
  int fer, fee;

  if (XQueryExtension (dpyinfo->display, "XInputExtension",
		       &dpyinfo->xi2_opcode, &fer, &fee))
    {
      rc = XIQueryVersion (dpyinfo->display, &major, &minor);
      if (rc == Success)
	{
	  dpyinfo->supports_xi2 = true;
	  x_init_master_valuators (dpyinfo);
	}
    }
  dpyinfo->xi2_version = minor;
#endif

#ifdef HAVE_XRANDR
  int xrr_event_base, xrr_error_base;
  bool xrr_ok = false;
  xrr_ok = XRRQueryExtension (dpy, &xrr_event_base, &xrr_error_base);
  if (xrr_ok)
    {
      XRRQueryVersion (dpy, &dpyinfo->xrandr_major_version,
		       &dpyinfo->xrandr_minor_version);
    }
#endif

#ifdef HAVE_XKB
  int xkb_major, xkb_minor, xkb_op, xkb_error_code;
  xkb_major = XkbMajorVersion;
  xkb_minor = XkbMinorVersion;

  if (XkbLibraryVersion (&xkb_major, &xkb_minor)
      && XkbQueryExtension (dpyinfo->display, &xkb_op, &dpyinfo->xkb_event_type,
			    &xkb_error_code, &xkb_major, &xkb_minor))
    {
      dpyinfo->supports_xkb = true;
      dpyinfo->xkb_desc = XkbGetMap (dpyinfo->display,
				     (XkbKeySymsMask
				      | XkbKeyTypesMask
				      | XkbModifierMapMask
				      | XkbVirtualModsMask),
				     XkbUseCoreKbd);

      if (dpyinfo->xkb_desc)
	XkbGetNames (dpyinfo->display,
		     XkbGroupNamesMask | XkbVirtualModNamesMask,
		     dpyinfo->xkb_desc);

      XkbSelectEvents (dpyinfo->display,
		       XkbUseCoreKbd,
		       XkbNewKeyboardNotifyMask | XkbMapNotifyMask,
		       XkbNewKeyboardNotifyMask | XkbMapNotifyMask);
    }
#endif

#ifdef HAVE_XRENDER
  int event_base, error_base;
  dpyinfo->xrender_supported_p
    = XRenderQueryExtension (dpyinfo->display, &event_base, &error_base);

  if (dpyinfo->xrender_supported_p)
    {
      if (!XRenderQueryVersion (dpyinfo->display, &dpyinfo->xrender_major,
				&dpyinfo->xrender_minor))
	dpyinfo->xrender_supported_p = false;
    }
#endif

#if defined USE_CAIRO || defined HAVE_XFT
  {
    /* If we are using Xft, the following precautions should be made:

       1. Make sure that the Xrender extension is added before the Xft one.
       Otherwise, the close-display hook set by Xft is called after the one
       for Xrender, and the former tries to re-add the latter.  This results
       in inconsistency of internal states and leads to X protocol error when
       one reconnects to the same X server (Bug#1696).

       2. Check dpi value in X resources.  It is better we use it as well,
       since Xft will use it, as will all Gnome applications.  If our real DPI
       is smaller or larger than the one Xft uses, our font will look smaller
       or larger than other for other applications, even if it is the same
       font name (monospace-10 for example).  */

    char *v = XGetDefault (dpyinfo->display, "Xft", "dpi");
    double d;
    if (v != NULL && sscanf (v, "%lf", &d) == 1)
      dpyinfo->resy = dpyinfo->resx = d;
  }
#endif

  if (dpyinfo->resy < 1)
    {
      int screen_number = XScreenNumberOfScreen (dpyinfo->screen);
      double pixels = DisplayHeight (dpyinfo->display, screen_number);
      double mm = DisplayHeightMM (dpyinfo->display, screen_number);
      /* Mac OS X 10.3's Xserver sometimes reports 0.0mm.  */
      dpyinfo->resy = (mm < 1) ? 100 : pixels * 25.4 / mm;
      pixels = DisplayWidth (dpyinfo->display, screen_number);
      mm = DisplayWidthMM (dpyinfo->display, screen_number);
      /* Mac OS X 10.3's Xserver sometimes reports 0.0mm.  */
      dpyinfo->resx = (mm < 1) ? 100 : pixels * 25.4 / mm;
    }

  {
    static const struct
    {
      const char *name;
      int offset;
    } atom_refs[] = {
#define ATOM_REFS_INIT(string, member) \
      { string, offsetof (struct x_display_info, member) },
      ATOM_REFS_INIT ("WM_PROTOCOLS", Xatom_wm_protocols)
      ATOM_REFS_INIT ("WM_TAKE_FOCUS", Xatom_wm_take_focus)
      ATOM_REFS_INIT ("WM_SAVE_YOURSELF", Xatom_wm_save_yourself)
      ATOM_REFS_INIT ("WM_DELETE_WINDOW", Xatom_wm_delete_window)
      ATOM_REFS_INIT ("WM_CHANGE_STATE", Xatom_wm_change_state)
      ATOM_REFS_INIT ("WM_CONFIGURE_DENIED", Xatom_wm_configure_denied)
      ATOM_REFS_INIT ("WM_MOVED", Xatom_wm_window_moved)
      ATOM_REFS_INIT ("WM_CLIENT_LEADER", Xatom_wm_client_leader)
      ATOM_REFS_INIT ("Editres", Xatom_editres)
      ATOM_REFS_INIT ("CLIPBOARD", Xatom_CLIPBOARD)
      ATOM_REFS_INIT ("TIMESTAMP", Xatom_TIMESTAMP)
      ATOM_REFS_INIT ("TEXT", Xatom_TEXT)
      ATOM_REFS_INIT ("COMPOUND_TEXT", Xatom_COMPOUND_TEXT)
      ATOM_REFS_INIT ("UTF8_STRING", Xatom_UTF8_STRING)
      ATOM_REFS_INIT ("DELETE", Xatom_DELETE)
      ATOM_REFS_INIT ("MULTIPLE", Xatom_MULTIPLE)
      ATOM_REFS_INIT ("INCR", Xatom_INCR)
      ATOM_REFS_INIT ("_EMACS_TMP_",  Xatom_EMACS_TMP)
      ATOM_REFS_INIT ("TARGETS", Xatom_TARGETS)
      ATOM_REFS_INIT ("NULL", Xatom_NULL)
      ATOM_REFS_INIT ("ATOM", Xatom_ATOM)
      ATOM_REFS_INIT ("ATOM_PAIR", Xatom_ATOM_PAIR)
      ATOM_REFS_INIT ("CLIPBOARD_MANAGER", Xatom_CLIPBOARD_MANAGER)
      ATOM_REFS_INIT ("_XEMBED_INFO", Xatom_XEMBED_INFO)
      /* For properties of font.  */
      ATOM_REFS_INIT ("PIXEL_SIZE", Xatom_PIXEL_SIZE)
      ATOM_REFS_INIT ("AVERAGE_WIDTH", Xatom_AVERAGE_WIDTH)
      ATOM_REFS_INIT ("_MULE_BASELINE_OFFSET", Xatom_MULE_BASELINE_OFFSET)
      ATOM_REFS_INIT ("_MULE_RELATIVE_COMPOSE", Xatom_MULE_RELATIVE_COMPOSE)
      ATOM_REFS_INIT ("_MULE_DEFAULT_ASCENT", Xatom_MULE_DEFAULT_ASCENT)
      /* Ghostscript support.  */
      ATOM_REFS_INIT ("DONE", Xatom_DONE)
      ATOM_REFS_INIT ("PAGE", Xatom_PAGE)
      ATOM_REFS_INIT ("SCROLLBAR", Xatom_Scrollbar)
      ATOM_REFS_INIT ("HORIZONTAL_SCROLLBAR", Xatom_Horizontal_Scrollbar)
      ATOM_REFS_INIT ("_XEMBED", Xatom_XEMBED)
      /* EWMH */
      ATOM_REFS_INIT ("_NET_WM_STATE", Xatom_net_wm_state)
      ATOM_REFS_INIT ("_NET_WM_STATE_FULLSCREEN", Xatom_net_wm_state_fullscreen)
      ATOM_REFS_INIT ("_NET_WM_STATE_MAXIMIZED_HORZ",
		      Xatom_net_wm_state_maximized_horz)
      ATOM_REFS_INIT ("_NET_WM_STATE_MAXIMIZED_VERT",
		      Xatom_net_wm_state_maximized_vert)
      ATOM_REFS_INIT ("_NET_WM_STATE_STICKY", Xatom_net_wm_state_sticky)
      ATOM_REFS_INIT ("_NET_WM_STATE_HIDDEN", Xatom_net_wm_state_hidden)
      ATOM_REFS_INIT ("_NET_WM_WINDOW_TYPE", Xatom_net_window_type)
      ATOM_REFS_INIT ("_NET_WM_WINDOW_TYPE_TOOLTIP",
		      Xatom_net_window_type_tooltip)
      ATOM_REFS_INIT ("_NET_WM_ICON_NAME", Xatom_net_wm_icon_name)
      ATOM_REFS_INIT ("_NET_WM_NAME", Xatom_net_wm_name)
      ATOM_REFS_INIT ("_NET_SUPPORTED",  Xatom_net_supported)
      ATOM_REFS_INIT ("_NET_SUPPORTING_WM_CHECK", Xatom_net_supporting_wm_check)
      ATOM_REFS_INIT ("_NET_WM_WINDOW_OPACITY", Xatom_net_wm_window_opacity)
      ATOM_REFS_INIT ("_NET_ACTIVE_WINDOW", Xatom_net_active_window)
      ATOM_REFS_INIT ("_NET_FRAME_EXTENTS", Xatom_net_frame_extents)
      ATOM_REFS_INIT ("_NET_CURRENT_DESKTOP", Xatom_net_current_desktop)
      ATOM_REFS_INIT ("_NET_WORKAREA", Xatom_net_workarea)
      /* Session management */
      ATOM_REFS_INIT ("SM_CLIENT_ID", Xatom_SM_CLIENT_ID)
      ATOM_REFS_INIT ("_XSETTINGS_SETTINGS", Xatom_xsettings_prop)
      ATOM_REFS_INIT ("MANAGER", Xatom_xsettings_mgr)
      ATOM_REFS_INIT ("_NET_WM_STATE_SKIP_TASKBAR", Xatom_net_wm_state_skip_taskbar)
      ATOM_REFS_INIT ("_NET_WM_STATE_ABOVE", Xatom_net_wm_state_above)
      ATOM_REFS_INIT ("_NET_WM_STATE_BELOW", Xatom_net_wm_state_below)
#ifdef HAVE_XKB
      ATOM_REFS_INIT ("Meta", Xatom_Meta)
      ATOM_REFS_INIT ("Super", Xatom_Super)
      ATOM_REFS_INIT ("Hyper", Xatom_Hyper)
      ATOM_REFS_INIT ("ShiftLock", Xatom_ShiftLock)
      ATOM_REFS_INIT ("Alt", Xatom_Alt)
#endif
    };

    int i;
    enum { atom_count = ARRAYELTS (atom_refs) };
    /* 1 for _XSETTINGS_SN.  */
    enum { total_atom_count = 1 + atom_count };
    Atom atoms_return[total_atom_count];
    char *atom_names[total_atom_count];
    static char const xsettings_fmt[] = "_XSETTINGS_S%d";
    char xsettings_atom_name[sizeof xsettings_fmt - 2
			     + INT_STRLEN_BOUND (int)];

    for (i = 0; i < atom_count; i++)
      atom_names[i] = (char *) atom_refs[i].name;

    /* Build _XSETTINGS_SN atom name.  */
    sprintf (xsettings_atom_name, xsettings_fmt,
	     XScreenNumberOfScreen (dpyinfo->screen));
    atom_names[i] = xsettings_atom_name;

    XInternAtoms (dpyinfo->display, atom_names, total_atom_count,
                  False, atoms_return);

    for (i = 0; i < atom_count; i++)
      *(Atom *) ((char *) dpyinfo + atom_refs[i].offset) = atoms_return[i];

    /* Manually copy last atom.  */
    dpyinfo->Xatom_xsettings_sel = atoms_return[i];
  }

#ifdef HAVE_XKB
  /* Figure out which modifier bits mean what.  */
  x_find_modifier_meanings (dpyinfo);
#endif

  dpyinfo->x_dnd_atoms_size = 8;
  dpyinfo->x_dnd_atoms = xmalloc (sizeof *dpyinfo->x_dnd_atoms
                                  * dpyinfo->x_dnd_atoms_size);
  dpyinfo->gray
    = XCreatePixmapFromBitmapData (dpyinfo->display, dpyinfo->root_window,
				   gray_bits, gray_width, gray_height,
				   1, 0, 1);

  x_setup_pointer_blanking (dpyinfo);

#ifdef HAVE_X_I18N
  xim_initialize (dpyinfo, resource_name);
#endif

  xsettings_initialize (dpyinfo);

  /* This is only needed for distinguishing keyboard and process input.  */
  if (dpyinfo->connection != 0)
    add_keyboard_wait_descriptor (dpyinfo->connection);

#ifdef F_SETOWN
  fcntl (dpyinfo->connection, F_SETOWN, getpid ());
#endif /* ! defined (F_SETOWN) */

  if (interrupt_input)
    init_sigio (dpyinfo->connection);

#ifdef USE_LUCID
  {
    XrmValue d, fr, to;
    Font font;

    dpy = dpyinfo->display;
    d.addr = (XPointer)&dpy;
    d.size = sizeof (Display *);
    fr.addr = (char *) XtDefaultFont;
    fr.size = sizeof (XtDefaultFont);
    to.size = sizeof (Font *);
    to.addr = (XPointer)&font;
    x_catch_errors (dpy);
    if (!XtCallConverter (dpy, XtCvtStringToFont, &d, 1, &fr, &to, NULL))
      emacs_abort ();
    if (x_had_errors_p (dpy) || !XQueryFont (dpy, font))
      XrmPutLineResource (&xrdb, "Emacs.dialog.*.font: 9x15");
    /* Do not free XFontStruct returned by the above call to XQueryFont.
       This leads to X protocol errors at XtCloseDisplay (Bug#18403).  */
    x_uncatch_errors ();
  }
#endif

  /* See if we should run in synchronous mode.  This is useful
     for debugging X code.  */
  {
    AUTO_STRING (synchronous, "synchronous");
    AUTO_STRING (Synchronous, "Synchronous");
    Lisp_Object value = gui_display_get_resource (dpyinfo, synchronous,
                                                  Synchronous, Qnil, Qnil);
    if (STRINGP (value)
	&& (!strcmp (SSDATA (value), "true")
	    || !strcmp (SSDATA (value), "on")))
      XSynchronize (dpyinfo->display, True);
  }

  {
    AUTO_STRING (useXIM, "useXIM");
    AUTO_STRING (UseXIM, "UseXIM");
    Lisp_Object value = gui_display_get_resource (dpyinfo, useXIM, UseXIM,
                                                  Qnil, Qnil);
#ifdef USE_XIM
    if (STRINGP (value)
	&& (!strcmp (SSDATA (value), "false")
	    || !strcmp (SSDATA (value), "off")))
      use_xim = false;
#else
    if (STRINGP (value)
	&& (!strcmp (SSDATA (value), "true")
	    || !strcmp (SSDATA (value), "on")))
      use_xim = true;
#endif
  }

#ifdef HAVE_X_I18N
  {
    AUTO_STRING (inputStyle, "inputStyle");
    AUTO_STRING (InputStyle, "InputStyle");
    Lisp_Object value = gui_display_get_resource (dpyinfo, inputStyle, InputStyle,
						  Qnil, Qnil);

    if (STRINGP (value))
      {
	if (!strcmp (SSDATA (value), "callback"))
	  dpyinfo->preferred_xim_style = STYLE_CALLBACK;
	else if (!strcmp (SSDATA (value), "none"))
	  dpyinfo->preferred_xim_style = STYLE_NONE;
	else if (!strcmp (SSDATA (value), "overthespot"))
	  dpyinfo->preferred_xim_style = STYLE_OVERTHESPOT;
	else if (!strcmp (SSDATA (value), "offthespot"))
	  dpyinfo->preferred_xim_style = STYLE_OFFTHESPOT;
	else if (!strcmp (SSDATA (value), "root"))
	  dpyinfo->preferred_xim_style = STYLE_ROOT;
#ifdef USE_GTK
	else if (!strcmp (SSDATA (value), "native"))
	  dpyinfo->prefer_native_input = true;
#endif
      }
  }
#endif

#ifdef HAVE_X_SM
  /* Only do this for the very first display in the Emacs session.
     Ignore X session management when Emacs was first started on a
     tty or started as a daemon.  */
  if (terminal->id == 1 && ! IS_DAEMON)
    x_session_initialize (dpyinfo);
#endif

#ifdef USE_CAIRO
  x_extension_initialize (dpyinfo);
#endif

  unblock_input ();

  return dpyinfo;
}

/* Get rid of display DPYINFO, deleting all frames on it,
   and without sending any more commands to the X server.  */

static void
x_delete_display (struct x_display_info *dpyinfo)
{
  struct terminal *t;
  struct color_name_cache_entry *color_entry, *next_color_entry;

  /* Close all frames and delete the generic struct terminal for this
     X display.  */
  for (t = terminal_list; t; t = t->next_terminal)
    if (t->type == output_x_window && t->display_info.x == dpyinfo)
      {
#ifdef HAVE_X_SM
        /* Close X session management when we close its display.  */
        if (t->id == 1 && x_session_have_connection ())
          x_session_close ();
#endif
        delete_terminal (t);
        break;
      }

  if (next_noop_dpyinfo == dpyinfo)
    next_noop_dpyinfo = dpyinfo->next;

  if (x_display_list == dpyinfo)
    x_display_list = dpyinfo->next;
  else
    {
      struct x_display_info *tail;

      for (tail = x_display_list; tail; tail = tail->next)
	if (tail->next == dpyinfo)
	  tail->next = tail->next->next;
    }

  for (color_entry = dpyinfo->color_names;
       color_entry;
       color_entry = next_color_entry)
    {
      next_color_entry = color_entry->next;
      xfree (color_entry->name);
      xfree (color_entry);
    }

  xfree (dpyinfo->x_id_name);
  xfree (dpyinfo->x_dnd_atoms);
  xfree (dpyinfo->color_cells);
  xfree (dpyinfo);
}

#ifdef USE_X_TOOLKIT

/* Atimer callback function for TIMER.  Called every 0.1s to process
   Xt timeouts, if needed.  We must avoid calling XtAppPending as
   much as possible because that function does an implicit XFlush
   that slows us down.  */

static void
x_process_timeouts (struct atimer *timer)
{
  block_input ();
  x_timeout_atimer_activated_flag = false;
  if (toolkit_scroll_bar_interaction || popup_activated ())
    {
      while (XtAppPending (Xt_app_con) & XtIMTimer)
	XtAppProcessEvent (Xt_app_con, XtIMTimer);
      /* Reactivate the atimer for next time.  */
      x_activate_timeout_atimer ();
    }
  unblock_input ();
}

/* Install an asynchronous timer that processes Xt timeout events
   every 0.1s as long as either `toolkit_scroll_bar_interaction' or
   `popup_activated_flag' (in xmenu.c) is set.  Make sure to call this
   function whenever these variables are set.  This is necessary
   because some widget sets use timeouts internally, for example the
   LessTif menu bar, or the Xaw3d scroll bar.  When Xt timeouts aren't
   processed, these widgets don't behave normally.  */

void
x_activate_timeout_atimer (void)
{
  block_input ();
  if (!x_timeout_atimer_activated_flag)
    {
      struct timespec interval = make_timespec (0, 100 * 1000 * 1000);
      start_atimer (ATIMER_RELATIVE, interval, x_process_timeouts, 0);
      x_timeout_atimer_activated_flag = true;
    }
  unblock_input ();
}

#endif /* USE_X_TOOLKIT */


/* Set up use of X before we make the first connection.  */

extern frame_parm_handler x_frame_parm_handlers[];

static struct redisplay_interface x_redisplay_interface =
  {
    x_frame_parm_handlers,
    gui_produce_glyphs,
    gui_write_glyphs,
    gui_insert_glyphs,
    gui_clear_end_of_line,
    x_scroll_run,
    x_after_update_window_line,
    NULL, /* update_window_begin */
    NULL, /* update_window_end   */
    x_flip_and_flush,
    gui_clear_window_mouse_face,
    gui_get_glyph_overhangs,
    gui_fix_overlapping_area,
    x_draw_fringe_bitmap,
#ifdef USE_CAIRO
    x_cr_define_fringe_bitmap,
    x_cr_destroy_fringe_bitmap,
#else
    0, /* define_fringe_bitmap */
    0, /* destroy_fringe_bitmap */
#endif
    x_compute_glyph_string_overhangs,
    x_draw_glyph_string,
    x_define_frame_cursor,
    x_clear_frame_area,
    x_clear_under_internal_border,
    x_draw_window_cursor,
    x_draw_vertical_window_border,
    x_draw_window_divider,
    x_shift_glyphs_for_insert, /* Never called; see comment in function.  */
    x_show_hourglass,
    x_hide_hourglass,
    x_default_font_parameter
  };


/* This function is called when the last frame on a display is deleted. */
void
x_delete_terminal (struct terminal *terminal)
{
  struct x_display_info *dpyinfo = terminal->display_info.x;

  /* Protect against recursive calls.  delete_frame in
     delete_terminal calls us back when it deletes our last frame.  */
  if (!terminal->name)
    return;

  block_input ();
#ifdef HAVE_X_I18N
  /* We must close our connection to the XIM server before closing the
     X display.  */
  if (dpyinfo->xim)
    xim_close_dpy (dpyinfo);
#endif

  /* Normally, the display is available...  */
  if (dpyinfo->display)
    {
      image_destroy_all_bitmaps (dpyinfo);
      XSetCloseDownMode (dpyinfo->display, DestroyAll);

      /* Whether or not XCloseDisplay destroys the associated resource
	 database depends on the version of libX11.  To avoid both
	 crash and memory leak, we dissociate the database from the
	 display and then destroy dpyinfo->rdb ourselves.

	 Unfortunately, the above strategy does not work in some
	 situations due to a bug in newer versions of libX11: because
	 XrmSetDatabase doesn't clear the flag XlibDisplayDfltRMDB if
	 dpy->db is NULL, XCloseDisplay destroys the associated
	 database whereas it has not been created by XGetDefault
	 (Bug#21974 in freedesktop.org Bugzilla).  As a workaround, we
	 don't destroy the database here in order to avoid the crash
	 in the above situations for now, though that may cause memory
	 leaks in other situations.  */
#if false
#ifdef HAVE_XRMSETDATABASE
      XrmSetDatabase (dpyinfo->display, NULL);
#else
      dpyinfo->display->db = NULL;
#endif
      /* We used to call XrmDestroyDatabase from x_delete_display, but
	 some older versions of libX11 crash if we call it after
	 closing all the displays.  */
      XrmDestroyDatabase (dpyinfo->rdb);
#endif

#ifdef HAVE_XKB
      if (dpyinfo->xkb_desc)
	XkbFreeKeyboard (dpyinfo->xkb_desc, XkbAllComponentsMask, True);
#endif
#ifdef HAVE_XINPUT2
      if (dpyinfo->supports_xi2)
	x_free_xi_devices (dpyinfo);
#endif
#ifdef USE_GTK
      xg_display_close (dpyinfo->display);
#else
#ifdef USE_X_TOOLKIT
      XtCloseDisplay (dpyinfo->display);
#else
      XCloseDisplay (dpyinfo->display);
#endif
#endif /* ! USE_GTK */
      /* Do not close the connection here because it's already closed
	 by X(t)CloseDisplay (Bug#18403).  */
      dpyinfo->display = NULL;
    }

  /* ...but if called from x_connection_closed, the display may already
     be closed and dpyinfo->display was set to 0 to indicate that.  Since
     X server is most likely gone, explicit close is the only reliable
     way to continue and avoid Bug#19147.  */
  else if (dpyinfo->connection >= 0)
    emacs_close (dpyinfo->connection);

  /* No more input on this descriptor.  */
  delete_keyboard_wait_descriptor (dpyinfo->connection);
  /* Mark as dead. */
  dpyinfo->connection = -1;

  x_delete_display (dpyinfo);
  unblock_input ();
}

/* Create a struct terminal, initialize it with the X11 specific
   functions and make DISPLAY->TERMINAL point to it.  */

static struct terminal *
x_create_terminal (struct x_display_info *dpyinfo)
{
  struct terminal *terminal;

  terminal = create_terminal (output_x_window, &x_redisplay_interface);

  terminal->display_info.x = dpyinfo;
  dpyinfo->terminal = terminal;

  /* kboard is initialized in x_term_init. */

  terminal->clear_frame_hook = x_clear_frame;
  terminal->ins_del_lines_hook = x_ins_del_lines;
  terminal->delete_glyphs_hook = x_delete_glyphs;
  terminal->ring_bell_hook = XTring_bell;
  terminal->toggle_invisible_pointer_hook = XTtoggle_invisible_pointer;
  terminal->update_begin_hook = x_update_begin;
  terminal->update_end_hook = x_update_end;
  terminal->read_socket_hook = XTread_socket;
  terminal->frame_up_to_date_hook = XTframe_up_to_date;
  terminal->buffer_flipping_unblocked_hook = XTbuffer_flipping_unblocked_hook;
  terminal->defined_color_hook = x_defined_color;
  terminal->query_frame_background_color = x_query_frame_background_color;
  terminal->query_colors = x_query_colors;
  terminal->mouse_position_hook = XTmouse_position;
  terminal->get_focus_frame = x_get_focus_frame;
  terminal->focus_frame_hook = x_focus_frame;
  terminal->frame_rehighlight_hook = XTframe_rehighlight;
  terminal->frame_raise_lower_hook = XTframe_raise_lower;
  terminal->frame_visible_invisible_hook = x_make_frame_visible_invisible;
  terminal->fullscreen_hook = XTfullscreen_hook;
  terminal->iconify_frame_hook = x_iconify_frame;
  terminal->set_window_size_hook = x_set_window_size;
  terminal->set_frame_offset_hook = x_set_offset;
  terminal->set_frame_alpha_hook = x_set_frame_alpha;
  terminal->set_new_font_hook = x_new_font;
  terminal->set_bitmap_icon_hook = x_bitmap_icon;
  terminal->implicit_set_name_hook = x_implicitly_set_name;
  terminal->menu_show_hook = x_menu_show;
#ifdef HAVE_EXT_MENU_BAR
  terminal->activate_menubar_hook = x_activate_menubar;
#endif
#if defined (USE_X_TOOLKIT) || defined (USE_GTK)
  terminal->popup_dialog_hook = xw_popup_dialog;
#endif
  terminal->change_tab_bar_height_hook = x_change_tab_bar_height;
#ifndef HAVE_EXT_TOOL_BAR
  terminal->change_tool_bar_height_hook = x_change_tool_bar_height;
#endif
  terminal->set_vertical_scroll_bar_hook = XTset_vertical_scroll_bar;
  terminal->set_horizontal_scroll_bar_hook = XTset_horizontal_scroll_bar;
  terminal->set_scroll_bar_default_width_hook = x_set_scroll_bar_default_width;
  terminal->set_scroll_bar_default_height_hook = x_set_scroll_bar_default_height;
  terminal->condemn_scroll_bars_hook = XTcondemn_scroll_bars;
  terminal->redeem_scroll_bar_hook = XTredeem_scroll_bar;
  terminal->judge_scroll_bars_hook = XTjudge_scroll_bars;
  terminal->get_string_resource_hook = x_get_string_resource;
  terminal->free_pixmap = x_free_pixmap;
  terminal->delete_frame_hook = x_destroy_window;
  terminal->delete_terminal_hook = x_delete_terminal;
  /* Other hooks are NULL by default.  */

  return terminal;
}

static void
x_initialize (void)
{
  baud_rate = 19200;

  x_noop_count = 0;
  any_help_event_p = false;
  ignore_next_mouse_click_timeout = 0;

#ifdef USE_GTK
  current_count = -1;
#endif

  /* Try to use interrupt input; if we can't, then start polling.  */
  Fset_input_interrupt_mode (Qt);

#if THREADS_ENABLED
  /* This must be called before any other Xlib routines.  */
  if (XInitThreads () == 0)
    fputs ("Warning: An error occurred initializing X11 thread support!\n",
	   stderr);
#endif

#ifdef USE_X_TOOLKIT
  XtToolkitInitialize ();

  Xt_app_con = XtCreateApplicationContext ();

  /* Register a converter from strings to pixels, which uses
     Emacs' color allocation infrastructure.  */
  XtAppSetTypeConverter (Xt_app_con,
			 XtRString, XtRPixel, cvt_string_to_pixel,
			 cvt_string_to_pixel_args,
			 XtNumber (cvt_string_to_pixel_args),
			 XtCacheByDisplay, cvt_pixel_dtor);

  XtAppSetFallbackResources (Xt_app_con, Xt_default_resources);
#endif

#ifdef USE_TOOLKIT_SCROLL_BARS
#ifndef USE_GTK
  xaw3d_arrow_scroll = False;
  xaw3d_pick_top = True;
#endif
#endif

#ifdef USE_CAIRO
  gui_init_fringe (&x_redisplay_interface);
#endif

  /* Note that there is no real way portable across R3/R4 to get the
     original error handler.  */
  XSetErrorHandler (x_error_handler);
  XSetIOErrorHandler (x_io_error_quitter);
}

#ifdef USE_GTK
void
init_xterm (void)
{
#ifndef HAVE_XINPUT2
  /* Emacs can handle only core input events when built without XI2
     support, so make sure Gtk doesn't use Xinput or Xinput2
     extensions.  */
  xputenv ("GDK_CORE_DEVICE_EVENTS=1");
#endif
}
#endif

void
syms_of_xterm (void)
{
  x_error_message = NULL;
  PDUMPER_IGNORE (x_error_message);

  DEFSYM (Qvendor_specific_keysyms, "vendor-specific-keysyms");
  DEFSYM (Qlatin_1, "latin-1");

#ifdef USE_GTK
  xg_default_icon_file = build_pure_c_string ("icons/hicolor/scalable/apps/emacs.svg");
  staticpro (&xg_default_icon_file);

  DEFSYM (Qx_gtk_map_stock, "x-gtk-map-stock");
#endif

  DEFVAR_BOOL ("x-use-underline-position-properties",
	       x_use_underline_position_properties,
     doc: /* Non-nil means make use of UNDERLINE_POSITION font properties.
A value of nil means ignore them.  If you encounter fonts with bogus
UNDERLINE_POSITION font properties, set this to nil.  You can also use
`underline-minimum-offset' to override the font's UNDERLINE_POSITION for
small font display sizes.  */);
  x_use_underline_position_properties = true;
  DEFSYM (Qx_use_underline_position_properties,
	  "x-use-underline-position-properties");

  DEFVAR_BOOL ("x-underline-at-descent-line",
	       x_underline_at_descent_line,
     doc: /* Non-nil means to draw the underline at the same place as the descent line.
(If `line-spacing' is in effect, that moves the underline lower by
that many pixels.)
A value of nil means to draw the underline according to the value of the
variable `x-use-underline-position-properties', which is usually at the
baseline level.  The default value is nil.  */);
  x_underline_at_descent_line = false;
  DEFSYM (Qx_underline_at_descent_line, "x-underline-at-descent-line");

  DEFVAR_BOOL ("x-mouse-click-focus-ignore-position",
	       x_mouse_click_focus_ignore_position,
    doc: /* Non-nil means that a mouse click to focus a frame does not move point.
This variable is used only when the window manager requires that you
click on a frame to select it (give it focus).  In that case, a value
of nil, means that the selected window and cursor position changes to
reflect the mouse click position, while a non-nil value means that the
selected window or cursor position is preserved.  */);
  x_mouse_click_focus_ignore_position = false;

  DEFVAR_LISP ("x-toolkit-scroll-bars", Vx_toolkit_scroll_bars,
    doc: /* Which toolkit scroll bars Emacs uses, if any.
A value of nil means Emacs doesn't use toolkit scroll bars.
With the X Window system, the value is a symbol describing the
X toolkit.  Possible values are: gtk, motif, xaw, or xaw3d.
With MS Windows, Haiku windowing or Nextstep, the value is t.  */);
#ifdef USE_TOOLKIT_SCROLL_BARS
#ifdef USE_MOTIF
  Vx_toolkit_scroll_bars = intern_c_string ("motif");
#elif defined HAVE_XAW3D
  Vx_toolkit_scroll_bars = intern_c_string ("xaw3d");
#elif USE_GTK
  Vx_toolkit_scroll_bars = intern_c_string ("gtk");
#else
  Vx_toolkit_scroll_bars = intern_c_string ("xaw");
#endif
#else
  Vx_toolkit_scroll_bars = Qnil;
#endif

  DEFSYM (Qmodifier_value, "modifier-value");
  DEFSYM (Qctrl, "ctrl");
  Fput (Qctrl, Qmodifier_value, make_fixnum (ctrl_modifier));
  DEFSYM (Qalt, "alt");
  Fput (Qalt, Qmodifier_value, make_fixnum (alt_modifier));
  DEFSYM (Qhyper, "hyper");
  Fput (Qhyper, Qmodifier_value, make_fixnum (hyper_modifier));
  DEFSYM (Qmeta, "meta");
  Fput (Qmeta, Qmodifier_value, make_fixnum (meta_modifier));
  DEFSYM (Qsuper, "super");
  Fput (Qsuper, Qmodifier_value, make_fixnum (super_modifier));

  DEFVAR_LISP ("x-ctrl-keysym", Vx_ctrl_keysym,
    doc: /* Which keys Emacs uses for the ctrl modifier.
This should be one of the symbols `ctrl', `alt', `hyper', `meta',
`super'.  For example, `ctrl' means use the Ctrl_L and Ctrl_R keysyms.
The default is nil, which is the same as `ctrl'.  */);
  Vx_ctrl_keysym = Qnil;

  DEFVAR_LISP ("x-alt-keysym", Vx_alt_keysym,
    doc: /* Which keys Emacs uses for the alt modifier.
This should be one of the symbols `ctrl', `alt', `hyper', `meta',
`super'.  For example, `alt' means use the Alt_L and Alt_R keysyms.
The default is nil, which is the same as `alt'.  */);
  Vx_alt_keysym = Qnil;

  DEFVAR_LISP ("x-hyper-keysym", Vx_hyper_keysym,
    doc: /* Which keys Emacs uses for the hyper modifier.
This should be one of the symbols `ctrl', `alt', `hyper', `meta',
`super'.  For example, `hyper' means use the Hyper_L and Hyper_R
keysyms.  The default is nil, which is the same as `hyper'.  */);
  Vx_hyper_keysym = Qnil;

  DEFVAR_LISP ("x-meta-keysym", Vx_meta_keysym,
    doc: /* Which keys Emacs uses for the meta modifier.
This should be one of the symbols `ctrl', `alt', `hyper', `meta',
`super'.  For example, `meta' means use the Meta_L and Meta_R keysyms.
The default is nil, which is the same as `meta'.  */);
  Vx_meta_keysym = Qnil;

  DEFVAR_LISP ("x-super-keysym", Vx_super_keysym,
    doc: /* Which keys Emacs uses for the super modifier.
This should be one of the symbols `ctrl', `alt', `hyper', `meta',
`super'.  For example, `super' means use the Super_L and Super_R
keysyms.  The default is nil, which is the same as `super'.  */);
  Vx_super_keysym = Qnil;

  DEFVAR_LISP ("x-wait-for-event-timeout", Vx_wait_for_event_timeout,
    doc: /* How long to wait for X events.

Emacs will wait up to this many seconds to receive X events after
making changes which affect the state of the graphical interface.
Under some window managers this can take an indefinite amount of time,
so it is important to limit the wait.

If set to a non-float value, there will be no wait at all.  */);
  Vx_wait_for_event_timeout = make_float (0.1);

  DEFVAR_LISP ("x-keysym-table", Vx_keysym_table,
    doc: /* Hash table of character codes indexed by X keysym codes.  */);
  Vx_keysym_table = make_hash_table (hashtest_eql, 900,
				     DEFAULT_REHASH_SIZE,
				     DEFAULT_REHASH_THRESHOLD,
				     Qnil, false);

  DEFVAR_BOOL ("x-frame-normalize-before-maximize",
	       x_frame_normalize_before_maximize,
    doc: /* Non-nil means normalize frame before maximizing.
If this variable is t, Emacs first asks the window manager to give the
frame its normal size, and only then the final state, whenever changing
from a full-height, full-width or full-both state to the maximized one
or when changing from the maximized to the full-height or full-width
state.

Set this variable only if your window manager cannot handle the
transition between the various maximization states.  */);
  x_frame_normalize_before_maximize = false;

  DEFVAR_BOOL ("x-gtk-use-window-move", x_gtk_use_window_move,
    doc: /* Non-nil means rely on gtk_window_move to set frame positions.
If this variable is t (the default), the GTK build uses the function
gtk_window_move to set or store frame positions and disables some time
consuming frame position adjustments.  In newer versions of GTK, Emacs
always uses gtk_window_move and ignores the value of this variable.  */);
  x_gtk_use_window_move = true;

<<<<<<< HEAD
  DEFVAR_LISP ("x-scroll-event-delta-factor", Vx_scroll_event_delta_factor,
	       doc: /* A scale to apply to pixel deltas reported in scroll events.
This option is only effective when Emacs is built with XInput 2
support. */);
  Vx_scroll_event_delta_factor = make_float (1.0);

  DEFVAR_BOOL ("x-gtk-use-native-input", x_gtk_use_native_input,
	       doc: /* Non-nil means to use GTK for input method support.
This provides better support for some modern input methods, and is
only effective when Emacs is built with GTK.  */);
  x_gtk_use_native_input = false;

  DEFVAR_BOOL ("x-input-grab-touch-events", x_input_grab_touch_events,
	       doc: /* Non-nil means to actively grab touch events.
This means touch sequences that started on an Emacs frame will
reliably continue to receive updates even if the finger moves off the
frame, but may cause crashes with some window managers and/or external
programs.  */);
  x_input_grab_touch_events = true;
=======
  DEFSYM (Qexpose, "expose");

  DEFVAR_LISP ("x-set-frame-visibility-more-laxly",
	       x_set_frame_visibility_more_laxly,
    doc: /* Non-nil means set frame visibility more laxly.
If this is nil, Emacs is more strict when marking a frame as visible.
Since this may cause problems on some window managers, this variable can
be also set as follows: The value `focus-in' means to mark a frame as
visible also when a FocusIn event is received for it on GTK builds.  The
value `expose' means to mark a frame as visible also when an Expose
event is received for it on any X build.  The value `t' means to mark a
frame as visible in either of these two cases.

Note that any non-nil setting may cause invisible frames get erroneously
reported as iconified.  */);
  x_set_frame_visibility_more_laxly = Qnil;
>>>>>>> 11ea45c9
}<|MERGE_RESOLUTION|>--- conflicted
+++ resolved
@@ -16290,28 +16290,18 @@
 always uses gtk_window_move and ignores the value of this variable.  */);
   x_gtk_use_window_move = true;
 
-<<<<<<< HEAD
   DEFVAR_LISP ("x-scroll-event-delta-factor", Vx_scroll_event_delta_factor,
 	       doc: /* A scale to apply to pixel deltas reported in scroll events.
 This option is only effective when Emacs is built with XInput 2
 support. */);
   Vx_scroll_event_delta_factor = make_float (1.0);
+  DEFSYM (Qexpose, "expose");
 
   DEFVAR_BOOL ("x-gtk-use-native-input", x_gtk_use_native_input,
 	       doc: /* Non-nil means to use GTK for input method support.
 This provides better support for some modern input methods, and is
 only effective when Emacs is built with GTK.  */);
   x_gtk_use_native_input = false;
-
-  DEFVAR_BOOL ("x-input-grab-touch-events", x_input_grab_touch_events,
-	       doc: /* Non-nil means to actively grab touch events.
-This means touch sequences that started on an Emacs frame will
-reliably continue to receive updates even if the finger moves off the
-frame, but may cause crashes with some window managers and/or external
-programs.  */);
-  x_input_grab_touch_events = true;
-=======
-  DEFSYM (Qexpose, "expose");
 
   DEFVAR_LISP ("x-set-frame-visibility-more-laxly",
 	       x_set_frame_visibility_more_laxly,
@@ -16327,5 +16317,12 @@
 Note that any non-nil setting may cause invisible frames get erroneously
 reported as iconified.  */);
   x_set_frame_visibility_more_laxly = Qnil;
->>>>>>> 11ea45c9
+
+  DEFVAR_BOOL ("x-input-grab-touch-events", x_input_grab_touch_events,
+	       doc: /* Non-nil means to actively grab touch events.
+This means touch sequences that started on an Emacs frame will
+reliably continue to receive updates even if the finger moves off the
+frame, but may cause crashes with some window managers and/or external
+programs.  */);
+  x_input_grab_touch_events = true;
 }