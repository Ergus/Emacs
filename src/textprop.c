--- conflicted
+++ resolved
@@ -845,16 +845,9 @@
 The property values are compared with `eq'.
 If the property is constant all the way to the start of OBJECT, return the
 first valid position in OBJECT.
-<<<<<<< HEAD
-If the optional fourth argument LIMIT is non-nil, don't search
-back past position LIMIT; return LIMIT if nothing is found before LIMIT.  */)
-  (Lisp_Object position, Lisp_Object prop, Lisp_Object object, Lisp_Object limit)
-=======
 If the optional fourth argument LIMIT is non-nil, don't search back past
 position LIMIT; return LIMIT if nothing is found before reaching LIMIT.  */)
-     (position, prop, object, limit)
-     Lisp_Object prop, position, object, limit;
->>>>>>> e531bdff
+  (Lisp_Object position, Lisp_Object prop, Lisp_Object object, Lisp_Object limit)
 {
   if (STRINGP (object))
     {
