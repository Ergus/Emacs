--- conflicted
+++ resolved
@@ -1229,19 +1229,6 @@
 
       if ([NSView focusView] == FRAME_NS_VIEW (f))
         {
-<<<<<<< HEAD
-          if (focus_view != NULL)
-            {
-              [focus_view unlockFocus];
-              [[focus_view window] flushWindow];
-/* debug_lock--; */
-            }
-
-          if (view)
-            [view lockFocus];
-          focus_view = view;
-/* if (view) debug_lock++; */
-=======
           [[NSGraphicsContext currentContext] saveGraphicsState];
           if (n == 2)
             NSRectClipList (r, 2);
@@ -1250,7 +1237,6 @@
           gsaved = YES;
 
           return YES;
->>>>>>> 9ad0f1d1
         }
       else
         {
@@ -1277,20 +1263,6 @@
       [[NSGraphicsContext currentContext] restoreGraphicsState];
       gsaved = NO;
     }
-<<<<<<< HEAD
-
-  if (f != ns_updating_frame)
-    {
-      if (focus_view != NULL)
-        {
-          [focus_view unlockFocus];
-          [[focus_view window] flushWindow];
-          focus_view = NULL;
-/* debug_lock--; */
-        }
-    }
-=======
->>>>>>> 9ad0f1d1
 }
 
 
@@ -3106,13 +3078,6 @@
           NSRect r = NSMakeRect (p->x, p->y, p->wd, p->h);
           EmacsImage *img = bimgs[p->which - 1];
 
-<<<<<<< HEAD
-      NSRectClip (r);
-      /* Since we composite the bitmap instead of just blitting it, we need
-         to erase the whole background.  */
-      [ns_lookup_indexed_color(face->background, f) set];
-      NSRectFill (r);
-=======
           if (!img)
             {
               // Note: For "periodic" images, allocate one EmacsImage for
@@ -3130,7 +3095,6 @@
               bimgs[p->which - 1] = img;
               xfree (cbits);
             }
->>>>>>> 9ad0f1d1
 
           NSTRACE_RECT ("r", r);
 
@@ -3256,16 +3220,7 @@
   r.size.width = w->phys_cursor_width;
 
   /* Prevent the cursor from being drawn outside the text area.  */
-<<<<<<< HEAD
-  ns_clip_to_row (w, glyph_row, TEXT_AREA, NO); /* do ns_focus(f, &r, 1); if remove */
-
-
-  face = FACE_FROM_ID_OR_NULL (f, phys_cursor_glyph->face_id);
-  if (face && NS_FACE_BACKGROUND (face)
-      == ns_index_color (FRAME_CURSOR_COLOR (f), f))
-=======
   if (ns_clip_to_row (w, glyph_row, TEXT_AREA, NO))
->>>>>>> 9ad0f1d1
     {
       face = FACE_FROM_ID_OR_NULL (f, phys_cursor_glyph->face_id);
       if (face && NS_FACE_BACKGROUND (face)
@@ -3278,21 +3233,12 @@
         [FRAME_CURSOR_COLOR (f) set];
 
 #ifdef NS_IMPL_COCOA
-<<<<<<< HEAD
-  /* TODO: This makes drawing of cursor plus that of phys_cursor_glyph
-           atomic.  Cleaner ways of doing this should be investigated.
-           One way would be to set a global variable DRAWING_CURSOR
-           when making the call to draw_phys..(), don't focus in that
-           case, then move the ns_unfocus() here after that call.  */
-  NSDisableScreenUpdates ();
-=======
       /* TODO: This makes drawing of cursor plus that of phys_cursor_glyph
          atomic.  Cleaner ways of doing this should be investigated.
          One way would be to set a global variable DRAWING_CURSOR
          when making the call to draw_phys..(), don't focus in that
          case, then move the ns_reset_clipping() here after that call.  */
       NSDisableScreenUpdates ();
->>>>>>> 9ad0f1d1
 #endif
 
       switch (cursor_type)
@@ -4020,37 +3966,10 @@
         {
           if (s->hl == DRAW_MOUSE_FACE)
             {
-<<<<<<< HEAD
-	      int overrun, leftoverrun;
-
-              /* truncate to avoid overwriting fringe and/or scrollbar */
-	      overrun = max (0, (s->x + s->background_width)
-			     - (WINDOW_BOX_RIGHT_EDGE_X (s->w)
-				- WINDOW_RIGHT_FRINGE_WIDTH (s->w)));
-              r[i].size.width -= overrun;
-
-	      /* truncate to avoid overwriting to left of the window box */
-	      leftoverrun = (WINDOW_BOX_LEFT_EDGE_X (s->w)
-			     + WINDOW_LEFT_FRINGE_WIDTH (s->w)) - s->x;
-
-	      if (leftoverrun > 0)
-		{
-		  r[i].origin.x += leftoverrun;
-		  r[i].size.width -= leftoverrun;
-		}
-
-              /* XXX: Try to work between problem where a stretch glyph on
-                 a partially-visible bottom row will clear part of the
-                 modeline, and another where list-buffers headers and similar
-                 rows erroneously have visible_height set to 0.  Not sure
-                 where this is coming from as other terms seem not to show.  */
-              r[i].size.height = min (s->height, s->row->visible_height);
-=======
               face = FACE_FROM_ID_OR_NULL (s->f,
                                            MOUSE_HL_INFO (s->f)->mouse_face_face_id);
               if (!face)
                 face = FACE_FROM_ID (s->f, MOUSE_FACE_ID);
->>>>>>> 9ad0f1d1
             }
           else
             face = FACE_FROM_ID (s->f, s->first_glyph->face_id);
@@ -4058,13 +3977,7 @@
           bgCol = ns_lookup_indexed_color (NS_FACE_BACKGROUND (face), s->f);
           fgCol = ns_lookup_indexed_color (NS_FACE_FOREGROUND (face), s->f);
 
-<<<<<<< HEAD
-          /* NOTE: under NS this is NOT used to draw cursors, but we must avoid
-             overwriting cursor (usually when cursor on a tab).  */
-          if (s->hl == DRAW_CURSOR)
-=======
           for (i = 0; i < n; ++i)
->>>>>>> 9ad0f1d1
             {
               if (!s->row->full_width_p)
                 {
@@ -4109,36 +4022,23 @@
 
                   NSRectFill (r[i]);
 
-<<<<<<< HEAD
-              /* Draw overlining, etc. on the cursor.  */
-              if (s->w->phys_cursor_type == FILLED_BOX_CURSOR)
-                ns_draw_text_decoration (s, face, bgCol, width, x);
-=======
                   /* Draw overlining, etc. on the cursor.  */
                   if (s->w->phys_cursor_type == FILLED_BOX_CURSOR)
                     ns_draw_text_decoration (s, face, bgCol, width, x);
                   else
                     ns_draw_text_decoration (s, face, fgCol, width, x);
                 }
->>>>>>> 9ad0f1d1
               else
                 {
                   NSRectFill (r[i]);
                 }
 
-<<<<<<< HEAD
-          /* Draw overlining, etc. on the stretch glyph (or the part
-             of the stretch glyph after the cursor).  */
-          ns_draw_text_decoration (s, face, fgCol, r[i].size.width,
-                                   r[i].origin.x);
-=======
               /* Draw overlining, etc. on the stretch glyph (or the part
                  of the stretch glyph after the cursor).  */
               ns_draw_text_decoration (s, face, fgCol, r[i].size.width,
                                        r[i].origin.x);
             }
           ns_reset_clipping (s->f);
->>>>>>> 9ad0f1d1
         }
       s->background_filled_p = 1;
     }
@@ -4372,25 +4272,12 @@
             ns_draw_text_decoration (s, s->face, col, s->width, s->x);
           }
 
-<<<<<<< HEAD
-      {
-        NSColor *col = (NS_FACE_FOREGROUND (s->face) != 0
-                        ? ns_lookup_indexed_color (NS_FACE_FOREGROUND (s->face),
-                                                   s->f)
-                        : FRAME_FOREGROUND_COLOR (s->f));
-        [col set];
-
-        /* Draw underline, overline, strike-through.  */
-        ns_draw_text_decoration (s, s->face, col, s->width, s->x);
-      }
-=======
           if (s->hl == DRAW_CURSOR && s->w->phys_cursor_type == FILLED_BOX_CURSOR)
             {
               unsigned long tmp = NS_FACE_BACKGROUND (s->face);
               NS_FACE_BACKGROUND (s->face) = NS_FACE_FOREGROUND (s->face);
               NS_FACE_FOREGROUND (s->face) = tmp;
             }
->>>>>>> 9ad0f1d1
 
           ns_reset_clipping (s->f);
         }
