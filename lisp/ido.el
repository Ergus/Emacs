;;; ido.el --- interactively do things with buffers and files.

;; Copyright (C) 1996, 1997, 1998, 1999, 2000, 2001, 2002, 2003,
;;   2004, 2005, 2006, 2007, 2008, 2009, 2010 Free Software Foundation, Inc.

;; Author: Kim F. Storm <storm@cua.dk>
;; Based on: iswitchb by Stephen Eglen <stephen@cns.ed.ac.uk>
;; Keywords: extensions convenience

;; This file is part of GNU Emacs.

;; GNU Emacs is free software: you can redistribute it and/or modify
;; it under the terms of the GNU General Public License as published by
;; the Free Software Foundation, either version 3 of the License, or
;; (at your option) any later version.

;; GNU Emacs is distributed in the hope that it will be useful,
;; but WITHOUT ANY WARRANTY; without even the implied warranty of
;; MERCHANTABILITY or FITNESS FOR A PARTICULAR PURPOSE.  See the
;; GNU General Public License for more details.

;; You should have received a copy of the GNU General Public License
;; along with GNU Emacs.  If not, see <http://www.gnu.org/licenses/>.


;;; Commentary:

;; Ido - interactive do - switches between buffers and opens files and
;; directories with a minimum of keystrokes.  It is a superset of
;; iswitchb, the interactive buffer switching package by Stephen Eglen.

;; Interactive substring matching
;; ------------------------------
;;
;; As you type in a substring, the list of buffers or files currently
;; matching the substring are displayed as you type.  The list is
;; ordered so that the most recent buffers or files visited come at
;; the start of the list.
;;
;; The buffer or file at the start of the list will be the one visited
;; when you press RETURN.  By typing more of the substring, the list is
;; narrowed down so that gradually the buffer or file you want will be
;; at the top of the list.  Alternatively, you can use C-s and C-r (or
;; the right and left arrow keys) to rotate buffer or file names in the
;; list until the one you want is at the top of the list.
;;
;; Completion is also available so that you can see what is common to
;; all of the matching buffers or files as you type.
;;
;; Example:
;;
;; If I have two buffers called "123456" and "123", with "123456" the
;; most recent, when I use ido-switch-buffer, I first of all get
;; presented with the list of all the buffers
;;
;;       Buffer: {123456 | 123}
;;
;; If I then press 2:
;;       Buffer: 2[3]{123456 | 123}
;;
;; The list in {...} are the matching buffers, most recent first
;; (buffers visible in the current frame are put at the end of the
;; list by default).  At any time I can select the item at the head of
;; the list by pressing RET.  I can also put the first element at the
;; end of the list by pressing C-s or [right], or bring the last
;; element to the head of the list by pressing C-r or [left].
;;
;; The item in [...] indicates what can be added to my input by
;; pressing TAB.  In this case, I will get "3" added to my input.

;; So, I press TAB:
;;	 Buffer: 23{123456 | 123}
;;
;; At this point, I still have two matching buffers.
;; If I want the first buffer in the list, I simply press RET.  If I
;; wanted the second in the list, I could press C-s to move it to the
;; top of the list and then RET to select it.
;;
;; However, if I type 4, I only have one match left:
;;       Buffer: 234[123456]
;;
;; Since there is only one matching buffer left, it is given in [] and
;; it is shown in the `ido-only-match' face (ForestGreen).  I can now
;; press TAB or RET to go to that buffer.
;;
;; If I want to create a new buffer named "234", I press C-j instead of
;; TAB or RET.
;;
;; If instead, I type "a":
;;       Buffer: 234a [No match]
;; There are no matching buffers.  If I press RET or TAB, I can be
;; prompted to create a new buffer called "234a".
;;
;; Of course, where this function comes in really useful is when you
;; can specify the buffer using only a few keystrokes.  In the above
;; example, the quickest way to get to the "123456" file would be
;; just to type 4 and then RET (assuming there isn't any newer buffer
;; with 4 in its name).

;; Likewise, if you use C-x C-f (ido-find-file), the list of files and
;; directories in the current directory is provided in the same
;; fashion as the buffers above.  The files and directories are
;; normally sorted in alphabetical order, but the most recently
;; visited directory is placed first to speed up navigating to
;; directories that you have visited recently.
;;
;; In addition to scrolling through the list using [right] and [left],
;; you can use [up] and [down] to quickly scroll the list to the next
;; or previous subdirectory.
;;
;; To go down into a subdirectory, and continue the file selection on
;; the files in that directory, simply move the directory to the head
;; of the list and hit RET.
;;
;; To go up to the parent directory, delete any partial file name
;; already specified (e.g. using [backspace]) and hit [backspace].
;;
;; To go to the root directory (on the current drive), enter two
;; slashes.  On MS-DOS or Windows, to select the root of another
;; drive, enter X:/ where X is the drive letter.  You can also visit
;; files on other hosts using the ange-ftp notations `/host:' and
;; `/user@host:'.  See the variable `ido-slow-ftp-hosts' if you want
;; to inhibit the ido substring matching for ftp access.
;;
;; If for some reason you cannot specify the proper file using
;; ido-find-file, you can press C-f to enter the normal find-file.
;; You can also press C-b to drop into ido-switch-buffer.

;; See the doc string of ido-switch-buffer and ido-find-file for full
;; keybindings and features.
;;  (describe-function 'ido-find-file)

;; Hidden buffers and files
;; ------------------------
;;
;; Normally, ido does not include hidden buffers (whose name starts
;; with a space) and hidden files and directories (whose name starts
;; with `.') in the list of possible completions.  However, if the
;; substring you enter does not match any of the visible buffers or
;; files, ido will automatically look for completions among the hidden
;; buffers or files.
;;
;; You can toggle display of the hidden buffers and files with C-a.

;; Additional functionality
;; ------------------------
;;
;; After C-x b, the buffer at the head of the list can be killed by
;; pressing C-k.  If the buffer needs saving, you will be queried
;; before the buffer is killed.
;;
;; Likewise, after C-x C-f, you can delete (i.e. physically remove)
;; the file at the head of the list with C-k.  You will always be
;; asked for confirmation before the file is deleted.
;;
;; If you enter C-x b to switch to a buffer visiting a given file, and
;; you find that the file you are after is not in any buffer, you can
;; press C-f to immediately drop into ido-find-file.  And you can
;; switch back to buffer selection with C-b.

;; Prefix matching
;; ---------------
;;
;; The standard way of completion with Unix-shells and Emacs is to insert a
;; PREFIX and then hitting TAB (or another completion key). Cause of this
;; behavior has become second nature to a lot of emacs users `ido' offers in
;; addition to the default substring-matching-method (look above) also the
;; prefix-matching-method. The kind of matching is the only difference to
;; the description of the substring-matching above.
;;
;; You can toggle prefix matching with C-p.
;;
;; Example:
;;
;; If you have again two Buffers "123456" and "123" then hitting "2" does
;; not match because "2" is not a PREFIX in any of the buffer-names.

;; Flexible matching
;; -----------------
;;
;; If you set ido-enable-flex-matching, ido will do a more flexible
;; matching (unless regexp matching is active) to find possible matches
;; among the available buffer or file names if no matches are found using
;; the normal prefix or substring matching.
;;
;; The flexible matching implies that any item which simply contains all
;; of the entered characters in the specified sequence will match.
;;
;; Example:
;;
;; If you have four files "alpha", "beta", "gamma", and "delta",
;; entering "aa" will match "alpha" and "gamma", while "ea" matches
;; "beta" and "delta".  If prefix matching is also active, "aa" only
;; matches "alpha", while "ea" does not match any files.

;; Regexp matching
;; ---------------
;;
;; There is limited provision for regexp matching within ido,
;; enabled through `ido-enable-regexp' (toggle with C-t).
;; This allows you to type `[ch]$' for example and see all file names
;; ending in `c' or `h'.
;;
;; Note: ido-style completion is inhibited when you enable regexp matching.


;; Customization
;; -------------
;;
;; Customize the `ido' group to change the `ido' functionality.
;;
;; To modify the keybindings, use the ido-setup-hook.  For example:
;;(add-hook 'ido-setup-hook 'ido-my-keys)
;;
;;(defun ido-my-keys ()
;;  "Add my keybindings for ido."
;;  (define-key ido-completion-map " " 'ido-next-match)
;;  )

;; Seeing all the matching buffers or files
;; ----------------------------------------
;;
;; If you have many matching files, they may not all fit onto one
;; line of the minibuffer.  Normally, the minibuffer window will grow
;; to show you more of the matching files (depending on the setting
;; of the variables `resize-mini-windows' and `max-mini-window-height').
;; If you want ido to behave differently from the default minibuffer
;; resizing behavior, set the variable `ido-max-window-height'.
;;
;; Also, to improve the responsiveness of ido, the maximum number of
;; matching items is limited to 12, but you can increase or removed
;; this limit via the `ido-max-prospects' variable.

;; To see a full list of all matching buffers in a separate buffer,
;; hit ? or press TAB when there are no further completions to the
;; substring.  Repeated TAB presses will scroll you through this
;; separate buffer.

;; Changing the list of files
;; --------------------------

;; By default, the list of current files is most recent first,
;; oldest last, with the exception that the files visible in the
;; current frame are put at the end of the list.  A hook exists to
;; allow other functions to order the list.  For example, if you add:
;;
;; (add-hook 'ido-make-buffer-list-hook 'ido-summary-buffers-to-end)
;;
;; then all files matching "Summary" are moved to the end of the
;; list.  (I find this handy for keeping the INBOX Summary and so on
;; out of the way.)  It also moves files matching "output\*$" to the
;; end of the list (these are created by AUCTeX when compiling.)
;; Other functions could be made available which alter the list of
;; matching files (either deleting or rearranging elements.)

;; Highlighting
;; ------------

;; The highlighting of matching items is controlled via ido-use-faces.
;; The faces used are ido-first-match, ido-only-match and
;; ido-subdir.
;; Colouring of the matching item was suggested by
;; Carsten Dominik (dominik@strw.leidenuniv.nl).

;; Replacement for read-buffer and read-file-name
;; ----------------------------------------------

;; ido-read-buffer and ido-read-file-name have been written to be drop
;; in replacements for the normal buffer and file name reading
;; functions `read-buffer' and `read-file-name'.

;; To use ido for all buffer and file selections in Emacs, customize the
;; variable `ido-everywhere'.

;; Using ido-like behavior in other lisp packages
;; -----------------------------------------------

;; If you don't want to rely on the `ido-everywhere' functionality,
;; ido-read-buffer, ido-read-file-name, and ido-read-directory-name
;; can be used by other packages to read a buffer name, a file name,
;; or a directory name in the `ido' way.

;;; Acknowledgements

;; Infinite amounts of gratitude goes to Stephen Eglen <stephen@cns.ed.ac.uk>
;; who wrote iswitch-buffer mode - from which I ripped off 99% of the code
;; for ido-switch-buffer and found the inspiration for ido-find-file.
;; The ido package would never have existed without his work.

;; Also thanks to Klaus Berndl, Rohit Namjoshi, Robert Fenk, Alex
;; Schroeder, Bill Benedetto, Stephen Eglen, and many others for bug
;; fixes and improvements.

;;; History

;; Since I discovered Stephen Eglen's excellent iswitchb package, I just
;; couldn't live without it, but once being addicted to switching buffers
;; with a minimum of keystrokes, I soon found that opening files in the
;; old-fashioned way was just too slow - so I decided to write a package
;; which could open files with the same speed and ease as iswitchb could
;; switch buffers.

;; I originally wrote a separate ifindf.el package based on a copy of
;; iswitchb.el, which did for opening files what iswitchb did for
;; switching buffers.  Along the way, I corrected a few errors in
;; ifindf which could have found its way back into iswitchb, but since
;; most of the functionality of the two package was practically
;; identical, I decided that the proper thing to do was to merge my
;; ifindf package back into iswitchb.
;;
;; This is basically what ido (interactively do) is all about; but I
;; found it ackward to merge my changes into the "iswitchb-" namespace,
;; so I invented a common "ido-" namespace for the merged packages.
;;
;; This version is based on ido.el version 1.57 released on
;; gnu.emacs.sources adapted for emacs 22.1 to use command remapping
;; and optionally hooking the read-buffer and read-file-name functions.
;;
;; Prefix matching was added by Klaus Berndl <klaus.berndl@sdm.de> based on
;; an idea of Yuji Minejima <ggb01164@nifty.ne.jp> and his mcomplete-package.


;;; Code:

(defvar recentf-list)

;;; User Variables
;;
;; These are some things you might want to change.

(defun ido-fractionp (n)
  (and (numberp n) (> n 0.0) (<= n 1.0)))

(defgroup ido nil
  "Switch between files using substrings."
  :group 'extensions
  :group 'convenience
  :version "22.1"
  :link '(emacs-commentary-link :tag "Commentary" "ido.el")
  :link '(emacs-library-link :tag "Lisp File" "ido.el"))

;;;###autoload
(defcustom ido-mode nil
  "Determines for which functional group \(buffer and files) ido behavior
should be enabled.  The following values are possible:
- `buffer': Turn only on ido buffer behavior \(switching, killing,
  displaying...)
- `file': Turn only on ido file behavior \(finding, writing, inserting...)
- `both': Turn on ido buffer and file behavior.
- `nil': Turn off any ido switching.

Setting this variable directly does not take effect;
use either \\[customize] or the function `ido-mode'."
  :set #'(lambda (symbol value)
	   (ido-mode value))
  :initialize 'custom-initialize-default
  :require 'ido
  :link '(emacs-commentary-link "ido.el")
  :set-after '(ido-save-directory-list-file
	       ;; This will clear ido-unc-hosts-cache, so set it
	       ;; before loading history file.
	       ido-unc-hosts)
  :type '(choice (const :tag "Turn on only buffer" buffer)
                 (const :tag "Turn on only file" file)
                 (const :tag "Turn on both buffer and file" both)
                 (const :tag "Switch off all" nil))
  :group 'ido)

(defcustom ido-case-fold case-fold-search
  "Non-nil if searching of buffer and file names should ignore case."
  :type 'boolean
  :group 'ido)

(defcustom ido-ignore-buffers
  '("\\` ")
  "List of regexps or functions matching buffer names to ignore.
For example, traditional behavior is not to list buffers whose names begin
with a space, for which the regexp is `\\` '.  See the source file for
example functions that filter buffer names."
  :type '(repeat (choice regexp function))
  :group 'ido)

(defcustom ido-ignore-files
  '("\\`CVS/" "\\`#" "\\`.#" "\\`\\.\\./" "\\`\\./")
  "List of regexps or functions matching file names to ignore.
For example, traditional behavior is not to list files whose names begin
with a #, for which the regexp is `\\`#'.  See the source file for
example functions that filter filenames."
  :type '(repeat (choice regexp function))
  :group 'ido)

(defcustom ido-ignore-extensions t
  "Non-nil means ignore files in `completion-ignored-extensions' list."
  :type 'boolean
  :group 'ido)

(defcustom ido-show-dot-for-dired nil
  "Non-nil means to always put . as the first item in file name lists.
This allows the current directory to be opened immediately with `dired'."
  :type 'boolean
  :group 'ido)

(defcustom ido-file-extensions-order nil
  "List of file extensions specifying preferred order of file selections.
Each element is either a string with `.' as the first char, an empty
string matching files without extension, or t which is the default order
for files with an unlisted file extension."
  :type '(repeat (choice string
			 (const :tag "Default order" t)))
  :group 'ido)

(defcustom ido-ignore-directories
  '("\\`CVS/" "\\`\\.\\./" "\\`\\./")
  "List of regexps or functions matching sub-directory names to ignore."
  :type '(repeat (choice regexp function))
  :group 'ido)

(defcustom ido-ignore-directories-merge nil
  "List of regexps or functions matching directory names to ignore during merge.
Directory names matched by one of the regexps in this list are not inserted
in merged file and directory lists."
  :type '(repeat (choice regexp function))
  :group 'ido)

;; Examples for setting the value of ido-ignore-buffers
;;(defun ido-ignore-c-mode (name)
;;  "Ignore all c mode buffers -- example function for ido."
;;  (with-current-buffer name
;;    (derived-mode-p 'c-mode)))
;;
;;(setq ido-ignore-buffers '("^ " ido-ignore-c-mode))

;; Examples for setting the value of ido-ignore-files
;;(setq ido-ignore-files '("^ " "\\.c\\'" "\\.h\\'"))

(defcustom ido-default-file-method  'raise-frame
  "How to visit a new file when using `ido-find-file'.
Possible values:
`selected-window' Show new file in selected window
`other-window'	  Show new file in another window (same frame)
`display'	  Display file in another window without selecting to it
`other-frame'	  Show new file in another frame
`maybe-frame'	  If a file is visible in another frame, prompt to ask if you
		  you want to see the file in the same window of the current
  		  frame or in the other frame
`raise-frame'     If a file is visible in another frame, raise that
		  frame; otherwise, visit the file in the same window"
    :type '(choice (const :tag "Visit in selected window" selected-window)
		   (const :tag "Visit in other window" other-window)
		   (const :tag "Display (no select) in other window" display)
		   (const :tag "Visit in other frame" other-frame)
		   (const :tag "Ask to visit in other frame" maybe-frame)
		   (const :tag "Raise frame if already visited" raise-frame))
    :group 'ido)

(defcustom ido-default-buffer-method  'raise-frame
  "How to switch to new buffer when using `ido-switch-buffer'.
See `ido-default-file-method' for details."
    :type '(choice (const :tag "Show in selected window" selected-window)
		   (const :tag "Show in other window" other-window)
		   (const :tag "Display (no select) in other window" display)
		   (const :tag "Show in other frame" other-frame)
		   (const :tag "Ask to show in other frame" maybe-frame)
		   (const :tag "Raise frame if already shown" raise-frame))
    :type '(choice (const selected-window)
		   (const other-window)
		   (const display)
		   (const other-frame)
		   (const maybe-frame)
		   (const raise-frame))
    :group 'ido)

(defcustom ido-enable-flex-matching nil
  "Non-nil means that `ido' will do flexible string matching.
Flexible matching means that if the entered string does not
match any item, any item containing the entered characters
in the given sequence will match."
  :type 'boolean
  :group 'ido)


(defcustom ido-enable-regexp nil
  "Non-nil means that `ido' will do regexp matching.
Value can be toggled within `ido' using `ido-toggle-regexp'."
  :type 'boolean
  :group 'ido)

(defcustom ido-enable-prefix nil
  "Non-nil means only match if the entered text is a prefix of file name.
This behavior is like the standard Emacs completion.
If nil, match if the entered text is an arbitrary substring.
Value can be toggled within `ido' using `ido-toggle-prefix'."
  :type 'boolean
  :group 'ido)

(defcustom ido-enable-dot-prefix nil
  "Non-nil means to match leading dot as prefix.
I.e. hidden files and buffers will match only if you type a dot
as first char even if `ido-enable-prefix' is nil."
  :type 'boolean
  :group 'ido)

(defcustom ido-confirm-unique-completion nil
  "Non-nil means that even a unique completion must be confirmed.
This means that \\[ido-complete] must always be followed by \\[ido-exit-minibuffer]
even when there is only one unique completion."
  :type 'boolean
  :group 'ido)

(defcustom ido-cannot-complete-command 'ido-completion-help
  "Command run when `ido-complete' can't complete any more.
The most useful values are `ido-completion-help', which pops up a
window with completion alternatives, or `ido-next-match' or
`ido-prev-match', which cycle the buffer list."
  :type 'function
  :group 'ido)


(defcustom ido-record-commands t
  "Non-nil means that `ido' will record commands in command history.
Note that the non-ido equivalent command is recorded."
  :type 'boolean
  :group 'ido)

(defcustom ido-max-prospects 12
  "Non-zero means that the prospect list will be limited to that number of items.
For a long list of prospects, building the full list for the minibuffer can take a
non-negligible amount of time; setting this variable reduces that time."
  :type 'integer
  :group 'ido)

(defcustom ido-max-file-prompt-width 0.35
  "Non-zero means that the prompt string be limited to that number of characters.
If value is a floating point number, it specifies a fraction of the frame width."
  :type '(choice
	  (integer :tag "Characters" :value 20)
	  (restricted-sexp :tag "Fraction of frame width"
			   :value 0.35
			   :match-alternatives (ido-fractionp)))
  :group 'ido)

(defcustom ido-max-window-height nil
  "Non-nil specifies a value to override `max-mini-window-height'."
  :type '(choice
	  (const :tag "Don't override" nil)
	  (integer :tag "Number of lines" :value 1)
	  (restricted-sexp
	   :tag "Fraction of window height"
	   :value 0.25
	   :match-alternatives (ido-fractionp)))
  :group 'ido)

(defcustom ido-enable-last-directory-history t
  "Non-nil means that `ido' will remember latest selected directory names.
See `ido-last-directory-list' and `ido-save-directory-list-file'."
  :type 'boolean
  :group 'ido)

(defcustom ido-max-work-directory-list 50
  "Maximum number of working directories to record.
This is the list of directories where files have most recently been opened.
See `ido-work-directory-list' and `ido-save-directory-list-file'."
  :type 'integer
  :group 'ido)

(defcustom ido-work-directory-list-ignore-regexps nil
  "List of regexps matching directories which should not be recorded.
Directory names matched by one of the regexps in this list are not inserted in
the `ido-work-directory-list' list."
  :type '(repeat regexp)
  :group 'ido)


(defcustom ido-use-filename-at-point nil
  "Non-nil means that ido shall look for a filename at point.
May use `ffap-guesser' to guess whether text at point is a filename.
If found, use that as the starting point for filename selection."
  :type '(choice
	  (const :tag "Disabled" nil)
	  (const :tag "Guess filename" guess)
	  (other :tag "Use literal filename" t))
  :group 'ido)


(defcustom ido-use-url-at-point nil
  "Non-nil means that ido shall look for a URL at point.
If found, call `find-file-at-point' to visit it."
  :type 'boolean
  :group 'ido)


(defcustom ido-enable-tramp-completion t
  "Non-nil means that ido shall perform tramp method and server name completion.
A tramp file name uses the following syntax: /method:user@host:filename."
  :type 'boolean
  :group 'ido)

(defcustom ido-record-ftp-work-directories t
  "Non-nil means record ftp file names in the work directory list."
  :type 'boolean
  :group 'ido)

(defcustom ido-merge-ftp-work-directories nil
  "If nil, merging ignores ftp file names in the work directory list."
  :type 'boolean
  :group 'ido)

(defcustom ido-cache-ftp-work-directory-time 1.0
  "Maximum time to cache contents of an ftp directory (in hours).
Use C-l in prompt to refresh list.
If zero, ftp directories are not cached."
  :type 'number
  :group 'ido)

(defcustom ido-slow-ftp-hosts nil
  "List of slow ftp hosts where ido prompting should not be used.
If an ftp host is on this list, ido automatically switches to the non-ido
equivalent function, e.g. `find-file' rather than `ido-find-file'."
  :type '(repeat string)
  :group 'ido)

(defcustom ido-slow-ftp-host-regexps nil
  "List of regexps matching slow ftp hosts (see `ido-slow-ftp-hosts')."
  :type '(repeat regexp)
  :group 'ido)

(defvar ido-unc-hosts-cache t
  "Cached value from `ido-unc-hosts' function.")

(defcustom ido-unc-hosts nil
  "List of known UNC host names to complete after initial //.
If value is a function, that function is called to search network for
hosts on first use of UNC path."
  :type '(choice (repeat :tag "List of UNC host names" string)
		 (function-item :tag "Use `NET VIEW'"
				:value ido-unc-hosts-net-view)
		 (function :tag "Your own function"))
  :set #'(lambda (symbol value)
	   (set symbol value)
	   (setq ido-unc-hosts-cache t))
  :group 'ido)

(defcustom ido-downcase-unc-hosts t
  "Non-nil if UNC host names should be downcased."
  :type 'boolean
  :group 'ido)

(defcustom ido-ignore-unc-host-regexps nil
  "List of regexps matching UNC hosts to ignore.
Case is ignored if `ido-downcase-unc-hosts' is set."
  :type '(repeat regexp)
  :group 'ido)

(defcustom ido-cache-unc-host-shares-time 8.0
  "Maximum time to cache shares of an UNC host (in hours).
Use C-l in prompt to refresh list.
If zero, UNC host shares are not cached."
  :type 'number
  :group 'ido)

(defcustom ido-max-work-file-list 10
  "Maximum number of names of recently opened files to record.
This is the list of the file names (sans directory) which have most recently
been opened.  See `ido-work-file-list' and `ido-save-directory-list-file'."
  :type 'integer
  :group 'ido)

(defcustom ido-work-directory-match-only t
  "Non-nil means to skip non-matching directories in the directory history.
When some text is already entered at the `ido-find-file' prompt, using
\\[ido-prev-work-directory] or \\[ido-next-work-directory] will skip directories
without any matching entries."
  :type 'boolean
  :group 'ido)

(defcustom ido-auto-merge-work-directories-length 0
  "Automatically switch to merged work directories during file name input.
The value is number of characters to type before switching to merged mode.
If zero, the switch happens when no matches are found in the current directory.
Automatic merging is disabled if the value is negative."
  :type 'integer
  :group 'ido)

(defcustom ido-auto-merge-delay-time 0.70
  "Delay in seconds to wait for more input before doing auto merge."
  :type 'number
  :group 'ido)

(defcustom ido-auto-merge-inhibit-characters-regexp "[][*?~]"
  "Regexp matching characters which should inhibit automatic merging.
When a (partial) file name matches this regexp, merging is inhibited."
  :type 'regexp
  :group 'ido)

(defcustom ido-merged-indicator "^"
  "The string appended to first choice if it has multiple directory choices."
  :type 'string
  :group 'ido)

(defcustom ido-max-dir-file-cache 100
  "Maximum number of working directories to be cached.
This is the size of the cache of `file-name-all-completions' results.
Each cache entry is time stamped with the modification time of the
directory.  Some systems, like Windows, have unreliable directory
modification times, so you may choose to disable caching on such
systems, or explicitly refresh the cache contents using the command
`ido-reread-directory' command (C-l) in the minibuffer.
See also `ido-dir-file-cache' and `ido-save-directory-list-file'."
  :type 'integer
  :group 'ido)

(defcustom ido-max-directory-size 30000
  "Maximum size (in bytes) for directories to use ido completion.
If you enter a directory with a size larger than this size, ido will
not provide the normal completion.  To show the completions, use C-a."
  :type '(choice (const :tag "No limit" nil)
		 (integer :tag "Size in bytes" 30000))
  :group 'ido)

(defcustom ido-rotate-file-list-default nil
  "Non-nil means that `ido' will always rotate file list to get default in front."
  :type 'boolean
  :group 'ido)

(defcustom ido-enter-matching-directory 'only
  "Additional methods to enter sub-directory of first/only matching item.
If value is 'first, enter first matching sub-directory when typing a slash.
If value is 'only, typing a slash only enters the sub-directory if it is
the only matching item.
If value is t, automatically enter a sub-directory when it is the only
matching item, even without typing a slash."
  :type '(choice (const :tag "Never" nil)
		 (const :tag "Slash enters first directory" first)
		 (const :tag "Slash enters first and only directory" only)
		 (other :tag "Always enter unique directory" t))
  :group 'ido)

(defcustom ido-create-new-buffer 'prompt
  "Specify whether a new buffer is created if no buffer matches substring.
Choices are 'always to create new buffers unconditionally, 'prompt to
ask user whether to create buffer, or 'never to never create new buffer."
  :type '(choice (const always)
		 (const prompt)
		 (const never))
  :group 'ido)

(defcustom ido-setup-hook  nil
  "Hook run after the ido variables and keymap have been setup.
The dynamic variable `ido-cur-item' contains the current type of item that
is read by ido; possible values are file, dir, buffer, and list.
Additional keys can be defined in `ido-completion-map'."
  :type 'hook
  :group 'ido)

(defcustom ido-separator nil
  "String used by ido to separate the alternatives in the minibuffer.
Obsolete.  Set 3rd element of `ido-decorations' instead."
  :type '(choice string (const nil))
  :group 'ido)

(defcustom ido-decorations '( "{" "}" " | " " | ..." "[" "]" " [No match]" " [Matched]" " [Not readable]" " [Too big]" " [Confirm]")
  "List of strings used by ido to display the alternatives in the minibuffer.
There are 11 elements in this list:
1st and 2nd elements are used as brackets around the prospect list,
3rd element is the separator between prospects (ignored if `ido-separator' is set),
4th element is the string inserted at the end of a truncated list of prospects,
5th and 6th elements are used as brackets around the common match string which
can be completed using TAB,
7th element is the string displayed when there are no matches, and
8th element is displayed if there is a single match (and faces are not used),
9th element is displayed when the current directory is non-readable,
10th element is displayed when directory exceeds `ido-max-directory-size',
11th element is displayed to confirm creating new file or buffer."
  :type '(repeat string)
  :group 'ido)

(defcustom ido-use-virtual-buffers nil
  "If non-nil, refer to past buffers as well as existing ones.
Essentially it works as follows: Say you are visiting a file and
the buffer gets cleaned up by mignight.el.  Later, you want to
switch to that buffer, but find it's no longer open.  With
virtual buffers enabled, the buffer name stays in the buffer
list (using the ido-virtual face, and always at the end), and if
you select it, it opens the file back up again.  This allows you
to think less about whether recently opened files are still open
or not.  Most of the time you can quit Emacs, restart, and then
switch to a file buffer that was previously open as if it still
were.
    This feature relies upon the `recentf' package, which will be
enabled if this variable is configured to a non-nil value."
  :version "24.1"
  :type 'boolean
  :group 'ido)

(defcustom ido-use-faces t
  "Non-nil means use ido faces to highlighting first match, only match and
subdirs in the alternatives."
  :type 'boolean
  :group 'ido)

(defface ido-first-match  '((t (:bold t)))
  "Face used by ido for highlighting first match."
  :group 'ido)

(defface ido-only-match  '((((class color))
                                 (:foreground "ForestGreen"))
                                (t (:italic t)))
  "Face used by ido for highlighting only match."
  :group 'ido)

(defface ido-subdir  '((((min-colors 88) (class color))
                             (:foreground "red1"))
			    (((class color))
                             (:foreground "red"))
                            (t (:underline t)))
  "Face used by ido for highlighting subdirs in the alternatives."
  :group 'ido)

(defface ido-virtual '((t (:inherit font-lock-builtin-face)))
  "Face used by ido for matching virtual buffer names."
  :version "24.1"
  :group 'ido)

(defface ido-indicator  '((((min-colors 88) (class color))
				(:foreground "yellow1"
				 :background "red1"
				 :width condensed))
			       (((class color))
				(:foreground "yellow"
				 :background "red"
				 :width condensed))
			       (t (:inverse-video t)))
  "Face used by ido for highlighting its indicators."
  :group 'ido)

(defface ido-incomplete-regexp
  '((t
     (:inherit font-lock-warning-face)))
  "Ido face for indicating incomplete regexps."
  :group 'ido)

(defcustom ido-make-file-list-hook  nil
  "List of functions to run when the list of matching files is created.
Each function on the list may modify the dynamically bound variable
`ido-temp-list' which contains the current list of matching files."
  :type 'hook
  :group 'ido)

(defcustom ido-make-dir-list-hook  nil
  "List of functions to run when the list of matching directories is created.
Each function on the list may modify the dynamically bound variable
`ido-temp-list' which contains the current list of matching directories."
  :type 'hook
  :group 'ido)

(defcustom ido-make-buffer-list-hook  nil
  "List of functions to run when the list of matching buffers is created.
Each function on the list may modify the dynamically bound variable
`ido-temp-list' which contains the current list of matching buffer names."
  :type 'hook
  :group 'ido)

(defcustom ido-rewrite-file-prompt-functions nil
  "List of functions to run when the find-file prompt is created.
Each function on the list may modify the following dynamically bound
variables:
  dirname   - the (abbreviated) directory name
		 to be modified by the hook functions
  max-width - the max width of the resulting dirname; nil means no limit
  prompt    - the basic prompt (e.g. \"Find File: \")
  literal   - the string shown if doing \"literal\" find; set to nil to omit
  vc-off    - the string shown if version control is inhibited; set to nil to omit
  prefix    - either nil or a fixed prefix for the dirname

The following variables are available, but should not be changed:
  `ido-current-directory' - the unabbreviated directory name
  item - equals `file' or `dir' depending on the current mode."
  :type 'hook
  :group 'ido)

(defvar ido-rewrite-file-prompt-rules nil
  "*Alist of rewriting rules for directory names in ido prompts.
A list of elements of the form (FROM . TO) or (FROM . FUNC), each
meaning to rewrite the directory name if matched by FROM by either
substituting the matched string by TO or calling the function FUNC
with the current directory name as its only argument and using the
return value as the new directory name.  In addition, each FUNC may
also modify the dynamic variables described for the variable
`ido-rewrite-file-prompt-functions'.")

(defcustom ido-completion-buffer "*Ido Completions*"
  "Name of completion buffer used by ido.
Set to nil to disable completion buffers popping up."
  :type 'string
  :group 'ido)

(defcustom ido-completion-buffer-all-completions nil
  "Non-nil means to show all completions in completion buffer.
Otherwise, only the current list of matches is shown."
  :type 'boolean
  :group 'ido)

(defvar ido-all-frames 'visible
  "*Argument to pass to `walk-windows' when finding visible files.
See documentation of `walk-windows' for useful values.")

(defcustom ido-minibuffer-setup-hook nil
  "Ido-specific customization of minibuffer setup.

This hook is run during minibuffer setup if `ido' is active.
It is intended for use in customizing ido for interoperation
with other packages.  For instance:

  \(add-hook 'ido-minibuffer-setup-hook
	    \(function
	     \(lambda ()
	       \(make-local-variable 'max-mini-window-height)
	       \(setq max-mini-window-height 3))))

will constrain Emacs to a maximum minibuffer height of 3 lines when
ido is running.  Copied from `icomplete-minibuffer-setup-hook'."
  :type 'hook
  :group 'ido)

(defcustom ido-save-directory-list-file (convert-standard-filename "~/.ido.last")
  "File in which the ido state is saved between invocations.
Variables stored are: `ido-last-directory-list', `ido-work-directory-list',
`ido-work-file-list', and `ido-dir-file-cache'.
Must be set before enabling ido mode."
  :type 'string
  :group 'ido)

(defcustom ido-read-file-name-as-directory-commands '()
  "List of commands which uses `read-file-name' to read a directory name.
When `ido-everywhere' is non-nil, the commands in this list will read
the directory using `ido-read-directory-name'."
  :type '(repeat symbol)
  :group 'ido)

(defcustom ido-read-file-name-non-ido '()
  "List of commands which shall not read file names the ido way.
When `ido-everywhere' is non-nil, the commands in this list will read
the file name using normal `read-file-name' style."
  :type '(repeat symbol)
  :group 'ido)

(defcustom ido-before-fallback-functions '()
  "List of functions to call before calling a fallback command.
The fallback command is passed as an argument to the functions."
  :type 'hook
  :group 'ido)

;;; Internal Variables

;; Persistent variables

(defvar ido-completion-map nil
  "Currently active keymap for ido commands.")

(defvar ido-common-completion-map nil
  "Keymap for all ido commands.")

(defvar ido-file-completion-map nil
  "Keymap for ido file commands.")

(defvar ido-file-dir-completion-map nil
  "Keymap for ido file and directory commands.")

(defvar ido-buffer-completion-map nil
  "Keymap for ido buffer commands.")

(defvar  ido-file-history nil
  "History of files selected using `ido-find-file'.")

(defvar  ido-buffer-history nil
  "History of buffers selected using `ido-switch-buffer'.")

(defvar ido-last-directory-list nil
  "List of last selected directory names.
See `ido-enable-last-directory-history' for details.")

(defvar ido-work-directory-list nil
  "List of actual working directory names.
The current directory is inserted at the front of this list whenever a
file is opened with `ido-find-file' and family.")

(defvar ido-work-file-list nil
  "List of actual work file names.
Opening a file with `ido-find-file' and similar functions
inserts the current file name (relative to its containing directory)
at the front of this list.")

(defvar ido-dir-file-cache nil
  "List of `file-name-all-completions' results.
Each element in the list is of the form (DIR (MTIME) FILE...).")

(defvar ido-ignore-item-temp-list nil
  "List of items to ignore in current ido invocation.
Intended to be let-bound by functions which call ido repeatedly.
Should never be set permanently.")

;; Temporary storage

(defvar ido-eoinput 1
  "Point where minibuffer input ends and completion info begins.
Copied from `icomplete-eoinput'.")
(make-variable-buffer-local 'ido-eoinput)

(defvar ido-common-match-string  nil
  "Stores the string that is common to all matching files.")

(defvar ido-rescan nil
  "Non-nil means we need to regenerate the list of matching items.")

(defvar ido-rotate nil
  "Non-nil means we are rotating list of matches.")

(defvar ido-text nil
  "Stores the users string as it is typed in.")

(defvar ido-text-init nil
  "The initial string for the users string it is typed in.")

(defvar ido-input-stack nil
  "Stores the users strings when user hits M-b/M-f.")

(defvar ido-matches nil
  "List of files currently matching `ido-text'.")

(defvar ido-report-no-match t
  "Report [No Match] when no completions matches `ido-text'.")

(defvar ido-exit nil
  "Flag to monitor how `ido-find-file' exits.
If equal to `takeprompt', we use the prompt as the file name to be
selected.")

(defvar ido-current-directory nil
  "Current directory for `ido-find-file'.")

(defvar ido-auto-merge-timer nil
  "Delay timer for auto merge.")

(defvar ido-use-mycompletion-depth 0
  "Non-nil means use `ido' completion feedback.
Is set by ido functions to the current `minibuffer-depth',
so that it doesn't interfere with other minibuffer usage.")

(defvar ido-incomplete-regexp nil
  "Non-nil if an incomplete regexp is entered.")

(defvar ido-initial-position nil
  "Non-nil means to explicitly cursor on entry to minibuffer.
Value is an integer which is number of chars to right of prompt.")

(defvar ido-virtual-buffers nil
  "List of virtual buffers, that is, past visited files.
This is a copy of `recentf-list', pared down and with faces applied.
Only used if `ido-use-virtual-buffers' is non-nil.")

;;; Variables with dynamic bindings.
;;; Declared here to keep the byte compiler quiet.

;; Stores the current ido item type ('file, 'dir, 'buffer, or 'list).
(defvar ido-cur-item)

;;; Stores the current default item
(defvar ido-default-item)

;; Stores the current list of items that will be searched through.
;; The list is ordered, so that the most interesting item comes first,
;; although by default, the files visible in the current frame are put
;; at the end of the list.  Created by `ido-make-item-list'.
(defvar ido-cur-list)

;; Stores the choice list for ido-completing-read
(defvar ido-choice-list)

;; Stores the list of items which are ignored when building
;; `ido-cur-list'.  It is in no specific order.
(defvar ido-ignored-list)

;; Remember if current directory is non-readable (so we cannot do completion).
(defvar ido-directory-nonreadable)

;; Remember if current directory is 'huge' (so we don't want to do completion).
(defvar ido-directory-too-big)

;; Keep current item list if non-nil.
(defvar ido-keep-item-list)

;; Process ido-ignore-* lists.
(defvar ido-process-ignore-lists)

;; Don't process ido-ignore- lists once.
(defvar ido-process-ignore-lists-inhibit)

;; Buffer from which ido was entered.
(defvar ido-entry-buffer)

;; Non-nil if matching file must be selected.
(defvar ido-require-match)

;; Non-nil if we should add [confirm] to prompt
(defvar ido-show-confirm-message)

;; Stores a temporary version of the file list being created.
(defvar ido-temp-list)

;; Non-nil if default list element should be rotated into place.
(defvar ido-rotate-temp)

;; Stores current index in ido-work-directory-list.
(defvar ido-work-directory-index)

;; Stores current index in ido-work-file-list.
(defvar ido-work-file-index)

;; Set when merged work directory list is in use.
(defvar ido-use-merged-list)

;; Set when merged work directory list not yet built.
(defvar ido-try-merged-list)

;; Saved state prior to last work directory merge.
;; Value is a list (ido-text dir cur-list ignored-list matches).
(defvar ido-pre-merge-state)

;; Original value of vc-handled-backends for use in ido-toggle-vc.
(defvar ido-saved-vc-hb)

;; Stores temporary state of literal find file.
(defvar ido-find-literal)

;; Set to 'ignore to inhibit switching between find-file/switch-buffer.
(defvar ido-context-switch-command)

;;; FUNCTIONS

(defun ido-active (&optional merge)
  (if merge
      ido-use-merged-list
    (and (boundp 'ido-completing-read)
	 (or (featurep 'xemacs)
	     (= ido-use-mycompletion-depth (minibuffer-depth))))))

(defvar ido-trace-enable nil)

(defun ido-trace (p &optional s retval)
  (if ido-trace-enable
      (let ((b (get-buffer-create " *IDO Trace*"))
	    (deactivate-mark deactivate-mark))
	(save-excursion
	  (save-restriction
	    (set-buffer b)
	    (insert p ": " (if (stringp s) s (format "%S" s)) "\n")))))
  retval)

(defun ido-toggle-trace (arg)
  (interactive "P")
  (setq ido-trace-enable (or arg (not ido-trace-enable)))
  (if ido-trace-enable
      (message "IDO trace on"))
  (let ((b (get-buffer " *IDO Trace*")))
    (if b
	(if ido-trace-enable
	    (kill-buffer b)
	  (pop-to-buffer b t t)
	  (setq truncate-lines t)))))

(defun ido-local-file-exists-p (file)
  "Tell if FILE exists locally."
  (let (file-name-handler-alist)
    (file-exists-p file)))

(defun ido-unc-hosts (&optional query)
  "Return list of UNC host names."
  (let ((hosts
	 (cond
	  ((listp ido-unc-hosts)
	   ido-unc-hosts)		;; static list or nil
	  ((listp ido-unc-hosts-cache)
	   ido-unc-hosts-cache)	;; result of net search
	  ((and query (fboundp ido-unc-hosts))
	   (message (propertize "Searching for UNC hosts..." 'face 'highlight))
	   (setq ido-unc-hosts-cache (funcall ido-unc-hosts))
	   (message nil)
	   ido-unc-hosts-cache)
	  (query
	   (setq ido-unc-hosts-cache nil))
	  (t (fboundp ido-unc-hosts)))))
    (when query
      (let ((case-fold-search ido-downcase-unc-hosts)
	    res host re-list re)
	(while hosts
	  (setq host (car hosts)
		hosts (cdr hosts)
		re-list (and ido-process-ignore-lists
			     ido-ignore-unc-host-regexps))
	  (while re-list
	    (setq re (car re-list)
		  re-list (cdr re-list))
	    (if (string-match re host)
		(setq re-list nil
		      host nil)))
	  (when host
	    (when ido-downcase-unc-hosts
	      (setq host (downcase host)))
	    (setq res (cons host res))))
	(setq hosts (sort res #'string<))))
    hosts))

(defun ido-unc-hosts-net-view ()
  "Query network for list of UNC host names using `NET VIEW'."
  (let (hosts)
    (with-temp-buffer
      (shell-command "net view" t)
      (goto-char (point-min))
      (while (re-search-forward "^\\\\\\\\\\([[:graph:]]+\\)" nil t)
	(setq hosts (cons (match-string 1) hosts))))
    hosts))

(defun ido-is-tramp-root (&optional dir)
  (and ido-enable-tramp-completion
       (string-match "\\`/[^/]+[@:]\\'"
		     (or dir ido-current-directory))))

(defun ido-is-unc-root (&optional dir)
  (and (ido-unc-hosts)
       (string-equal "//"
		     (or dir ido-current-directory))))

(defun ido-is-unc-host (&optional dir)
  (and (ido-unc-hosts)
       (string-match "\\`//[^/]+/\\'"
		     (or dir ido-current-directory))))

(defun ido-is-root-directory (&optional dir)
  (setq dir (or dir ido-current-directory))
  (or
   (string-equal "/" dir)
   (and (memq system-type '(windows-nt ms-dos))
	(string-match "\\`[a-zA-Z]:[/\\]\\'" dir))
   (if ido-enable-tramp-completion
       (ido-is-tramp-root dir)
     (string-match "\\`/[^:/][^:/]+:\\'" dir))))

(defun ido-is-ftp-directory (&optional dir)
  (string-match
   (if ido-enable-tramp-completion
       "\\`/[^/:][^/:]+:"  ;; like tramp-file-name-regexp-unified, but doesn't match single drive letters
     "\\`/[^/:][^/:]+:/")
   (or dir ido-current-directory)))

(defun ido-is-slow-ftp-host (&optional dir)
  (and (or ido-slow-ftp-hosts ido-slow-ftp-host-regexps)
       (setq dir (or dir ido-current-directory))
       ;; (featurep 'ange-ftp)
       ;; (ange-ftp-ftp-name dir)
       (string-match
	(if ido-enable-tramp-completion
	    "\\`/\\([^/]+[@:]\\)*\\([^@/:][^@/:]+\\):"
	  "\\`/\\([^/:]*@\\)?\\([^@/:][^@/:]+\\):/")
	dir)
       (let ((host (substring dir (match-beginning 2) (match-end 2))))
	 (or (member host ido-slow-ftp-hosts)
	     (let ((re ido-slow-ftp-host-regexps))
	       (while (and re (not (string-match (car re) host)))
		 (setq re (cdr re)))
	       re)))))

(defun ido-time-stamp (&optional time)
  ;; Time is a floating point number (fractions of 1 hour)
  (setq time (or time (current-time)))
  (/ (+ (* (car time) 65536.0) (car (cdr time))) 3600.0))

(defun ido-cache-ftp-valid (&optional time)
  (and (numberp ido-cache-ftp-work-directory-time)
       (> ido-cache-ftp-work-directory-time 0)
       (or (not time)
	   (< (- (ido-time-stamp) time) ido-cache-ftp-work-directory-time))))

(defun ido-cache-unc-valid (&optional time)
  (and (numberp ido-cache-unc-host-shares-time)
       (> ido-cache-unc-host-shares-time 0)
       (or (not time)
	   (< (- (ido-time-stamp) time) ido-cache-unc-host-shares-time))))

(defun ido-may-cache-directory (&optional dir)
  (setq dir (or dir ido-current-directory))
  (cond
   ((ido-directory-too-big-p dir)
    nil)
   ((and (ido-is-root-directory dir)
	 (or ido-enable-tramp-completion
	     (memq system-type '(windows-nt ms-dos))))
    nil)
   ((ido-is-unc-host dir)
    (ido-cache-unc-valid))
   ((ido-is-ftp-directory dir)
    (ido-cache-ftp-valid))
   (t t)))

(defun ido-pp (list &optional sep)
  (let ((print-level nil) (eval-expression-print-level nil)
	(print-length nil) (eval-expression-print-length nil))
    (insert "\n;; ----- " (symbol-name list) " -----\n(\n ")
    (setq list (symbol-value list))
    (while list
      (let* ((elt (car list))
	     (s (if (consp elt) (car elt) elt)))
	(if (and (stringp s) (= (length s) 0))
	    (setq s nil))
	(if s
	    (prin1 elt (current-buffer)))
	(if (and (setq list (cdr list)) s)
	    (insert (or sep "\n ")))))
    (insert "\n)\n")))

(defun ido-save-history ()
  "Save ido history and cache information between sessions."
  (interactive)
  (when (and ido-last-directory-list ido-save-directory-list-file)
    (let ((buf (get-buffer-create " *ido session*"))
	  (version-control 'never))
      (unwind-protect
	  (with-current-buffer buf
	    (erase-buffer)
	    (insert ";;; -*- coding: utf-8 -*-\n")
	    (setq buffer-file-coding-system 'utf-8)
	    (ido-pp 'ido-last-directory-list)
	    (ido-pp 'ido-work-directory-list)
	    (ido-pp 'ido-work-file-list)
	    (ido-pp 'ido-dir-file-cache "\n\n ")
	    (if (listp ido-unc-hosts-cache)
		(ido-pp 'ido-unc-hosts-cache)
	      (insert "\n;; ----- ido-unc-hosts-cache -----\nt\n"))
	    (write-file ido-save-directory-list-file nil))
	(kill-buffer buf)))))

(defun ido-load-history (&optional arg)
  "Load ido history and cache information from previous session.
With prefix argument, reload history unconditionally."
  (interactive "P")
  (if (or arg (and ido-save-directory-list-file (not ido-last-directory-list)))
      (let ((file (expand-file-name ido-save-directory-list-file))
	    buf)
	(when (file-readable-p file)
	  (setq buf (get-buffer-create " *ido session*"))
	  (unwind-protect
	      (with-current-buffer buf
		(erase-buffer)
		(insert-file-contents file)
		(condition-case nil
		    (setq ido-last-directory-list (read (current-buffer))
			  ido-work-directory-list (read (current-buffer))
			  ido-work-file-list (read (current-buffer))
			  ido-dir-file-cache (read (current-buffer))
			  ido-unc-hosts-cache (read (current-buffer)))
		  (error nil)))
	    (kill-buffer buf)))))
  (ido-wash-history))

(defun ido-wash-history ()
  "Clean-up ido history and cache information.
Removes badly formatted data and ignored directories."
  (interactive)
  ;; Check format of each of our lists, discard bogus elements
  (setq ido-last-directory-list
	(and (listp ido-last-directory-list)
	     (let ((l ido-last-directory-list) r)
	       (while l
		 (if (and (consp (car l))
			  (stringp (car (car l)))
			  (stringp (cdr (car l))))
		     (setq r (cons (car l) r)))
		 (setq l (cdr l)))
	       (nreverse r))))
  (setq ido-work-directory-list
	(and (listp ido-work-directory-list)
	     (let ((l ido-work-directory-list) r)
	       (while l
		 (if (and (stringp (car l))
			  (or ido-record-ftp-work-directories
			      (not (ido-is-ftp-directory (car l)))))
		     (setq r (cons (car l) r)))
		 (setq l (cdr l)))
	       (nreverse r))))
  (setq ido-work-file-list
	(and (listp ido-work-file-list)
	     (let ((l ido-work-file-list) r)
	       (while l
		 (if (stringp (car l))
		     (setq r (cons (car l) r)))
		 (setq l (cdr l)))
	       (nreverse r))))
  (setq ido-dir-file-cache
	(and (listp ido-dir-file-cache)
	     (let ((l ido-dir-file-cache) r)
	       (while l
		 (if (and (listp (car l))
			  (> (length (car l)) 2)
			  (let ((dir (car (car l)))
				(time (car (cdr (car l))))
				(files (cdr (cdr (car l)))))
			    (and
			     (stringp dir)
			     (consp time)
			     (cond
			      ((integerp (car time))
			       (and (/= (car time) 0)
				    (integerp (car (cdr time)))
				    (/= (car (cdr time)) 0)
				    (ido-may-cache-directory dir)))
			      ((eq (car time) 'ftp)
			       (and (numberp (cdr time))
				    (ido-is-ftp-directory dir)
				    (ido-cache-ftp-valid (cdr time))))
			      ((eq (car time) 'unc)
			       (and (numberp (cdr time))
				    (ido-is-unc-host dir)
				    (ido-cache-unc-valid (cdr time))))
			      (t nil))
			     (let ((s files) (ok t))
			       (while s
				 (if (stringp (car s))
				     (setq s (cdr s))
				   (setq s nil ok nil)))
			       ok))))
		     (setq r (cons (car l) r)))
		 (setq l (cdr l)))
	       (nreverse r))))

  ;; Remove ignored directories from work directory list
  ;; according to ido-work-directory-list-ignore-regexps
  (if ido-work-directory-list
      (let ((dirs (reverse ido-work-directory-list)))
	(setq ido-work-directory-list nil)
	(while dirs
	  (ido-record-work-directory (car dirs))
	  (setq dirs (cdr dirs)))))
  ;; Get rid of text properties
  (let ((l ido-last-directory-list) e)
    (while l
      (setq e (car l) l (cdr l))
      (set-text-properties 0 (length (car e)) nil (car e))
      (set-text-properties 0 (length (cdr e)) nil (cdr e))))
  (let ((l ido-work-directory-list) e)
    (while l
      (setq e (car l) l (cdr l))
      (set-text-properties 0 (length e) nil e)))
  (let ((l ido-work-file-list) e)
    (while l
      (setq e (car l) l (cdr l))
      (set-text-properties 0 (length e) nil e)))
  (let ((l ido-dir-file-cache) e d)
    (while l
      (setq e (car l) l (cdr l))
      (if (listp e)
	  (while e
	    (setq d (car e) e (cdr e))
	    (if (not (consp d))
		(set-text-properties 0 (length d) nil d)))))))


(defun ido-kill-emacs-hook ()
  ;; ido kill emacs hook
  (ido-save-history))

(define-minor-mode ido-everywhere
  "Toggle using ido speed-ups everywhere file and directory names are read.
With ARG, turn ido speed-up on if arg is positive, off otherwise."
  :global t
  :group 'ido
  (when (get 'ido-everywhere 'file)
    (setq read-file-name-function (car (get 'ido-everywhere 'file)))
    (put 'ido-everywhere 'file nil))
  (when (get 'ido-everywhere 'buffer)
    (setq read-buffer-function (car (get 'ido-everywhere 'buffer)))
    (put 'ido-everywhere 'buffer nil))
  (when ido-everywhere
    (when (memq ido-mode '(both file))
      (put 'ido-everywhere 'file (cons read-file-name-function nil))
      (setq read-file-name-function 'ido-read-file-name))
    (when (memq ido-mode '(both buffer))
      (put 'ido-everywhere 'buffer (cons read-buffer-function nil))
      (setq read-buffer-function 'ido-read-buffer))))

(defvar ido-minor-mode-map-entry nil)

;;;###autoload
(defun ido-mode (&optional arg)
  "Toggle ido speed-ups on or off.
With ARG, turn ido speed-up on if arg is positive, off otherwise.
Turning on ido-mode will remap (via a minor-mode keymap) the default
keybindings for the `find-file' and `switch-to-buffer' families of
commands to the ido versions of these functions.
However, if ARG arg equals 'files, remap only commands for files, or
if it equals 'buffers, remap only commands for buffer switching.
This function also adds a hook to the minibuffer."
  (interactive "P")
  (setq ido-mode
	(cond
	 ((null arg) (if ido-mode nil 'both))
	 ((eq arg t) 'both)
	 ((eq arg 'files) 'file)
	 ((eq arg 'buffers) 'buffer)
	 ((memq arg '(file buffer both)) arg)
	 ((> (prefix-numeric-value arg) 0) 'both)
	 (t nil)))

  (ido-everywhere (if ido-everywhere 1 -1))
  (when ido-mode
    (ido-init-completion-maps))

  (when ido-mode
    (add-hook 'minibuffer-setup-hook 'ido-minibuffer-setup)
    (add-hook 'choose-completion-string-functions 'ido-choose-completion-string)
    (ido-load-history)

    (add-hook 'kill-emacs-hook 'ido-kill-emacs-hook)

    (let ((map (make-sparse-keymap)))
      (when (memq ido-mode '(file both))
	(define-key map [remap find-file] 'ido-find-file)
	(define-key map [remap find-file-read-only] 'ido-find-file-read-only)
	(define-key map [remap find-alternate-file] 'ido-find-alternate-file)
	(define-key map [remap write-file] 'ido-write-file)
	(define-key map [remap insert-file] 'ido-insert-file)
	(define-key map [remap list-directory] 'ido-list-directory)
	(define-key map [remap dired] 'ido-dired)
	(define-key map [remap find-file-other-window]
          'ido-find-file-other-window)
	(define-key map [remap find-file-read-only-other-window]
          'ido-find-file-read-only-other-window)
	(define-key map [remap find-file-other-frame]
          'ido-find-file-other-frame)
	(define-key map [remap find-file-read-only-other-frame]
          'ido-find-file-read-only-other-frame))

      (when (memq ido-mode '(buffer both))
	(define-key map [remap switch-to-buffer] 'ido-switch-buffer)
	(define-key map [remap switch-to-buffer-other-window]
          'ido-switch-buffer-other-window)
	(define-key map [remap switch-to-buffer-other-frame]
          'ido-switch-buffer-other-frame)
	(define-key map [remap insert-buffer] 'ido-insert-buffer)
	(define-key map [remap kill-buffer] 'ido-kill-buffer)
	(define-key map [remap display-buffer] 'ido-display-buffer))

      (if ido-minor-mode-map-entry
	  (setcdr ido-minor-mode-map-entry map)
	(setq ido-minor-mode-map-entry (cons 'ido-mode map))
	(add-to-list 'minor-mode-map-alist ido-minor-mode-map-entry))))

  (message "Ido mode %s" (if ido-mode "enabled" "disabled")))


;;; IDO KEYMAP
(defun ido-init-completion-maps ()
  "Set up the completion keymaps used by `ido'."

  ;; Common map
  (let ((map (make-sparse-keymap)))
    (define-key map "\C-a" 'ido-toggle-ignore)
    (define-key map "\C-c" 'ido-toggle-case)
    (define-key map "\C-e" 'ido-edit-input)
    (define-key map "\t" 'ido-complete)
    (define-key map " " 'ido-complete-space)
    (define-key map "\C-j" 'ido-select-text)
    (define-key map "\C-m" 'ido-exit-minibuffer)
    (define-key map "\C-p" 'ido-toggle-prefix)
    (define-key map "\C-r" 'ido-prev-match)
    (define-key map "\C-s" 'ido-next-match)
    (define-key map "\C-t" 'ido-toggle-regexp)
    (define-key map "\C-z" 'ido-undo-merge-work-directory)
    (define-key map [(control ?\s)] 'ido-restrict-to-matches)
    (define-key map [(meta ?\s)] 'ido-take-first-match)
    (define-key map [(control ?@)] 'ido-restrict-to-matches)
    (define-key map [right] 'ido-next-match)
    (define-key map [left] 'ido-prev-match)
    (define-key map "?" 'ido-completion-help)
    ;; Magic commands.
    (define-key map "\C-b" 'ido-magic-backward-char)
    (define-key map "\C-f" 'ido-magic-forward-char)
    (define-key map "\C-d" 'ido-magic-delete-char)
    (set-keymap-parent map minibuffer-local-map)
    (setq ido-common-completion-map map))

  ;; File and directory map
  (let ((map (make-sparse-keymap)))
    (define-key map "\C-x\C-b" 'ido-enter-switch-buffer)
    (define-key map "\C-x\C-f" 'ido-fallback-command)
    (define-key map "\C-x\C-d" 'ido-enter-dired)
    (define-key map [down] 'ido-next-match-dir)
    (define-key map [up]   'ido-prev-match-dir)
    (define-key map [(meta up)] 'ido-prev-work-directory)
    (define-key map [(meta down)] 'ido-next-work-directory)
    (define-key map [backspace] 'ido-delete-backward-updir)
    (define-key map "\d"        'ido-delete-backward-updir)
    (define-key map [remap delete-backward-char] 'ido-delete-backward-updir) ; BS
    (define-key map [remap backward-kill-word] 'ido-delete-backward-word-updir)  ; M-DEL

    (define-key map [(control backspace)] 'ido-up-directory)
    (define-key map "\C-l" 'ido-reread-directory)
    (define-key map [(meta ?d)] 'ido-wide-find-dir-or-delete-dir)
    (define-key map [(meta ?b)] 'ido-push-dir)
    (define-key map [(meta ?v)] 'ido-push-dir-first)
    (define-key map [(meta ?f)] 'ido-wide-find-file-or-pop-dir)
    (define-key map [(meta ?k)] 'ido-forget-work-directory)
    (define-key map [(meta ?m)] 'ido-make-directory)
    (define-key map [(meta ?n)] 'ido-next-work-directory)
    (define-key map [(meta ?o)] 'ido-prev-work-file)
    (define-key map [(meta control ?o)] 'ido-next-work-file)
    (define-key map [(meta ?p)] 'ido-prev-work-directory)
    (define-key map [(meta ?s)] 'ido-merge-work-directories)
    (set-keymap-parent map ido-common-completion-map)
    (setq ido-file-dir-completion-map map))

  ;; File only map
  (let ((map (make-sparse-keymap)))
    (define-key map "\C-k" 'ido-delete-file-at-head)
    (define-key map "\C-o" 'ido-copy-current-word)
    (define-key map "\C-w" 'ido-copy-current-file-name)
    (define-key map [(meta ?l)] 'ido-toggle-literal)
    (set-keymap-parent map ido-file-dir-completion-map)
    (setq ido-file-completion-map map))

  ;; Buffer map
  (let ((map (make-sparse-keymap)))
    (define-key map "\C-x\C-f" 'ido-enter-find-file)
    (define-key map "\C-x\C-b" 'ido-fallback-command)
    (define-key map "\C-k" 'ido-kill-buffer-at-head)
    (define-key map "\C-o" 'ido-toggle-virtual-buffers)
    (set-keymap-parent map ido-common-completion-map)
    (setq ido-buffer-completion-map map)))


(defun ido-setup-completion-map ()
  "Set up the keymap for `ido'."

  ;; generated every time so that it can inherit new functions.
  (let ((map (make-sparse-keymap))
	(viper-p (if (boundp 'viper-mode) viper-mode)))

    (when viper-p
      (define-key map [remap viper-intercept-ESC-key] 'ignore))

    (cond
     ((memq ido-cur-item '(file dir))
      (when ido-context-switch-command
	(define-key map "\C-x\C-b" ido-context-switch-command)
	(define-key map "\C-x\C-d" 'ignore))
      (when viper-p
	(define-key map [remap viper-backward-char] 'ido-delete-backward-updir)
	(define-key map [remap viper-del-backward-char-in-insert] 'ido-delete-backward-updir)
	(define-key map [remap viper-delete-backward-word] 'ido-delete-backward-word-updir))
      (set-keymap-parent map
			 (if (eq ido-cur-item 'file)
			     ido-file-completion-map
			   ido-file-dir-completion-map)))

     ((eq ido-cur-item 'buffer)
      (when ido-context-switch-command
	(define-key map "\C-x\C-f" ido-context-switch-command))
      (set-keymap-parent map ido-buffer-completion-map))

     (t
      (set-keymap-parent map ido-common-completion-map)))

    (setq ido-completion-map map)))

(defun ido-final-slash (dir &optional fix-it)
  ;; return DIR if DIR has final slash.
  ;; else if FIX-IT is non-nil, return DIR/
  ;; else return nil.
  (setq dir (ido-name dir))
  (cond
   ((string-match "/\\'" dir) dir)
   ((ido-is-tramp-root dir) dir)
   (fix-it (concat dir "/"))
   (t nil)))

(defun ido-no-final-slash (s)
  ;; Remove optional final slash from string S
  (let ((l (1- (length s))))
    (if (and (> l 0) (eq (aref s l) ?/))
	(substring s 0 l)
      s)))

(defun ido-nonreadable-directory-p (dir)
  ;; Return t if dir is a directory, but not readable
  ;; Do not check for non-readable directories via tramp, as this causes a premature
  ;; connect on incomplete tramp paths (after entring just method:).
  (let ((ido-enable-tramp-completion nil))
    (and (ido-final-slash dir)
	 (not (ido-is-unc-host dir))
	 (file-directory-p dir)
	 (not (file-readable-p dir)))))

(defun ido-directory-too-big-p (dir)
  ;; Return t if dir is a directory, but too big to show
  ;; Do not check for non-readable directories via tramp, as this causes a premature
  ;; connect on incomplete tramp paths (after entring just method:).
  (let ((ido-enable-tramp-completion nil))
    (and (numberp ido-max-directory-size)
	 (ido-final-slash dir)
	 (not (ido-is-unc-host dir))
	 (file-directory-p dir)
	 (> (nth 7 (file-attributes dir)) ido-max-directory-size))))

(defun ido-set-current-directory (dir &optional subdir no-merge)
  ;; Set ido's current directory to DIR or DIR/SUBDIR
  (unless (and ido-enable-tramp-completion
	       (string-match "\\`/[^/]*@\\'" dir))
    (setq dir (ido-final-slash dir t)))
  (setq ido-use-merged-list nil
	ido-try-merged-list (not no-merge))
  (when subdir
    (setq dir (concat dir subdir))
    (unless (and ido-enable-tramp-completion
		 (string-match "\\`/[^/]*@\\'" dir))
      (setq dir (ido-final-slash dir t))))
  (if (get-buffer ido-completion-buffer)
      (kill-buffer ido-completion-buffer))
  (cond
   ((equal dir ido-current-directory)
    nil)
   ((ido-is-unc-root dir)
    (ido-trace "unc" dir)
    (setq ido-current-directory dir)
    (setq ido-directory-nonreadable nil)
    (setq ido-directory-too-big nil)
    t)
   (t
    (ido-trace "cd" dir)
    (setq ido-current-directory dir)
    (if (get-buffer ido-completion-buffer)
	(kill-buffer ido-completion-buffer))
    (setq ido-directory-nonreadable (ido-nonreadable-directory-p dir))
    (setq ido-directory-too-big (and (not ido-directory-nonreadable)
				     (ido-directory-too-big-p dir)))
    t)))

(defun ido-set-current-home (&optional dir)
  ;; Set ido's current directory to user's home directory
  (ido-set-current-directory (expand-file-name (or dir "~/"))))

(defun ido-record-command (command arg)
  ;; Add (command arg) to command-history if ido-record-commands is t
  (if ido-record-commands
      (let ((cmd (list command arg)))
	(if (or (not command-history)
		(not (equal cmd (car command-history))))
	    (setq command-history (cons cmd command-history))))))

(defun ido-make-prompt (item prompt)
  ;; Make the prompt for ido-read-internal
  (cond
   ((and (memq item '(file dir)) ido-current-directory)
    (let ((dirname (abbreviate-file-name ido-current-directory))
	  (max-width (if (and ido-max-file-prompt-width (floatp ido-max-file-prompt-width))
			 (floor (* (frame-width) ido-max-file-prompt-width))
		       ido-max-file-prompt-width))
	  (literal (and (boundp 'ido-find-literal) ido-find-literal "(literal) "))
	  (vc-off (and ido-saved-vc-hb (not vc-handled-backends) "[-VC] "))
	  (prefix nil)
	  (rule ido-rewrite-file-prompt-rules))
      (let ((case-fold-search nil))
	(while rule
	  (if (and (consp (car rule))
		   (string-match (car (car rule)) dirname))
	      (setq dirname
		    (if (stringp (cdr (car rule)))
			(replace-match (cdr (car rule)) t nil dirname)
		      (funcall (cdr (car rule)) dirname))))
	  (setq rule (cdr rule))))
      (run-hooks 'ido-rewrite-file-prompt-functions)
      (concat prompt
	      ; (if ido-process-ignore-lists "" "&")
	      (or literal "")
	      (or vc-off  "")
	      (or prefix "")
	      (let ((l (length dirname)))
		(if (and max-width (> max-width 0) (> l max-width))
		    (let* ((s (substring dirname (- max-width)))
			   (i (string-match "/" s)))
		      (concat "..." (if i (substring s i) s)))
		  dirname)))))
   (t prompt)))

;; Here is very briefly how ido-find-file works:
;;
;;  (ido-find-file)
;;    (ido-file-internal method)
;;       set ido-current-directory
;;       (ido-read-internal 'file ...)
;;          (while ...
;;             (ido-make-item-list ...)
;;             (ido-set-matches)
;;             (completing-read ... ido-text-init ...)
;;
;;               ... here user is allowed to type characters and commands
;;                   a command may set ido-exit and call (exit-minibuffer)
;;                   to make ido-read-internal do advanced tasks (or return)
;;
;;               ... ido-tidy and ido-exhibit are pre- and post-hooks
;;                   which are run before and after each user command.
;;
;;             return value from completing-read is stored in ido-final-text
;;             - ido-exit may cause further actions to be taken:
;;               'refresh - repeat loop (make-item-list, set-matches)
;;               'edit    - edit the prompt string, then repeat loop
;;               'keep    - repeat loop but don't (re)make-item-list
;;               'updir   - go up one directory, repeat loop
;;               else set ido-selected based on ido-final-text,
;;               optionally update ido-current-directory and repeat loop, or
;;               exit with the return value of ido-selected (file name)
;;       selected file name is returned from ido-read-internal,
;;       ido-exit and method determines what action is taken
;;       e.g. the file name may be ignored or joined with ido-current-directory, and
;;       the relevant function is called (find-file, write-file, etc).

(defun ido-read-internal (item prompt history &optional default require-match initial)
  "Perform the `ido-read-buffer' and `ido-read-file-name' functions.
Return the name of a buffer or file selected.
PROMPT is the prompt to give to the user.
DEFAULT if given is the default item to start with.
If REQUIRE-MATCH is non-nil, an existing file must be selected.
If INITIAL is non-nil, it specifies the initial input string."
  (let
      ((ido-cur-item item)
       (ido-entry-buffer (current-buffer))
       (ido-process-ignore-lists t)
       (ido-process-ignore-lists-inhibit nil)
       (ido-set-default-item t)
       ido-default-item
       ido-selected
       ido-final-text
       (done nil)
       (icomplete-mode nil) ;; prevent icomplete starting up
       ;; Exported dynamic variables:
       ido-cur-list
       ido-ignored-list
       (ido-rotate-temp nil)
       (ido-keep-item-list nil)
       (ido-use-merged-list nil)
       (ido-try-merged-list t)
       (ido-pre-merge-state nil)
       (ido-case-fold ido-case-fold)
       (ido-enable-prefix ido-enable-prefix)
       (ido-enable-regexp ido-enable-regexp)
       (ido-show-confirm-message nil)
       )

    (ido-setup-completion-map)
    (setq ido-text-init initial)
    (setq ido-input-stack nil)

    (run-hooks 'ido-setup-hook)

    (while (not done)
      (ido-trace "\n_LOOP_" ido-text-init)
      (setq ido-exit nil)
      (setq ido-rescan t)
      (setq ido-rotate nil)
      (setq ido-text "")
      (when ido-set-default-item
	(setq ido-default-item
	      (cond
	       ((eq item 'buffer)
		(if (bufferp default) (buffer-name default) default))
	       ((stringp default)
		(if (memq item '(file dir))
		    (file-name-nondirectory default)
		  default))
	       ((eq item 'file)
		(and ido-enable-last-directory-history
		     (let ((d (assoc ido-current-directory ido-last-directory-list)))
		       (and d (cdr d)))))))
	(if (member ido-default-item ido-ignore-item-temp-list)
	    (setq ido-default-item nil))
	(ido-trace "new default" ido-default-item)
	(if ido-default-item
	    (setq ido-initial-position 0))
	(setq ido-set-default-item nil))

      (if ido-process-ignore-lists-inhibit
	  (setq ido-process-ignore-lists nil))

      (if (and ido-use-merged-list (memq ido-try-merged-list '(t wide)) (not ido-keep-item-list))
	  (let ((olist ido-cur-list)
		(oign ido-ignored-list)
		(omat ido-matches)
		(l (ido-make-merged-file-list ido-text-init
					      (eq ido-use-merged-list 'auto)
					      (eq ido-try-merged-list 'wide))))
	    (ido-trace "merged" l)
	    (cond
	     ((not l)
	      (if (eq ido-try-merged-list 'wide)
		  (setq ido-pre-merge-state
			(list "" ido-current-directory olist oign omat)
			ido-cur-list nil
			ido-ignored-list nil
			ido-matches nil
			ido-keep-item-list t
			ido-try-merged-list (if (eq ido-use-merged-list 'auto) 'auto nil)
			ido-use-merged-list nil)
		(setq ido-cur-list olist
		      ido-ignored-list oign
		      ido-matches omat
		      ido-keep-item-list t
		      ido-try-merged-list (if (eq ido-use-merged-list 'auto) 'auto nil)
		      ido-use-merged-list nil)))
	     ((eq l t)
	      (setq ido-use-merged-list nil))
	     ((eq l 'input-pending-p)
	      (setq ido-try-merged-list t
		    ido-use-merged-list nil))
	     (t
	      (setq ido-pre-merge-state
		    (list ido-text-init ido-current-directory olist oign omat))
	      (ido-set-current-directory (car (cdr (car l))))
	      (if (ido-final-slash ido-text-init)
		  (setq ido-text-init ""))
	      (setq ido-cur-list l
		    ido-ignored-list nil
		    ido-matches l
		    ido-rescan nil
		    ido-keep-item-list t
		    ido-use-merged-list t)
	      (ido-trace "Merged" t)
	      ))))

      (cond
       (ido-keep-item-list
	(setq ido-keep-item-list nil
	      ido-rescan nil))
       ((eq ido-cur-item 'file)
	(setq ido-ignored-list nil
	      ido-cur-list (and (not ido-directory-nonreadable)
				(not ido-directory-too-big)
				(ido-make-file-list ido-default-item))))
       ((eq ido-cur-item 'dir)
	(setq ido-ignored-list nil
	      ido-cur-list (and (not ido-directory-nonreadable)
				(not ido-directory-too-big)
				(ido-make-dir-list ido-default-item))))
       ((eq ido-cur-item 'buffer)
	(setq ido-ignored-list nil
	      ido-cur-list (ido-make-buffer-list ido-default-item)))
       ((eq ido-cur-item 'list)
	(setq ido-ignored-list nil
	      ido-cur-list (ido-make-choice-list ido-default-item)))
       (t nil))
      (setq ido-rotate-temp nil)

      (if ido-process-ignore-lists-inhibit
	  (setq ido-process-ignore-lists t
		ido-process-ignore-lists-inhibit nil))

      (ido-set-matches)
      (if (and ido-matches (eq ido-try-merged-list 'auto))
	  (setq ido-try-merged-list t))
      (let
	  ((minibuffer-local-completion-map
	    (if (memq ido-cur-item '(file dir))
		minibuffer-local-completion-map
	      ido-completion-map))
	   (minibuffer-local-filename-completion-map
	    (if (memq ido-cur-item '(file dir))
		ido-completion-map
	      minibuffer-local-filename-completion-map))
	   (max-mini-window-height (or ido-max-window-height
				       (and (boundp 'max-mini-window-height) max-mini-window-height)))
	   (ido-completing-read t)
	   (ido-require-match require-match)
	   (ido-use-mycompletion-depth (1+ (minibuffer-depth)))
	   (show-paren-mode nil))
	;; prompt the user for the file name
	(setq ido-exit nil)
	(setq ido-final-text
	      (catch 'ido
		(completing-read
		 (ido-make-prompt item prompt)
		 '(("dummy" . 1)) nil nil ; table predicate require-match
		 (prog1 ido-text-init (setq ido-text-init nil))	;initial-contents
		 history))))
      (ido-trace "completing-read" ido-final-text)
      (if (get-buffer ido-completion-buffer)
	  (kill-buffer ido-completion-buffer))

      (ido-trace "\n_EXIT_" ido-exit)

      (cond
       ((eq ido-exit 'refresh)
	(if (and (eq ido-use-merged-list 'auto)
		 (or (input-pending-p)))
	    (setq ido-use-merged-list nil
		  ido-keep-item-list t))
	nil)

       ((eq ido-exit 'done)
	(setq done t
	      ido-selected ido-text
	      ido-exit nil))

       ((memq ido-exit '(edit chdir))
	(cond
	 ((memq ido-cur-item '(file dir))
	  (let* ((read-file-name-function nil)
		 (edit (eq ido-exit 'edit))
		 (d ido-current-directory)
		 (f ido-text-init)
		 (new t))
	    (setq ido-text-init "")
	    (while new
	      (setq new (if edit
			    (condition-case nil
				(read-file-name (concat prompt "[EDIT] ")
						(expand-file-name d)
						(concat d f) nil f)
			      (quit (concat d f)))
			   f)
		    d (or (file-name-directory new) "/")
		    f (file-name-nondirectory new)
		    edit t)
	      (if (or
		   (file-directory-p d)
		   (and (yes-or-no-p (format "Create directory %s? " d))
			(condition-case nil
			    (progn (make-directory d t) t)
			  (error
			   (message "Could not create directory")
			   (sit-for 1)
			   nil))))
		  (progn
		    (ido-set-current-directory d nil (eq ido-exit 'chdir))
		    (setq ido-text-init f
			  new nil))))))
	 (t
	  (setq ido-text-init
		(condition-case nil
		    (read-string (concat prompt "[EDIT] ") ido-final-text)
		  (quit ido-final-text)))))

	nil)

       ((eq ido-exit 'keep)
	(setq ido-keep-item-list t))

       ((memq ido-exit '(dired fallback find-file switch-to-buffer insert-buffer insert-file))
	(setq done t))

       ((memq ido-exit '(updir push))
	;; cannot go up if already at the root-dir (Unix) or at the
	;; root-dir of a certain drive (Windows or MS-DOS).
        (if (ido-is-tramp-root)
	    (when (string-match "\\`\\(/\\([^/]+[:@]\\)*\\)\\([^/]+\\)[:@]\\'" ido-current-directory)
	      (setq ido-text-init (match-string 3 ido-current-directory))
	      (ido-set-current-directory (match-string 1 ido-current-directory))
	      (setq ido-set-default-item t))
	  (unless (ido-is-root-directory)
	    (when (eq ido-exit 'push)
	      (setq ido-input-stack (cons (cons ido-cur-item ido-text) ido-input-stack))
	      (setq ido-cur-item 'dir)
	      (setq ido-text-init (file-name-nondirectory (substring ido-current-directory 0 -1)))
	      (ido-trace "push" ido-input-stack))
	    (ido-set-current-directory (file-name-directory (substring ido-current-directory 0 -1)))
	    (setq ido-set-default-item t))))

       ((eq ido-exit 'pop)
	(ido-trace "pop" ido-input-stack)
	(let ((elt (car ido-input-stack)))
	  (setq ido-input-stack (cdr ido-input-stack))
	  (ido-set-current-directory (concat ido-current-directory ido-text))
	  (setq ido-cur-item (car elt))
	  (setq ido-text-init (cdr elt))))

       ((eq ido-exit 'pop-all)
	(ido-trace "pop-all" ido-input-stack)
	(while ido-input-stack
	  (let ((elt (car ido-input-stack)))
	    (setq ido-input-stack (cdr ido-input-stack))
	    (ido-set-current-directory (concat ido-current-directory ido-text))
	    (setq ido-cur-item (car elt))
	    (setq ido-text-init (cdr elt)))))

       ;; Handling the require-match must be done in a better way.
       ((and require-match
	     (not (memq require-match '(confirm confirm-after-completion)))
	     (not (if ido-directory-too-big
		      (file-exists-p (concat ido-current-directory ido-final-text))
		    (ido-existing-item-p))))
	(error "Must specify valid item"))

       (t
	(setq ido-selected
	      (if (or (eq ido-exit 'takeprompt)
		      (null ido-matches))
		  ido-final-text
		;; else take head of list
		(ido-name (car ido-matches))))

	(cond
	 ((memq item '(buffer list))
	  (setq done t))

	 ((string-equal "./" ido-selected)
	  nil)

	 ((string-equal "../" ido-selected)
	  ;; cannot go up if already at the root-dir (Unix) or at the
	  ;; root-dir of a certain drive (Windows or MS-DOS).
	  (or (ido-is-root-directory)
	      (ido-set-current-directory (file-name-directory (substring ido-current-directory 0 -1))))
	  (setq ido-set-default-item t))

	 ((and (string-match (if ido-enable-tramp-completion ".[:@]\\'" ".:\\'") ido-selected)
	       (ido-is-root-directory) ;; Ange-ftp or Tramp
	       (not (ido-local-file-exists-p ido-selected)))
	  (ido-set-current-directory ido-current-directory ido-selected)
	  (ido-trace "tramp prefix" ido-selected)
	  (if (ido-is-slow-ftp-host)
	      (setq ido-exit 'fallback
		    done t)
	    (setq ido-set-default-item t)))

	 ((or (string-match "[/\\][^/\\]" ido-selected)
	      (and (memq system-type '(windows-nt ms-dos))
		   (string-match "\\`[a-zA-Z]:" ido-selected)))
	  (ido-set-current-directory (file-name-directory ido-selected))
	  (setq ido-set-default-item t))

	 ((string-match "\\`~" ido-selected)
	  (ido-set-current-home ido-selected))

	 ((ido-final-slash ido-selected)
	  (if ido-enable-last-directory-history
	      (let ((x (assoc ido-current-directory ido-last-directory-list)))
		(if x
		    (setcdr x ido-selected)
		  (setq ido-last-directory-list
			(cons (cons ido-current-directory ido-selected) ido-last-directory-list)))))
	  (ido-set-current-directory ido-current-directory ido-selected)
	  (if ido-input-stack
	      ; automatically pop stack elements which match existing files or directories
	      (let (elt)
		(while (and (setq elt (car ido-input-stack))
			    (file-exists-p (concat ido-current-directory (cdr elt))))
		  (if (setq ido-input-stack (cdr ido-input-stack))
		      (ido-set-current-directory ido-current-directory (cdr elt))
		    (setq ido-text-init (cdr elt)))
		  (setq ido-cur-item (car elt))))
	    (setq ido-set-default-item t)))

	 (t
	  (setq done t))))))
    ido-selected))

(defun ido-edit-input ()
  "Edit absolute file name entered so far with ido; terminate by RET.
If cursor is not at the end of the user input, move to end of input."
  (interactive)
  (if (not (eobp))
      (end-of-line)
    (setq ido-text-init (if ido-matches (ido-name (car ido-matches)) ido-text))
    (setq ido-exit 'edit)
    (exit-minibuffer)))

;;; MAIN FUNCTIONS
(defun ido-buffer-internal (method &optional fallback prompt default initial switch-cmd)
  ;; Internal function for ido-switch-buffer and friends
  (if (not ido-mode)
      (progn
	(run-hook-with-args 'ido-before-fallback-functions
			    (or fallback 'switch-to-buffer))
	(call-interactively (or fallback 'switch-to-buffer)))
    (let* ((ido-context-switch-command switch-cmd)
	   (ido-current-directory nil)
	   (ido-directory-nonreadable nil)
	   (ido-directory-too-big nil)
	   (ido-use-virtual-buffers (if (eq method 'kill)
					nil    ;; Don't consider virtual buffers for killing
				      ido-use-virtual-buffers))
	   (require-match (confirm-nonexistent-file-or-buffer))
	   (buf (ido-read-internal 'buffer (or prompt "Buffer: ") 'ido-buffer-history default
				   require-match initial))
	   filename)

      ;; Choose the buffer name: either the text typed in, or the head
      ;; of the list of matches

      (cond
       ((eq ido-exit 'find-file)
	(ido-file-internal
	 (if (memq method '(other-window other-frame)) method ido-default-file-method)
	 nil nil nil nil ido-text))

       ((eq ido-exit 'insert-file)
	(ido-file-internal 'insert 'insert-file nil "Insert file: " nil ido-text 'ido-enter-insert-buffer))

       ((eq ido-exit 'fallback)
	(let ((read-buffer-function nil))
	  (setq this-command (or fallback 'switch-to-buffer))
	  (run-hook-with-args 'ido-before-fallback-functions this-command)
	  (call-interactively this-command)))

       ;; Check buf is non-nil.
       ((not buf) nil)
       ((= (length buf) 0) nil)

       ;; View buffer if it exists
       ((get-buffer buf)
	(add-to-history 'buffer-name-history buf)
	(if (eq method 'insert)
	    (progn
	      (ido-record-command 'insert-buffer buf)
	      (push-mark
	       (save-excursion
		 (insert-buffer-substring (get-buffer buf))
		 (point))))
	  (ido-visit-buffer buf method t)))

       ;; check for a virtual buffer reference
       ((and ido-use-virtual-buffers ido-virtual-buffers
	     (setq filename (assoc buf ido-virtual-buffers)))
	(ido-visit-buffer (find-file-noselect (cdr filename)) method t))

       ((and (eq ido-create-new-buffer 'prompt)
	     (null require-match)
	     (not (y-or-n-p (format "No buffer matching `%s', create one? " buf))))
	nil)

       ;; buffer doesn't exist
       ((and (eq ido-create-new-buffer 'never)
	     (null require-match))
	(message "No buffer matching `%s'" buf))

       ((and (eq ido-create-new-buffer 'prompt)
	     (null require-match)
	     (not (y-or-n-p (format "No buffer matching `%s', create one? " buf))))
	nil)

       ;; create a new buffer
       (t
	(add-to-history 'buffer-name-history buf)
	(setq buf (get-buffer-create buf))
	(if (fboundp 'set-buffer-major-mode)
	    (set-buffer-major-mode buf))
	(ido-visit-buffer buf method t))))))

(defun ido-record-work-directory (&optional dir)
  (when (and (numberp ido-max-work-directory-list) (> ido-max-work-directory-list 0))
    (if (and (setq dir (or dir ido-current-directory)) (> (length dir) 0))
	(let ((items ido-work-directory-list-ignore-regexps)
	      (case-fold-search nil))
	  (while (and items dir)
	    (if (string-match (car items) dir)
		(setq dir nil))
	    (setq items (cdr items)))
	  (if dir
	      (setq ido-work-directory-list (cons dir (delete dir ido-work-directory-list))))))
    (if (> (length ido-work-directory-list) ido-max-work-directory-list)
	(setcdr (nthcdr (1- ido-max-work-directory-list) ido-work-directory-list) nil))))

(defun ido-forget-work-directory ()
  (interactive)
  (when (and ido-current-directory ido-work-directory-list)
    (setq ido-work-directory-list (delete ido-current-directory ido-work-directory-list))
    (when ido-use-merged-list
      (ido-undo-merge-work-directory)
      (setq ido-exit 'refresh
	    ido-try-merged-list t
	    ido-use-merged-list t
	    ido-text-init ido-text
	    ido-rotate-temp t)
      (exit-minibuffer))))

(defun ido-record-work-file (name)
  ;; Save NAME in ido-work-file-list
  (when (and (numberp ido-max-work-file-list) (> ido-max-work-file-list 0))
    (or
     (and ido-work-file-list (equal (car ido-work-file-list) name))
     (setq ido-work-file-list (cons name (delete name ido-work-file-list))))
    (if (> (length ido-work-file-list) ido-max-work-file-list)
	(setcdr (nthcdr (1- ido-max-work-file-list) ido-work-file-list) nil))))

(defun ido-expand-directory (dir)
  ;; Expand DIR or use DEFAULT-DIRECTORY if nil.
  ;; Add final slash to result in case it was missing from DEFAULT-DIRECTORY.
  (ido-final-slash (expand-file-name (or dir default-directory)) t))

(defun ido-file-internal (method &optional fallback default prompt item initial switch-cmd)
  ;; Internal function for ido-find-file and friends
  (unless item
    (setq item 'file))
  (let ((ido-current-directory (ido-expand-directory default))
	(ido-context-switch-command switch-cmd)
	ido-directory-nonreadable ido-directory-too-big
	filename)

    (if (or (not ido-mode) (ido-is-slow-ftp-host))
	(setq filename t
	      ido-exit 'fallback)
      (setq ido-directory-nonreadable
	    (ido-nonreadable-directory-p ido-current-directory)
	    ido-directory-too-big
	    (and (not ido-directory-nonreadable)
		 (ido-directory-too-big-p ido-current-directory))))

    (when (and (eq item 'file)
	   (or ido-use-url-at-point ido-use-filename-at-point))
      (let (fn d)
	(require 'ffap)
	;; Duplicate code from ffap-guesser as we want different
	;; behavior for files and URLs.
	(cond
	 ((with-no-warnings
	    (and ido-use-url-at-point
		 ffap-url-regexp
		 (ffap-fixup-url (or (ffap-url-at-point)
				     (ffap-gopher-at-point)))))
	  (setq ido-exit 'ffap
		filename t))

	 ((and ido-use-filename-at-point
	       (setq fn (with-no-warnings
			  (if (eq ido-use-filename-at-point 'guess)
			      (ffap-guesser)
			    (ffap-string-at-point))))
	       (not (string-match "^http:/" fn))
	       (let ((absolute-fn (expand-file-name fn)))
		 (setq d (if (file-directory-p absolute-fn)
			     (file-name-as-directory absolute-fn)
			   (file-name-directory absolute-fn))))
	       (file-directory-p d))
	  (setq ido-current-directory d)
	  (setq initial (file-name-nondirectory fn))))))

    (let (ido-saved-vc-hb
	  (vc-handled-backends (and (boundp 'vc-handled-backends) vc-handled-backends))
	  (ido-work-directory-index -1)
	  (ido-work-file-index -1)
       	  (ido-find-literal nil))

      (unless filename
	(setq ido-saved-vc-hb vc-handled-backends)
	(let ((minibuffer-completing-file-name t))
	  (setq filename (ido-read-internal item
					    (or prompt "Find file: ")
					    'ido-file-history
					    (and (eq method 'alt-file) buffer-file-name)
					    (confirm-nonexistent-file-or-buffer) initial))))

      ;; Choose the file name: either the text typed in, or the head
      ;; of the list of matches

      (cond
       ((eq ido-exit 'fallback)
	;; Need to guard setting of default-directory here, since
	;; we don't want to change directory of current buffer.
	(let ((default-directory ido-current-directory)
	      (read-file-name-function nil))
	  (setq this-command (or fallback 'find-file))
	  (run-hook-with-args 'ido-before-fallback-functions this-command)
	  (call-interactively this-command)))

       ((eq ido-exit 'switch-to-buffer)
	(ido-buffer-internal
	 (if (memq method '(other-window other-frame)) method ido-default-buffer-method)
	 nil nil nil ido-text))

       ((eq ido-exit 'insert-buffer)
	(ido-buffer-internal 'insert 'insert-buffer "Insert buffer: " nil ido-text 'ido-enter-insert-file))

       ((eq ido-exit 'dired)
	(dired (concat ido-current-directory (or ido-text ""))))

       ((eq ido-exit 'ffap)
	(find-file-at-point))

       ((eq method 'alt-file)
	(ido-record-work-file filename)
	(setq default-directory ido-current-directory)
	(ido-record-work-directory)
	(find-alternate-file filename))

       ((memq method '(dired list-directory))
	(if (equal filename ".")
	    (setq filename ""))
	(let* ((dirname (ido-final-slash (concat ido-current-directory filename) t))
	       (file (substring dirname 0 -1)))
	  (cond
	   ((file-directory-p dirname)
	    (ido-record-command method dirname)
	    (ido-record-work-directory dirname)
	    (funcall method dirname))
	   ((file-directory-p ido-current-directory)
	    (cond
	     ((file-exists-p file)
	      (ido-record-command method ido-current-directory)
	      (ido-record-work-directory)
	      (funcall method ido-current-directory)
	      (if (eq method 'dired)
		  (with-no-warnings
		    (dired-goto-file (expand-file-name file)))))
	     ((string-match "[[*?]" filename)
	      (setq dirname (concat ido-current-directory filename))
	      (ido-record-command method dirname)
	      (ido-record-work-directory)
	      (funcall method dirname))
	     ((y-or-n-p (format "Directory %s does not exist.  Create it? " filename))
	      (ido-record-command method dirname)
	      (ido-record-work-directory dirname)
	      (make-directory-internal dirname)
	      (funcall method dirname))
	     (t
	      ;; put make-directory command on history
	      (ido-record-command 'make-directory dirname))))
	   (t (error "No such directory")))))

       ((eq method 'write)
	(ido-record-work-file filename)
	(setq default-directory ido-current-directory)
	(setq filename (concat ido-current-directory filename))
	(ido-record-command 'write-file filename)
	(add-to-history 'file-name-history filename)
	(ido-record-work-directory)
	(write-file filename))

       ((eq method 'read-only)
	(ido-record-work-file filename)
	(setq filename (concat ido-current-directory filename))
	(ido-record-command fallback filename)
	(ido-record-work-directory)
	(run-hook-with-args 'ido-before-fallback-functions fallback)
	(funcall fallback filename))

       ((eq method 'insert)
	(ido-record-work-file filename)
	(setq filename (concat ido-current-directory filename))
	(ido-record-command
	 (if ido-find-literal 'insert-file-literally 'insert-file)
	 filename)
	(add-to-history 'file-name-history filename)
	(ido-record-work-directory)
	(insert-file-1 filename
		       (if ido-find-literal
			   #'insert-file-contents-literally
			 #'insert-file-contents)))

       (filename
	(ido-record-work-file filename)
	(setq filename (concat ido-current-directory filename))
	(ido-record-command 'find-file filename)
	(add-to-history 'file-name-history filename)
	(ido-record-work-directory)
	(ido-visit-buffer (find-file-noselect filename nil ido-find-literal) method))))))

(defun ido-existing-item-p ()
  ;; Return non-nil if there is a matching item
  (not (null ido-matches)))

;;; COMPLETION CODE

(defun ido-set-common-completion  ()
  ;; Find common completion of `ido-text' in `ido-matches'
  ;; The result is stored in `ido-common-match-string'
  (let (val)
    (setq ido-common-match-string nil)
    (if (and ido-matches
	     (not ido-enable-regexp) ;; testing
             (stringp ido-text)
             (> (length ido-text) 0))
        (if (setq val (ido-find-common-substring ido-matches ido-text))
            (setq ido-common-match-string val)))
    val))

(defun ido-complete ()
  "Try and complete the current pattern amongst the file names."
  (interactive)
  (let (res)
    (cond
     (ido-incomplete-regexp
      ;; Do nothing
      )
     ((and (memq ido-cur-item '(file dir))
	   (string-match "[$]" ido-text))
      (let ((evar (substitute-in-file-name (concat ido-current-directory ido-text))))
	(if (not (file-exists-p (file-name-directory evar)))
	    (message "Expansion generates non-existing directory name")
	  (if (file-directory-p evar)
	      (ido-set-current-directory evar)
	    (let ((d (or (file-name-directory evar) "/"))
		  (f (file-name-nondirectory evar)))
	      (when (file-directory-p d)
		  (ido-set-current-directory d)
		  (setq ido-text-init f))))
	  (setq ido-exit 'refresh)
	  (exit-minibuffer))))

     (ido-directory-too-big
      (setq ido-directory-too-big nil)
      (setq ido-text-init ido-text)
      (setq ido-exit 'refresh)
      (exit-minibuffer))

     ((not ido-matches)
      (when ido-completion-buffer
	(call-interactively (setq this-command ido-cannot-complete-command))))

     ((and (= 1 (length ido-matches))
	   (not (and ido-enable-tramp-completion
		     (string-equal ido-current-directory "/")
		     (string-match ".[@:]\\'" (ido-name (car ido-matches)))))
		     (not (ido-local-file-exists-p (ido-name (car ido-matches)))))
      ;; only one choice, so select it.
      (if (not ido-confirm-unique-completion)
	  (exit-minibuffer)
	(setq ido-rescan (not ido-enable-prefix))
	(delete-region (minibuffer-prompt-end) (point))
	(insert (ido-name (car ido-matches)))))

     (t ;; else there could be some completions
      (setq res ido-common-match-string)
      (if (and (not (memq res '(t nil)))
	       (not (equal res ido-text)))
	  ;; found something to complete, so put it in the minibuffer.
	  (progn
	    ;; move exact match to front if not in prefix mode
	    (setq ido-rescan (not ido-enable-prefix))
	    (delete-region (minibuffer-prompt-end) (point))
	    (insert res))
	;; else nothing to complete
	(call-interactively (setq this-command ido-cannot-complete-command))
	)))))

(defun ido-complete-space ()
  "Try completion unless inserting the space makes sense."
  (interactive)
  (if (and (stringp ido-common-match-string)
	   (stringp ido-text)
	   (cond
	    ((> (length ido-common-match-string) (length ido-text))
	     (= (aref ido-common-match-string (length ido-text)) ? ))
	    (ido-matches
	     (let (insert-space
		   (re (concat (regexp-quote ido-text) " "))
		   (comp ido-matches))
	       (while comp
		 (if (string-match re (ido-name (car comp)))
		     (setq comp nil insert-space t)
		   (setq comp (cdr comp))))
	       insert-space))
	    (t nil)))
      (insert " ")
    (ido-complete)))

(defun ido-undo-merge-work-directory (&optional text try refresh)
  "Undo or redo last ido directory merge operation.
If no merge has yet taken place, toggle automatic merging option."
  (interactive)
  (cond
   (ido-pre-merge-state
    (ido-set-current-directory (nth 1 ido-pre-merge-state))
    (setq ido-text-init (or text (car ido-pre-merge-state))
	  ido-cur-list (nth 2 ido-pre-merge-state)
	  ido-ignored-list (nth 3 ido-pre-merge-state)
	  ido-matches (nth 4 ido-pre-merge-state)
	  ido-use-merged-list nil
	  ido-try-merged-list try
	  ido-keep-item-list (not refresh)
	  ido-rescan nil
	  ido-exit 'refresh
	  ido-pre-merge-state nil)
    (exit-minibuffer))
   (text
    nil)
   (ido-try-merged-list
    (setq ido-try-merged-list nil))
   (ido-matches
    (setq ido-try-merged-list t))
   ((not ido-use-merged-list)
    (ido-merge-work-directories))))

;;; Magic C-f

(defun ido-magic-forward-char (arg)
  "Move forward in user input or perform magic action.
If no user input is present, or at end of input, perform magic actions:
C-x C-b ... C-f  switch to `ido-find-file'.
C-x C-f ... C-f  fallback to non-ido `find-file'.
C-x C-d ... C-f  fallback to non-ido brief `dired'.
C-x d ... C-f    fallback to non-ido `dired'."
  (interactive "P")
  (cond
   ((or arg (not (eobp)))
    (forward-char (min (prefix-numeric-value arg)
		       (- (point-max) (point)))))
   ((memq ido-cur-item '(file dir))
    (ido-fallback-command))
   (ido-context-switch-command
    (call-interactively ido-context-switch-command))
   ((eq ido-cur-item 'buffer)
    (ido-enter-find-file))))

;;; Magic C-b

(defun ido-magic-backward-char (arg)
  "Move backward in user input or perform magic action.
If no user input is present, or at start of input, perform magic actions:
C-x C-f C-b  switch to `ido-switch-buffer'.
C-x C-d C-b  switch to `ido-switch-buffer'.
C-x d C-b    switch to `ido-switch-buffer'.
C-x C-b C-b  fallback to non-ido `switch-to-buffer'."
  (interactive "P")
  (cond
   ((or arg (> (point) (minibuffer-prompt-end)))
    (forward-char
     (- (min (prefix-numeric-value arg)
	     (- (point) (minibuffer-prompt-end))))))
   ((eq last-command this-command)
    (when (and (memq ido-cur-item '(file dir))
	       (not (bobp)))
      (ido-push-dir))) ; else do nothing
   ((eq ido-cur-item 'buffer)
    (ido-fallback-command))
   (ido-context-switch-command
    (call-interactively ido-context-switch-command))
   (t
    (ido-enter-switch-buffer))))

;;; Magic C-d

(defun ido-magic-delete-char (arg)
  "Delete following char in user input or perform magic action.
If at end of user input, perform magic actions:
C-x C-f ... C-d  enter `dired' on current directory."
  (interactive "P")
  (cond
   ((or arg (not (eobp)))
    (delete-char (min (prefix-numeric-value arg)
		       (- (point-max) (point)))))
   (ido-context-switch-command
    nil)
   ((memq ido-cur-item '(file dir))
    (ido-enter-dired))))


;;; TOGGLE FUNCTIONS

(defun ido-toggle-case ()
  "Toggle the value of `ido-case-fold'."
  (interactive)
  (setq ido-case-fold (not ido-case-fold))
  ;; ask for list to be regenerated.
  (setq ido-rescan t))

(defun ido-toggle-regexp ()
  "Toggle the value of `ido-enable-regexp'."
  (interactive)
  (setq ido-enable-regexp (not ido-enable-regexp))
  ;; ask for list to be regenerated.
  (setq ido-rescan t))

(defun ido-toggle-prefix ()
  "Toggle the value of `ido-enable-prefix'."
  (interactive)
  (setq ido-enable-prefix (not ido-enable-prefix))
  ;; ask for list to be regenerated.
  (setq ido-rescan t))

(defun ido-toggle-ignore ()
  "Toggle ignoring files specified with `ido-ignore-files'."
  (interactive)
  (if (and (not (eobp)) (> (point) (minibuffer-prompt-end)))
      (goto-char (minibuffer-prompt-end))
    (if ido-directory-too-big
	(progn
	  (message "Reading directory...")
	  (setq ido-directory-too-big nil))
      (setq ido-process-ignore-lists (not ido-process-ignore-lists)))
    (setq ido-text-init ido-text)
    (setq ido-exit 'refresh)
    (exit-minibuffer)))

(defun ido-toggle-vc ()
  "Disable version control for this file."
  (interactive)
  (if (and ido-mode (eq ido-cur-item 'file))
      (progn
	(setq vc-handled-backends
	      (if vc-handled-backends nil ido-saved-vc-hb))
	(setq ido-text-init ido-text)
	(setq ido-exit 'keep)
	(exit-minibuffer))))

(defun ido-toggle-literal ()
  "Toggle literal reading of this file."
  (interactive)
  (if (and ido-mode (eq ido-cur-item 'file))
      (progn
	(setq ido-find-literal (not ido-find-literal))
	(setq ido-text-init ido-text)
	(setq ido-exit 'keep)
	(exit-minibuffer))))

(defun ido-toggle-virtual-buffers ()
  "Toggle the use of virtual buffers.
See `ido-use-virtual-buffers' for explanation of virtual buffer."
  (interactive)
  (when (and ido-mode (eq ido-cur-item 'buffer))
    (setq ido-use-virtual-buffers (not ido-use-virtual-buffers))
    (setq ido-text-init ido-text)
    (setq ido-exit 'refresh)
    (exit-minibuffer)))

(defun ido-reread-directory ()
  "Read current directory again.
May be useful if cached version is no longer valid, but directory
timestamp has not changed (e.g. with ftp or on Windows)."
  (interactive)
  (if (and ido-mode (memq ido-cur-item '(file dir)))
      (progn
	(if (ido-is-unc-root)
	    (setq ido-unc-hosts-cache t)
	  (ido-remove-cached-dir ido-current-directory))
	(setq ido-text-init ido-text)
	(setq ido-rotate-temp t)
	(setq ido-exit 'refresh)
	(exit-minibuffer))))

(defun ido-exit-minibuffer ()
  "Exit minibuffer, but make sure we have a match if one is needed."
  (interactive)
  (if (and (or (not ido-require-match)
	       (if (memq ido-require-match '(confirm confirm-after-completion))
		   (if (or (eq ido-cur-item 'dir)
			   (eq last-command this-command))
		       t
		     (setq ido-show-confirm-message t)
		     nil))
               (ido-existing-item-p))
           (not ido-incomplete-regexp))
      (exit-minibuffer)))

(defun ido-select-text ()
  "Select the buffer or file named by the prompt.
If no buffer or file exactly matching the prompt exists, maybe create a new one."
  (interactive)
  (setq ido-exit 'takeprompt)
  (exit-minibuffer))

(defun ido-fallback-command ()
  "Fallback to non-ido version of current command."
  (interactive)
  (let ((i (length ido-text)))
    (while (> i 0)
      (push (aref ido-text (setq i (1- i))) unread-command-events)))
  (setq ido-exit 'fallback)
  (exit-minibuffer))

(defun ido-enter-find-file ()
  "Drop into `find-file' from buffer switching."
  (interactive)
  (setq ido-exit 'find-file)
  (exit-minibuffer))

(defun ido-enter-switch-buffer ()
  "Drop into `ido-switch-buffer' from file switching."
  (interactive)
  (setq ido-exit 'switch-to-buffer)
  (exit-minibuffer))

(defun ido-enter-dired ()
  "Drop into `dired' from file switching."
  (interactive)
  (setq ido-exit 'dired)
  (exit-minibuffer))

(defun ido-enter-insert-buffer ()
  "Drop into `insert-buffer' from insert file."
  (interactive)
  (setq ido-exit 'insert-buffer)
  (exit-minibuffer))

(defun ido-enter-insert-file ()
  "Drop into `insert-file' from insert buffer."
  (interactive)
  (setq ido-exit 'insert-file)
  (exit-minibuffer))


(defun ido-up-directory (&optional clear)
  "Go up one directory level."
  (interactive "P")
  (setq ido-text-init (if clear nil ido-text))
  (setq ido-exit 'updir)
  (setq ido-rotate-temp t)
  (exit-minibuffer))

(defun ido-delete-backward-updir (count)
  "Delete char backwards, or at beginning of buffer, go up one level."
  (interactive "P")
  (cond
   ((= (minibuffer-prompt-end) (point))
    (if (not count)
	(ido-up-directory t)))
   ((and ido-pre-merge-state (string-equal (car ido-pre-merge-state) ido-text))
    (ido-undo-merge-work-directory (substring ido-text 0 -1) t t))
   ((eq this-original-command 'viper-backward-char)
    (funcall this-original-command (prefix-numeric-value count)))
   ((eq this-original-command 'viper-del-backward-char-in-insert)
    (funcall this-original-command))
   (t
    (delete-char (- (prefix-numeric-value count))))))

(defun ido-delete-backward-word-updir (count)
  "Delete all chars backwards, or at beginning of buffer, go up one level."
  (interactive "P")
  (if (= (minibuffer-prompt-end) (point))
      (if (not count)
	  (ido-up-directory t))
    (if (eq this-original-command 'viper-delete-backward-word)
	(funcall this-original-command (prefix-numeric-value count))
      (backward-kill-word (prefix-numeric-value count)))))

(defun ido-get-work-directory (&optional incr must-match)
  (let ((n (length ido-work-directory-list))
	(i ido-work-directory-index)
	(j 0)
	dir)
    (if (or (not ido-text) (= (length ido-text) 0))
	(setq must-match nil))
    (while (< j n)
      (setq i (+ i incr)
	    j (1+ j))
      (if (> incr 0)
	  (if (>= i n) (setq i 0))
	(if (< i 0) (setq i (1- n))))
      (setq dir (nth i ido-work-directory-list))
      (if (and dir
	       (not (equal dir ido-current-directory))
	       (file-directory-p dir)
	       (or (not must-match)
		   ;; TODO. check for nonreadable and too-big.
		   (ido-set-matches-1
		    (if (eq ido-cur-item 'file)
			(ido-make-file-list-1 dir)
		      (ido-make-dir-list-1 dir)))))
	  (setq j n)
	(setq dir nil)))
    (if dir
	(setq ido-work-directory-index i))
    dir))

(defun ido-prev-work-directory ()
  "Change to next working directory in list."
  (interactive)
  (let ((dir (ido-get-work-directory 1 ido-work-directory-match-only)))
    (when dir
      (ido-set-current-directory dir)
      (setq ido-exit 'refresh)
      (setq ido-text-init ido-text)
      (setq ido-rotate-temp t)
      (exit-minibuffer))))

(defun ido-next-work-directory ()
  "Change to previous working directory in list."
  (interactive)
  (let ((dir (ido-get-work-directory -1 ido-work-directory-match-only)))
    (when dir
      (ido-set-current-directory dir)
      (setq ido-exit 'refresh)
      (setq ido-text-init ido-text)
      (setq ido-rotate-temp t)
      (exit-minibuffer))))

(defun ido-merge-work-directories ()
  "Search (and merge) work directories for files matching the current input string."
  (interactive)
  (setq ido-use-merged-list t ido-try-merged-list t)
  (setq ido-exit 'refresh)
  (setq ido-text-init ido-text)
  (setq ido-rotate-temp t)
  (exit-minibuffer))

(defun ido-wide-find-file (&optional file)
  "Prompt for FILE to search for using find, starting from current directory."
  (interactive)
  (unless file
    (let ((enable-recursive-minibuffers t))
      (setq file
	    (condition-case nil
		(read-string (concat "Wide find file: " ido-current-directory) ido-text)
	      (quit "")))))
  (when (> (length file) 0)
    (setq ido-use-merged-list t ido-try-merged-list 'wide)
    (setq ido-exit 'refresh)
    (setq ido-text-init file)
    (setq ido-rotate-temp t)
    (exit-minibuffer)))

(defun ido-wide-find-dir (&optional dir)
  "Prompt for DIR to search for using find, starting from current directory."
  (interactive)
  (unless dir
    (let ((enable-recursive-minibuffers t))
      (setq dir
	    (condition-case nil
		(read-string (concat "Wide find directory: " ido-current-directory) ido-text)
	      (quit "")))))
  (when (> (length dir) 0)
    (setq ido-use-merged-list t ido-try-merged-list 'wide)
    (setq ido-exit 'refresh)
    (setq ido-text-init (ido-final-slash dir t))
    (setq ido-rotate-temp t)
    (exit-minibuffer)))

(defun ido-wide-find-dir-or-delete-dir (&optional dir)
  "Prompt for DIR to search for using find, starting from current directory.
If input stack is non-empty, delete current directory component."
  (interactive)
  (if ido-input-stack
      (ido-delete-backward-word-updir 1)
    (ido-wide-find-dir)))

(defun ido-take-first-match ()
  "Use first matching item as input text."
  (interactive)
  (when ido-matches
    (setq ido-text-init (ido-name (car ido-matches)))
    (setq ido-exit 'refresh)
    (exit-minibuffer)))

(defun ido-push-dir ()
  "Move to previous directory in file name, push current input on stack."
  (interactive)
  (setq ido-exit 'push)
  (exit-minibuffer))

(defun ido-push-dir-first ()
  "Move to previous directory in file name, push first match on stack."
  (interactive)
  (if ido-matches
      (setq ido-text (ido-name (car ido-matches))))
  (setq ido-exit 'push)
  (exit-minibuffer))

(defun ido-pop-dir (arg)
  "Pop directory from input stack back to input.
With \\[universal-argument], pop all elements."
  (interactive "P")
  (when ido-input-stack
    (setq ido-exit (if arg 'pop-all 'pop))
    (exit-minibuffer)))

(defun ido-wide-find-file-or-pop-dir (arg)
  (interactive "P")
  (if ido-input-stack
      (ido-pop-dir arg)
    (ido-wide-find-file)))

(defun ido-make-directory (&optional dir)
  "Prompt for DIR to create in current directory."
  (interactive)
  (unless dir
    (let ((enable-recursive-minibuffers t))
      (setq dir
	    (read-string (concat "Make directory: " ido-current-directory) ido-text))))
  (when (> (length dir) 0)
    (setq dir (concat ido-current-directory dir))
    (unless (file-exists-p dir)
      (make-directory dir t)
      (ido-set-current-directory dir)
      (setq ido-exit 'refresh)
      (setq ido-text-init nil)
      (setq ido-rotate-temp t)
      (exit-minibuffer))))

(defun ido-get-work-file (incr)
  (let ((n (length ido-work-file-list))
	(i (+ ido-work-file-index incr))
	name)
    (if (> incr 0)
	(if (>= i n) (setq i 0))
      (if (< i 0) (setq i (1- n))))
    (setq name (nth i ido-work-file-list))
    (setq ido-work-file-index i)
    name))

(defun ido-prev-work-file ()
  "Change to next working file name in list."
  (interactive)
  (let ((name (ido-get-work-file 1)))
    (when name
      (setq ido-text-init name)
      (setq ido-exit 'refresh)
      (exit-minibuffer))))

(defun ido-next-work-file ()
  "Change to previous working file name in list."
  (interactive)
  (let ((name (ido-get-work-file -1)))
    (when name
      (setq ido-text-init name)
      (setq ido-exit 'refresh)
      (exit-minibuffer))))

(defun ido-copy-current-file-name (all)
  "Insert file name of current buffer.
If repeated, insert text from buffer instead."
  (interactive "P")
  (let* ((bfname (or (buffer-file-name ido-entry-buffer)
		     (buffer-name ido-entry-buffer)))
	 (name (and bfname (file-name-nondirectory bfname))))
    (when name
      (setq ido-text-init
	    (if (or all
		    (eq last-command this-command)
		    (not (equal (file-name-directory bfname) ido-current-directory))
		    (not (string-match "\\.[^.]*\\'" name)))
		name
	    (substring name 0 (1+ (match-beginning 0)))))
      (setq ido-exit 'refresh
	    ido-try-merged-list nil)
      (exit-minibuffer))))

(defun ido-copy-current-word (all)
  "Insert current word (file or directory name) from current buffer."
  (interactive "P")
  (let ((word (with-current-buffer ido-entry-buffer
		(let ((p (point)) start-line end-line start-name name)
		  (if (and mark-active (/= p (mark)))
		      (setq start-name (mark))
		    (beginning-of-line)
		    (setq start-line (point))
		    (end-of-line)
		    (setq end-line (point))
		    (goto-char p)
		    (if (re-search-backward "[^-_a-zA-Z0-9:./\\~@]" start-line 1)
			(forward-char 1))
		    (setq start-name (point))
		    (re-search-forward "[-_a-zA-Z0-9:./\\~@]*" end-line 1)
		    (if (= start-name (point))
			(setq start-name nil)))
		  (and start-name
		       (buffer-substring-no-properties start-name (point)))))))
    (if (cond
	 ((not word) nil)
	 ((string-match "\\`[~/]" word)
	  (setq ido-text-init word
		ido-try-merged-list nil
		ido-exit 'chdir))
	 ((string-match "/" word)
	  (setq ido-text-init (concat ido-current-directory word)
		ido-try-merged-list nil
		ido-exit 'chdir))
	 (t
	  (setq ido-text-init word
		ido-try-merged-list nil
		ido-exit 'refresh)))
	(exit-minibuffer))))

(defun ido-next-match ()
  "Put first element of `ido-matches' at the end of the list."
  (interactive)
  (if ido-matches
      (let ((next (cadr ido-matches)))
	(setq ido-cur-list (ido-chop ido-cur-list next))
	(setq ido-rescan t)
	(setq ido-rotate t))))

(defun ido-prev-match ()
  "Put last element of `ido-matches' at the front of the list."
  (interactive)
  (if ido-matches
      (let ((prev (car (last ido-matches))))
	(setq ido-cur-list (ido-chop ido-cur-list prev))
	(setq ido-rescan t)
	(setq ido-rotate t))))

(defun ido-next-match-dir ()
  "Find next directory in match list.
If work directories have been merged, cycle through directories for
first matching file."
  (interactive)
  (if ido-use-merged-list
      (if ido-matches
	  (let* ((elt (car ido-matches))
		 (dirs (cdr elt)))
	    (when (> (length dirs) 1)
	      (setcdr elt (ido-chop dirs (cadr dirs))))
	    (setq ido-rescan nil)))
    (let ((cnt (length ido-matches))
	  (i 1))
      (while (and (< i cnt) (not (ido-final-slash (nth i ido-matches))))
	(setq i (1+ i)))
      (if (< i cnt)
	  (setq ido-cur-list (ido-chop ido-cur-list (nth i ido-matches)))))))

(defun ido-prev-match-dir ()
  "Find previous directory in match list.
If work directories have been merged, cycle through directories
for first matching file."
  (interactive)
  (if ido-use-merged-list
      (if ido-matches
	  (let* ((elt (car ido-matches))
		 (dirs (cdr elt)))
	    (when (> (length dirs) 1)
	      (setcdr elt (ido-chop dirs (car (last dirs)))))
	    (setq ido-rescan nil)))
    (let* ((cnt (length ido-matches))
	   (i (1- cnt)))
      (while (and (> i 0) (not (ido-final-slash (nth i ido-matches))))
	(setq i (1- i)))
      (if (> i 0)
	  (setq ido-cur-list (ido-chop ido-cur-list (nth i ido-matches)))))))

(defun ido-restrict-to-matches ()
  "Set current item list to the currently matched items."
  (interactive)
  (when ido-matches
    (setq ido-cur-list ido-matches
	  ido-text-init ""
	  ido-rescan nil
	  ido-exit 'keep)
    (exit-minibuffer)))

(defun ido-chop (items elem)
  "Remove all elements before ELEM and put them at the end of ITEMS."
  (let ((ret nil)
	(next nil)
	(sofar nil))
    (while (not ret)
      (setq next (car items))
      (if (equal next elem)
	  (setq ret (append items (nreverse sofar)))
	;; else
	(progn
	  (setq items (cdr items))
	  (setq sofar (cons next sofar)))))
    ret))

(defun ido-name (item)
  ;; Return file name for current item, whether in a normal list
  ;; or a merged work directory list.
  (if (consp item) (car item) item))


;;; CREATE LIST OF ALL CURRENT FILES

(defun ido-all-completions ()
  ;; Return unsorted list of all competions.
  (let ((ido-process-ignore-lists nil)
	(ido-directory-too-big nil))
    (cond
     ((eq ido-cur-item 'file)
      (ido-make-file-list-1 ido-current-directory))
     ((eq ido-cur-item 'dir)
      (ido-make-dir-list-1 ido-current-directory))
     ((eq ido-cur-item 'buffer)
      (ido-make-buffer-list-1))
     ((eq ido-cur-item 'list)
      ido-choice-list)
     (t nil))))


;; File list sorting

(defun ido-file-lessp (a b)
  ;; Simple compare two file names.
  (string-lessp (ido-no-final-slash a) (ido-no-final-slash b)))


(defun ido-file-extension-lessp (a b)
  ;; Compare file names according to ido-file-extensions-order list.
  (let ((n (compare-strings a 0 nil b 0 nil nil))
	lessp p)
    (if (eq n t)
	nil
      (if (< n 0)
	  (setq n (1- (- n))
		p a a b b p
		lessp t)
	(setq n (1- n)))
      (cond
       ((= n 0)
	lessp)
       ((= (aref a n) ?.)
	(ido-file-extension-aux a b n lessp))
       (t
	(while (and (> n 2) (/= (aref a n) ?.))
	  (setq n (1- n)))
	(if (> n 1)
	    (ido-file-extension-aux a b n lessp)
	  lessp))))))

(defun ido-file-extension-aux (a b n lessp)
  (let ((oa (ido-file-extension-order a n))
	(ob (ido-file-extension-order b n)))
    (cond
     ((and oa ob)
      (cond
       ((= oa ob)
	lessp)
       (lessp
	(> oa ob))
       (t
	(< oa ob))))
     (oa
      (not lessp))
     (ob
      lessp)
     (t
      lessp))))

(defun ido-file-extension-order (s n)
  (let ((l ido-file-extensions-order)
	(i 0) o do)
    (while l
      (cond
       ((eq (car l) t)
	(setq do i
	      l (cdr l)))
       ((eq (compare-strings s n nil (car l) 0 nil nil) t)
	(setq o i
	      l nil))
       (t
	(setq l (cdr l))))
      (setq i (1+ i)))
    (or o do)))


(defun ido-sort-merged-list (items promote)
  ;; Input is list of ("file" . "dir") cons cells.
  ;; Output is sorted list of ("file "dir" ...) lists
  (let ((l (sort items (lambda (a b) (string-lessp (car b) (car a)))))
	res a cur dirs)
    (while l
      (setq a (car l)
	    l (cdr l))
      (if (and res (string-equal (car (car res)) (car a)))
	  (progn
	    (setcdr (car (if cur (cdr res) res)) (cons (cdr a) (cdr (car res))))
	    (if (and promote (string-equal ido-current-directory (cdr a)))
		(setq cur t)))
	(setq res (cons (list (car a) (cdr a)) res)
	      cur nil)))
    res))

(defun ido-wide-find-dirs-or-files (dir file &optional prefix finddir)
  ;; As ido-run-find-command, but returns a list of cons pairs ("file" . "dir")
  (let ((filenames
	 (split-string
	  (shell-command-to-string
	   (concat "find "
		   (shell-quote-argument dir)
		   " -name "
		   (shell-quote-argument
		    (concat (if prefix "" "*") file "*"))
		   " -type " (if finddir "d" "f") " -print"))))
	filename d f
	res)
    (while filenames
      (setq filename (car filenames)
	    filenames (cdr filenames))
      (if (and (string-match "^/" filename)
	       (file-exists-p filename))
	  (setq d (file-name-directory filename)
		f (file-name-nondirectory filename)
		res (cons (cons (if finddir (ido-final-slash f t) f) d) res))))
    res))

(defun ido-flatten-merged-list (items)
  ;; Create a list of directory names based on a merged directory list.
  (let (res)
    (while items
      (let* ((item (car items))
	     (file (car item))
	     (dirs (cdr item)))
	(while dirs
	  (setq res (cons (concat (car dirs) file) res)
		dirs (cdr dirs))))
      (setq items (cdr items)))
    res))


(defun ido-make-merged-file-list-1 (text auto wide)
  (let (res)
    (if (and (ido-final-slash text) ido-dir-file-cache)
	(if wide
	    (setq res (ido-wide-find-dirs-or-files
		       ido-current-directory (substring text 0 -1) ido-enable-prefix t))
	  ;; Use list of cached directories
	  (let ((re (concat (regexp-quote (substring text 0 -1)) "[^/:]*/\\'"))
		(dirs ido-dir-file-cache)
		dir b d f)
	    (if nil ;; simple
		(while dirs
		  (setq dir (car (car dirs))
			dirs (cdr dirs))
		  (when (and (string-match re dir)
			     (not (ido-ignore-item-p dir ido-ignore-directories-merge))
			     (file-directory-p dir))
		    (setq b (substring dir 0 -1)
			  f (concat (file-name-nondirectory b) "/")
			  d (file-name-directory b)
			  res (cons (cons f d) res))))
	      (while dirs
		(setq dir (car dirs)
		      d (car dir)
		      dirs (cdr dirs))
		(when (not (ido-ignore-item-p d ido-ignore-directories-merge))
		  (setq dir (cdr (cdr dir)))
		  (while dir
		    (setq f (car dir)
			  dir (cdr dir))
		    (if (and (string-match re f)
			     (not (ido-ignore-item-p f ido-ignore-directories)))
			(setq res (cons (cons f d) res)))))
		(if (and auto (input-pending-p))
		    (setq dirs nil
			  res t))))))
      (if wide
	  (setq res (ido-wide-find-dirs-or-files
		     ido-current-directory text ido-enable-prefix nil))
	(let ((ido-text text)
	      (dirs ido-work-directory-list)
	      (must-match (and text (> (length text) 0)))
	      dir fl)
	  (if (and auto (not (member ido-current-directory dirs)))
	      (setq dirs (cons ido-current-directory dirs)))
	  (while dirs
	    (setq dir (car dirs)
		  dirs (cdr dirs))
	    (when (and dir (stringp dir)
		       (or ido-merge-ftp-work-directories
			   (not (ido-is-ftp-directory dir)))
		       (file-directory-p dir)
		       ;; TODO. check for nonreadable and too-big.
		       (setq fl (if (eq ido-cur-item 'file)
				    (ido-make-file-list-1 dir t)
				  (ido-make-dir-list-1 dir t))))
	      (if must-match
		  (setq fl (ido-set-matches-1 fl)))
	      (if fl
		  (setq res (nconc fl res))))
	    (if (and auto (input-pending-p))
		(setq dirs nil
		      res t))))))
    res))

(defun ido-make-merged-file-list (text auto wide)
  (let (res)
    (message "Searching for `%s'...." text)
    (condition-case nil
	(if (eq t (setq res
			(while-no-input
			  (ido-make-merged-file-list-1 text auto wide))))
	    (setq res 'input-pending-p))
      (quit
       (setq res t
	     ido-try-merged-list nil
	     ido-use-merged-list nil)))
    (when (and res (listp res))
      (setq res (ido-sort-merged-list res auto)))
    (when (and (or ido-rotate-temp ido-rotate-file-list-default)
	       (listp res)
	       (> (length text) 0))
      (let ((elt (assoc text res)))
	(when (and elt (not (eq elt (car res))))
	  (setq res (delq elt res))
	  (setq res (cons elt res)))))
    (message nil)
    res))

(defun ido-make-buffer-list-1 (&optional frame visible)
  ;; Return list of non-ignored buffer names
  (delq nil
	(mapcar
	 (lambda (x)
	   (let ((name (buffer-name x)))
	     (if (not (or (ido-ignore-item-p name ido-ignore-buffers) (member name visible)))
		 name)))
	 (buffer-list frame))))

(defun ido-make-buffer-list (default)
  ;; Return the current list of buffers.
  ;; Currently visible buffers are put at the end of the list.
  ;; The hook `ido-make-buffer-list-hook' is run after the list has been
  ;; created to allow the user to further modify the order of the buffer names
  ;; in this list.  If DEFAULT is non-nil, and corresponds to an existing buffer,
  ;; it is put to the start of the list.
  (let* ((ido-current-buffers (ido-get-buffers-in-frames 'current))
	 (ido-temp-list (ido-make-buffer-list-1 (selected-frame) ido-current-buffers)))
    (if ido-temp-list
	(nconc ido-temp-list ido-current-buffers)
      (setq ido-temp-list ido-current-buffers))
<<<<<<< HEAD
    (when (and default (buffer-live-p (get-buffer default)))
      (setq ido-temp-list
	    (cons default (delete default ido-temp-list))))
    (if ido-use-virtual-buffers
	(ido-add-virtual-buffers-to-list))
=======
    (if default
        (setq ido-temp-list
              (cons default (delete default ido-temp-list))))
>>>>>>> bc7d7ea6
    (run-hooks 'ido-make-buffer-list-hook)
    ido-temp-list))

(defun ido-add-virtual-buffers-to-list ()
  "Add recently visited files, and bookmark files, to the buffer list.
This is to make them appear as if they were \"virtual buffers\"."
  ;; If no buffers matched, and virtual buffers are being used, then
  ;; consult the list of past visited files, to see if we can find
  ;; the file which the user might thought was still open.
  (unless recentf-mode (recentf-mode 1))
  (setq ido-virtual-buffers nil)
  (let (name)
    (dolist (head recentf-list)
      (and (setq name (file-name-nondirectory head))
           (null (get-file-buffer head))
           (not (assoc name ido-virtual-buffers))
           (not (member name ido-temp-list))
           (not (ido-ignore-item-p name ido-ignore-buffers))
           ;;(file-exists-p head)
           (push (cons name head) ido-virtual-buffers))))
  (when ido-virtual-buffers
    (if ido-use-faces
	(dolist (comp ido-virtual-buffers)
	  (put-text-property 0 (length (car comp))
			     'face 'ido-virtual
			     (car comp))))
    (setq ido-temp-list
	  (nconc ido-temp-list
		 (nreverse (mapcar #'car ido-virtual-buffers))))))

(defun ido-make-choice-list (default)
  ;; Return the current list of choices.
  ;; If DEFAULT is non-nil, and corresponds to an element of choices,
  ;; it is put to the start of the list.
  (let ((ido-temp-list ido-choice-list))
    (if default
	(progn
	  (setq ido-temp-list
		(delete default ido-temp-list))
	  (setq ido-temp-list
		(cons default ido-temp-list))))
    ; (run-hooks 'ido-make-choice-list-hook)
    ido-temp-list))

(defun ido-to-end (items)
  ;; Move the elements from ITEMS to the end of `ido-temp-list'
  (mapc
   (lambda (elem)
     (setq ido-temp-list (delq elem ido-temp-list)))
   items)
  (if ido-temp-list
      (nconc ido-temp-list items)
    (setq ido-temp-list items)))

(declare-function tramp-tramp-file-p "tramp" (name))

(defun ido-file-name-all-completions-1 (dir)
  (cond
   ((ido-nonreadable-directory-p dir) '())
   ;; do not check (ido-directory-too-big-p dir) here.
   ;; Caller must have done that if necessary.

   ((and ido-enable-tramp-completion
	 (or (fboundp 'tramp-completion-mode-p)
	     (require 'tramp nil t))
	 (string-match "\\`/[^/]+[:@]\\'" dir))
    ;; Strip method:user@host: part of tramp completions.
    ;; Tramp completions do not include leading slash.
    (let* ((len (1- (length dir)))
	   (non-essential t)
	   (compl
	    (or (file-name-all-completions "" dir)
		;; work around bug in ange-ftp.
		;; /ftp:user@host: => nil
		;; /ftp:user@host:./ => ok
		(and
		 (not (string= "/ftp:" dir))
		 (tramp-tramp-file-p dir)
		 (fboundp 'tramp-ftp-file-name-p)
		 (funcall 'tramp-ftp-file-name-p dir)
		 (string-match ":\\'" dir)
		 (file-name-all-completions "" (concat dir "./"))))))
      (if (and compl
	       (> (length (car compl)) len)
	       (string= (substring (car compl) 0 len) (substring dir 1)))
	  (mapcar (lambda (c) (substring c len)) compl)
	compl)))
   (t
    (file-name-all-completions "" dir))))

(defun ido-file-name-all-completions (dir)
  ;; Return name of all files in DIR
  ;; Uses and updates ido-dir-file-cache
  (cond
   ((ido-is-unc-root dir)
    (mapcar
     (lambda (host)
       (if (string-match "/\\'" host) host (concat host "/")))
     (ido-unc-hosts t)))
   ((and (numberp ido-max-dir-file-cache) (> ido-max-dir-file-cache 0)
	 (stringp dir) (> (length dir) 0)
	 (ido-may-cache-directory dir))
    (let* ((cached (assoc dir ido-dir-file-cache))
	     (ctime (nth 1 cached))
	     (ftp (ido-is-ftp-directory dir))
	     (unc (ido-is-unc-host dir))
	     (attr (if (or ftp unc) nil (file-attributes dir)))
	     (mtime (nth 5 attr))
	     valid)
	(when cached 	    ; should we use the cached entry ?
	  (cond
	   (ftp
	    (setq valid (and (eq (car ctime) 'ftp)
			     (ido-cache-ftp-valid (cdr ctime)))))
	   (unc
	    (setq valid (and (eq (car ctime) 'unc)
			     (ido-cache-unc-valid (cdr ctime)))))
	   (t
	    (if attr
		(setq valid (and (= (car ctime) (car mtime))
				 (= (car (cdr ctime)) (car (cdr mtime))))))))
	  (unless valid
	    (setq ido-dir-file-cache (delq cached ido-dir-file-cache)
		  cached nil)))
	(unless cached
	  (cond
	   (unc
	    (setq mtime (cons 'unc (ido-time-stamp))))
	   ((and ftp (file-readable-p dir))
	    (setq mtime (cons 'ftp (ido-time-stamp)))))
	  (if mtime
	      (setq cached (cons dir (cons mtime (ido-file-name-all-completions-1 dir)))
		    ido-dir-file-cache (cons cached ido-dir-file-cache)))
	  (if (> (length ido-dir-file-cache) ido-max-dir-file-cache)
	      (setcdr (nthcdr (1- ido-max-dir-file-cache) ido-dir-file-cache) nil)))
	(and cached
	     (cdr (cdr cached)))))
   (t
    (ido-file-name-all-completions-1 dir))))

(defun ido-remove-cached-dir (dir)
  ;; Remove dir from ido-dir-file-cache
  (if (and ido-dir-file-cache
	   (stringp dir) (> (length dir) 0))
      (let ((cached (assoc dir ido-dir-file-cache)))
	(if cached
	    (setq ido-dir-file-cache (delq cached ido-dir-file-cache))))))


(defun ido-make-file-list-1 (dir &optional merged)
  ;; Return list of non-ignored files in DIR
  ;; If MERGED is non-nil, each file is cons'ed with DIR
  (and (or (ido-is-tramp-root dir) (ido-is-unc-root dir)
	   (file-directory-p dir))
       (delq nil
	     (mapcar
	      (lambda (name)
		(if (not (ido-ignore-item-p name ido-ignore-files t))
		    (if merged (cons name dir) name)))
	      (ido-file-name-all-completions dir)))))

(defun ido-make-file-list (default)
  ;; Return the current list of files.
  ;; Currently visible files are put at the end of the list.
  ;; The hook `ido-make-file-list-hook' is run after the list has been
  ;; created to allow the user to further modify the order of the file names
  ;; in this list.
  (let ((ido-temp-list (ido-make-file-list-1 ido-current-directory)))
    (setq ido-temp-list (sort ido-temp-list
			      (if ido-file-extensions-order
				  #'ido-file-extension-lessp
				#'ido-file-lessp)))
    (unless (ido-is-tramp-root ido-current-directory)
      (let ((default-directory ido-current-directory))
	(ido-to-end ;; move ftp hosts and visited files to end
	 (delq nil (mapcar
		    (lambda (x) (if (or (and (string-match ".:\\'" x)
					     (not (ido-local-file-exists-p x)))
					(and (not (ido-final-slash x))
					     (let (file-name-handler-alist)
					       (get-file-buffer x)))) x))
		    ido-temp-list)))))
    (ido-to-end  ;; move . files to end
     (delq nil (mapcar
		(lambda (x) (if (string-equal (substring x 0 1) ".") x))
		ido-temp-list)))
    (if (and default (member default ido-temp-list))
	(if (or ido-rotate-temp ido-rotate-file-list-default)
	    (unless (equal default (car ido-temp-list))
	      (let ((l ido-temp-list) k)
		(while (and l (cdr l) (not (equal default (car (cdr l)))))
		  (setq l (cdr l)))
		(setq k (cdr l))
		(setcdr l nil)
		(nconc k ido-temp-list)
		(setq ido-temp-list k)))
	  (setq ido-temp-list
		(delete default ido-temp-list))
	  (setq ido-temp-list
		(cons default ido-temp-list))))
    (when ido-show-dot-for-dired
      (setq ido-temp-list (delete "." ido-temp-list))
      (setq ido-temp-list (cons "." ido-temp-list)))
    (run-hooks 'ido-make-file-list-hook)
    ido-temp-list))

(defun ido-make-dir-list-1 (dir &optional merged)
  ;; Return list of non-ignored subdirs in DIR
  ;; If MERGED is non-nil, each subdir is cons'ed with DIR
  (and (or (ido-is-tramp-root dir) (file-directory-p dir))
       (delq nil
	     (mapcar
	      (lambda (name)
		(and (ido-final-slash name) (not (ido-ignore-item-p name ido-ignore-directories))
		     (if merged (cons name dir) name)))
	      (ido-file-name-all-completions dir)))))

(defun ido-make-dir-list (default)
  ;; Return the current list of directories.
  ;; The hook `ido-make-dir-list-hook' is run after the list has been
  ;; created to allow the user to further modify the order of the
  ;; directory names in this list.
  (let ((ido-temp-list (ido-make-dir-list-1 ido-current-directory)))
    (setq ido-temp-list (sort ido-temp-list #'ido-file-lessp))
    (ido-to-end  ;; move . files to end
     (delq nil (mapcar
		(lambda (x) (if (string-equal (substring x 0 1) ".") x))
		ido-temp-list)))
    (if (and default (member default ido-temp-list))
	(if (or ido-rotate-temp ido-rotate-file-list-default)
	    (unless (equal default (car ido-temp-list))
	      (let ((l ido-temp-list) k)
		(while (and l (cdr l) (not (equal default (car (cdr l)))))
		  (setq l (cdr l)))
		(setq k (cdr l))
		(setcdr l nil)
		(nconc k ido-temp-list)
		(setq ido-temp-list k)))
	  (setq ido-temp-list
		(delete default ido-temp-list))
	  (setq ido-temp-list
		(cons default ido-temp-list))))
    (setq ido-temp-list (delete "." ido-temp-list))
    (unless ido-input-stack
      (setq ido-temp-list (cons "." ido-temp-list)))
    (run-hooks 'ido-make-dir-list-hook)
    ido-temp-list))

;; List of the files visible in the current frame.
(defvar ido-bufs-in-frame)

(defun ido-get-buffers-in-frames (&optional current)
  ;; Return the list of buffers that are visible in the current frame.
  ;; If optional argument `current' is given, restrict searching to the
  ;; current frame, rather than all frames, regardless of value of
  ;; `ido-all-frames'.
  (let ((ido-bufs-in-frame nil))
    (walk-windows 'ido-get-bufname nil
		  (if current
		      nil
		    ido-all-frames))
    ido-bufs-in-frame))

(defun ido-get-bufname (win)
  ;; Used by `ido-get-buffers-in-frames' to walk through all windows
  (let ((buf (buffer-name (window-buffer win))))
	(unless (or (member buf ido-bufs-in-frame)
		    (member buf ido-ignore-item-temp-list))
	  ;; Only add buf if it is not already in list.
	  ;; This prevents same buf in two different windows being
	  ;; put into the list twice.
	  (setq ido-bufs-in-frame
		(cons buf ido-bufs-in-frame)))))

;;; FIND MATCHING ITEMS

(defun ido-set-matches-1 (items &optional do-full)
  ;; Return list of matches in items
  (let* ((case-fold-search  ido-case-fold)
	 (slash (and (not ido-enable-prefix) (ido-final-slash ido-text)))
	 (text (if slash (substring ido-text 0 -1) ido-text))
	 (rex0 (if ido-enable-regexp text (regexp-quote text)))
	 (rexq (concat rex0 (if slash ".*/" "")))
	 (re (if ido-enable-prefix (concat "\\`" rexq) rexq))
	 (full-re (and do-full (not ido-enable-regexp) (not (string-match "\$\\'" rex0))
		       (concat "\\`" rex0 (if slash "/" "") "\\'")))
	 (suffix-re (and do-full slash
			 (not ido-enable-regexp) (not (string-match "\$\\'" rex0))
			 (concat rex0 "/\\'")))
	 (prefix-re (and full-re (not ido-enable-prefix)
			 (concat "\\`" rexq)))
	 (non-prefix-dot (or (not ido-enable-dot-prefix)
			     (not ido-process-ignore-lists)
			     ido-enable-prefix
			     (= (length ido-text) 0)))
	 full-matches suffix-matches prefix-matches matches)
    (setq ido-incomplete-regexp nil)
    (condition-case error
        (mapc
         (lambda (item)
           (let ((name (ido-name item)))
	     (if (and (or non-prefix-dot
			  (if (= (aref ido-text 0) ?.)
			      (= (aref name 0) ?.)
			    (/= (aref name 0) ?.)))
		      (string-match re name))
		 (cond
		  ((and (eq ido-cur-item 'buffer)
			(or (not (stringp ido-default-item))
			    (not (string= name ido-default-item)))
			(string= name (buffer-name ido-entry-buffer)))
		   (setq matches (cons item matches)))
		  ((and full-re (string-match full-re name))
		   (setq full-matches (cons item full-matches)))
		  ((and suffix-re (string-match suffix-re name))
		   (setq suffix-matches (cons item suffix-matches)))
		  ((and prefix-re (string-match prefix-re name))
		   (setq prefix-matches (cons item prefix-matches)))
		  (t (setq matches (cons item matches))))))
	   t)
         items)
      (invalid-regexp
       (setq ido-incomplete-regexp t
             ;; Consider the invalid regexp message internally as a
             ;; special-case single match, and handle appropriately
             ;; elsewhere.
             matches (cdr error))))
    (when prefix-matches
      (ido-trace "prefix match" prefix-matches)
      ;; Bug#2042.
      (setq matches (nconc prefix-matches matches)))
    (when suffix-matches
      (ido-trace "suffix match" (list text suffix-re suffix-matches))
      (setq matches (nconc suffix-matches matches)))
    (when full-matches
      (ido-trace "full match" (list text full-re full-matches))
      (setq matches (nconc full-matches matches)))
    (when (and (null matches)
	       ido-enable-flex-matching
	       (> (length ido-text) 1)
	       (not ido-enable-regexp))
      (setq re (mapconcat #'regexp-quote (split-string ido-text "") ".*"))
      (if ido-enable-prefix
	  (setq re (concat "\\`" re)))
      (mapc
       (lambda (item)
	 (let ((name (ido-name item)))
	   (if (string-match re name)
	       (setq matches (cons item matches)))))
       items))
    matches))


(defun ido-set-matches ()
  ;; Set `ido-matches' to the list of items matching prompt
  (when ido-rescan
    (setq ido-matches (ido-set-matches-1 (reverse ido-cur-list) (not ido-rotate))
	  ido-rotate nil)))

(defun ido-ignore-item-p (name re-list &optional ignore-ext)
  ;; Return t if the buffer or file NAME should be ignored.
  (or (member name ido-ignore-item-temp-list)
      (and
       ido-process-ignore-lists re-list
       (save-match-data
	 (let ((ext-list (and ignore-ext ido-ignore-extensions
			      completion-ignored-extensions))
	       (case-fold-search ido-case-fold)
	       ignorep nextstr
	       (flen (length name)) slen)
	   (while ext-list
	     (setq nextstr (car ext-list))
	     (if (cond
		  ((stringp nextstr)
		   (and (>= flen (setq slen (length nextstr)))
			(string-equal (substring name (- flen slen)) nextstr)))
		  ((functionp nextstr) (funcall nextstr name))
		  (t nil))
		 (setq ignorep t
		       ext-list nil
		       re-list nil)
	       (setq ext-list (cdr ext-list))))
	   (while re-list
	     (setq nextstr (car re-list))
	     (if (cond
		  ((stringp nextstr) (string-match nextstr name))
		  ((functionp nextstr) (funcall nextstr name))
		  (t nil))
		 (setq ignorep t
		       re-list nil)
	       (setq re-list (cdr re-list))))
	   ;; return the result
	   (if ignorep
	       (setq ido-ignored-list (cons name ido-ignored-list)))
	   ignorep)))))

;; Private variable used by `ido-word-matching-substring'.
(defvar ido-change-word-sub)

(defun ido-find-common-substring (items subs)
  ;; Return common string following SUBS in each element of ITEMS.
  (let (res
        alist
        ido-change-word-sub)
    (setq ido-change-word-sub
          (if ido-enable-regexp
              subs
            (regexp-quote subs)))
    (setq res (mapcar #'ido-word-matching-substring items))
    (setq res (delq nil res)) ;; remove any nil elements (shouldn't happen)
    (setq alist (mapcar #'ido-makealist res)) ;; could use an  OBARRAY

    ;; try-completion returns t if there is an exact match.
    (let* ((completion-ignore-case ido-case-fold)
	   (comp (try-completion subs alist)))
      (if (eq comp t)
	  subs
	comp))))

(defun ido-word-matching-substring (word)
  ;; Return part of WORD before 1st match to `ido-change-word-sub'.
  ;; If `ido-change-word-sub' cannot be found in WORD, return nil.
  (let ((case-fold-search ido-case-fold))
    (let ((m (string-match ido-change-word-sub (ido-name word))))
      (if m
          (substring (ido-name word) m)
        ;; else no match
        nil))))

(defun ido-makealist (res)
  ;; Return dotted pair (RES . 1).
  (cons res 1))

(defun ido-choose-completion-string (choice &rest ignored)
  (when (ido-active)
    ;; Insert the completion into the buffer where completion was requested.
    (if (get-buffer ido-completion-buffer)
	(kill-buffer ido-completion-buffer))
    (cond
     ((ido-active t) ;; ido-use-merged-list
      (setq ido-current-directory ""
	    ido-text choice
	    ido-exit 'done))
     ((not (ido-final-slash choice))
      (setq ido-text choice
	    ido-exit 'done))
     (t
      (ido-set-current-directory ido-current-directory choice)
      (setq ido-exit 'refresh)))
    (exit-minibuffer)
    t))

(defun ido-completion-help ()
  "Show possible completions in a *File Completions* buffer."
  (interactive)
  (setq ido-rescan nil)
  (let ((temp-buf (get-buffer ido-completion-buffer))
	display-it full-list)
    (if (and (eq last-command this-command) temp-buf)
	;; scroll buffer
	(let (win (buf (current-buffer)))
	  (display-buffer temp-buf nil nil)
	  (set-buffer temp-buf)
	  (setq win (get-buffer-window temp-buf))
	  (if (pos-visible-in-window-p (point-max) win)
	      (if (or ido-completion-buffer-all-completions
		      (boundp 'ido-completion-buffer-full))
		  (set-window-start win (point-min))
		(with-no-warnings
		  (set (make-local-variable 'ido-completion-buffer-full) t))
		(setq full-list t
		      display-it t))
	    (scroll-other-window))
	  (set-buffer buf))
      (setq display-it t))
    (if display-it
	(with-output-to-temp-buffer ido-completion-buffer
	  (let ((completion-list (sort
				  (cond
				   (ido-directory-too-big
				    (message "Reading directory...")
				    (setq ido-directory-too-big nil
					  ido-ignored-list nil
					  ido-cur-list (ido-all-completions)
					  ido-rescan t)
				    (ido-set-matches)
				    (or ido-matches ido-cur-list))
				   (ido-use-merged-list
				    (ido-flatten-merged-list (or ido-matches ido-cur-list)))
				   ((or full-list ido-completion-buffer-all-completions)
				    (ido-all-completions))
				   (t
				    (copy-sequence (or ido-matches ido-cur-list))))
				  #'ido-file-lessp)))
	    (if (featurep 'xemacs)
		;; XEmacs extents are put on by default, doesn't seem to be
		;; any way of switching them off.
		;; This obscure code avoids a byte compiler warning in Emacs.
		(let ((f 'display-completion-list))
		  (funcall f completion-list
			   :help-string "ido "
			   :activate-callback
			   '(lambda (x y z) (message "Doesn't work yet, sorry!"))))
	      ;; else running Emacs
	      ;;(add-hook 'completion-setup-hook 'completion-setup-function)
	      (display-completion-list completion-list)))))))

;;; KILL CURRENT BUFFER
(defun ido-kill-buffer-at-head ()
  "Kill the buffer at the head of `ido-matches'.
If cursor is not at the end of the user input, delete to end of input."
  (interactive)
  (if (not (eobp))
      (delete-region (point) (line-end-position))
    (let ((enable-recursive-minibuffers t)
	  (buf (ido-name (car ido-matches)))
	  (nextbuf (cadr ido-matches)))
      (when (get-buffer buf)
	;; If next match names a buffer use the buffer object; buffer
	;; name may be changed by packages such as uniquify; mindful
	;; of virtual buffers.
	(when (and nextbuf (get-buffer nextbuf))
	  (setq nextbuf (get-buffer nextbuf)))
	(if (null (kill-buffer buf))
	    ;; Buffer couldn't be killed.
	    (setq ido-rescan t)
	  ;; Else `kill-buffer' succeeds so re-make the buffer list
	  ;; taking into account packages like uniquify may rename
	  ;; buffers.
	  (if (bufferp nextbuf)
	      (setq nextbuf (buffer-name nextbuf)))
	  (setq ido-default-item nextbuf
		ido-text-init ido-text
		ido-exit 'refresh)
	  (exit-minibuffer))))))

;;; DELETE CURRENT FILE
(defun ido-delete-file-at-head ()
  "Delete the file at the head of `ido-matches'.
If cursor is not at the end of the user input, delete to end of input."
  (interactive)
  (if (not (eobp))
      (delete-region (point) (line-end-position))
    (let ((enable-recursive-minibuffers t)
	  (file (ido-name (car ido-matches))))
      (if file
	  (setq file (concat ido-current-directory file)))
      (when (and file
		 (file-exists-p file)
		 (not (file-directory-p file))
		 (file-writable-p ido-current-directory)
		 (yes-or-no-p (concat "Delete " file "? ")))
	(delete-file file)
	;; Check if file still exists.
	(if (file-exists-p file)
	    ;; file could not be deleted
	    (setq ido-rescan t)
	  ;; else file was killed so remove name from list.
	  (setq ido-cur-list (delq (car ido-matches) ido-cur-list)))))))


;;; VISIT CHOSEN BUFFER
(defun ido-visit-buffer (buffer method &optional record)
  "Switch to BUFFER according to METHOD.
Record command in `command-history' if optional RECORD is non-nil."
  (if (bufferp buffer)
      (setq buffer (buffer-name buffer)))
  (let (win newframe)
    (cond
     ((eq method 'kill)
      (if record
	  (ido-record-command 'kill-buffer buffer))
      (kill-buffer buffer))

     ((eq method 'other-window)
      (if record
	  (ido-record-command 'switch-to-buffer buffer))
      (switch-to-buffer-other-window buffer))

     ((eq method 'display)
      (display-buffer buffer))

     ((eq method 'other-frame)
      (switch-to-buffer-other-frame buffer)
      (select-frame-set-input-focus (selected-frame)))

     ((and (memq method '(raise-frame maybe-frame))
	   window-system
	   (setq win (ido-buffer-window-other-frame buffer))
	   (or (eq method 'raise-frame)
	       (y-or-n-p "Jump to frame? ")))
      (setq newframe (window-frame win))
      (select-frame-set-input-focus newframe)
      (select-window win))

     ;; (eq method 'selected-window)
     (t
      ;;  No buffer in other frames...
      (if record
	  (ido-record-command 'switch-to-buffer buffer))
      (switch-to-buffer buffer)
      ))))


(defun ido-buffer-window-other-frame  (buffer)
  ;; Return window pointer if BUFFER is visible in another frame.
  ;; If BUFFER is visible in the current frame, return nil.
  (let ((blist (ido-get-buffers-in-frames 'current)))
    ;;If the buffer is visible in current frame, return nil
    (if (member buffer blist)
	nil
      ;;  maybe in other frame or icon
      (get-buffer-window buffer 0) ; better than 'visible
      )))


;;; ----------- IDONIZED FUNCTIONS ------------

;;;###autoload
(defun ido-switch-buffer ()
  "Switch to another buffer.
The buffer is displayed according to `ido-default-buffer-method' -- the
default is to show it in the same window, unless it is already visible
in another frame.

As you type in a string, all of the buffers matching the string are
displayed if substring-matching is used \(default).  Look at
`ido-enable-prefix' and `ido-toggle-prefix'.  When you have found the
buffer you want, it can then be selected.  As you type, most keys have
their normal keybindings, except for the following: \\<ido-buffer-completion-map>

RET Select the buffer at the front of the list of matches.  If the
list is empty, possibly prompt to create new buffer.

\\[ido-select-text] Select the current prompt as the buffer.
If no buffer is found, prompt for a new one.

\\[ido-next-match] Put the first element at the end of the list.
\\[ido-prev-match] Put the last element at the start of the list.
\\[ido-complete] Complete a common suffix to the current string that
matches all buffers.  If there is only one match, select that buffer.
If there is no common suffix, show a list of all matching buffers
in a separate window.
\\[ido-edit-input] Edit input string.
\\[ido-fallback-command] Fallback to non-ido version of current command.
\\[ido-toggle-regexp] Toggle regexp searching.
\\[ido-toggle-prefix] Toggle between substring and prefix matching.
\\[ido-toggle-case] Toggle case-sensitive searching of buffer names.
\\[ido-completion-help] Show list of matching buffers in separate window.
\\[ido-enter-find-file] Drop into `ido-find-file'.
\\[ido-kill-buffer-at-head] Kill buffer at head of buffer list.
\\[ido-toggle-ignore] Toggle ignoring buffers listed in `ido-ignore-buffers'."
  (interactive)
  (ido-buffer-internal ido-default-buffer-method))

;;;###autoload
(defun ido-switch-buffer-other-window ()
  "Switch to another buffer and show it in another window.
The buffer name is selected interactively by typing a substring.
For details of keybindings, see `ido-switch-buffer'."
  (interactive)
  (ido-buffer-internal 'other-window 'switch-to-buffer-other-window))

;;;###autoload
(defun ido-display-buffer ()
  "Display a buffer in another window but don't select it.
The buffer name is selected interactively by typing a substring.
For details of keybindings, see `ido-switch-buffer'."
  (interactive)
  (ido-buffer-internal 'display 'display-buffer nil nil nil 'ignore))

;;;###autoload
(defun ido-kill-buffer ()
  "Kill a buffer.
The buffer name is selected interactively by typing a substring.
For details of keybindings, see `ido-switch-buffer'."
  (interactive)
  (ido-buffer-internal 'kill 'kill-buffer "Kill buffer: " (buffer-name (current-buffer)) nil 'ignore))

;;;###autoload
(defun ido-insert-buffer ()
  "Insert contents of a buffer in current buffer after point.
The buffer name is selected interactively by typing a substring.
For details of keybindings, see `ido-switch-buffer'."
  (interactive)
  (ido-buffer-internal 'insert 'insert-buffer "Insert buffer: " nil nil 'ido-enter-insert-file))

;;;###autoload
(defun ido-switch-buffer-other-frame ()
  "Switch to another buffer and show it in another frame.
The buffer name is selected interactively by typing a substring.
For details of keybindings, see `ido-switch-buffer'."
  (interactive)
  (if ido-mode
      (ido-buffer-internal 'other-frame)
    (call-interactively 'switch-to-buffer-other-frame)))

;;;###autoload
(defun ido-find-file-in-dir (dir)
  "Switch to another file starting from DIR."
  (interactive "DDir: ")
  (setq dir (file-name-as-directory dir))
  (ido-file-internal ido-default-file-method nil dir nil nil nil 'ignore))

;;;###autoload
(defun ido-find-file ()
  "Edit file with name obtained via minibuffer.
The file is displayed according to `ido-default-file-method' -- the
default is to show it in the same window, unless it is already
visible in another frame.

The file name is selected interactively by typing a substring.  As you
type in a string, all of the filenames matching the string are displayed
if substring-matching is used \(default).  Look at `ido-enable-prefix' and
`ido-toggle-prefix'.  When you have found the filename you want, it can
then be selected.  As you type, most keys have their normal keybindings,
except for the following: \\<ido-file-completion-map>

RET Select the file at the front of the list of matches.  If the
list is empty, possibly prompt to create new file.

\\[ido-select-text] Select the current prompt as the buffer or file.
If no buffer or file is found, prompt for a new one.

\\[ido-next-match] Put the first element at the end of the list.
\\[ido-prev-match] Put the last element at the start of the list.
\\[ido-complete] Complete a common suffix to the current string that
matches all files.  If there is only one match, select that file.
If there is no common suffix, show a list of all matching files
in a separate window.
\\[ido-edit-input] Edit input string (including directory).
\\[ido-prev-work-directory] or \\[ido-next-work-directory] go to previous/next directory in work directory history.
\\[ido-merge-work-directories] search for file in the work directory history.
\\[ido-forget-work-directory] removes current directory from the work directory history.
\\[ido-prev-work-file] or \\[ido-next-work-file] cycle through the work file history.
\\[ido-wide-find-file-or-pop-dir] and \\[ido-wide-find-dir-or-delete-dir] prompts and uses find to locate files or directories.
\\[ido-make-directory] prompts for a directory to create in current directory.
\\[ido-fallback-command] Fallback to non-ido version of current command.
\\[ido-toggle-regexp] Toggle regexp searching.
\\[ido-toggle-prefix] Toggle between substring and prefix matching.
\\[ido-toggle-case] Toggle case-sensitive searching of file names.
\\[ido-toggle-vc] Toggle version control for this file.
\\[ido-toggle-literal] Toggle literal reading of this file.
\\[ido-completion-help] Show list of matching files in separate window.
\\[ido-toggle-ignore] Toggle ignoring files listed in `ido-ignore-files'."

  (interactive)
  (ido-file-internal ido-default-file-method))

;;;###autoload
(defun ido-find-file-other-window ()
  "Switch to another file and show it in another window.
The file name is selected interactively by typing a substring.
For details of keybindings, see `ido-find-file'."
  (interactive)
  (ido-file-internal 'other-window 'find-file-other-window))

;;;###autoload
(defun ido-find-alternate-file ()
  "Switch to another file and show it in another window.
The file name is selected interactively by typing a substring.
For details of keybindings, see `ido-find-file'."
  (interactive)
  (ido-file-internal 'alt-file 'find-alternate-file nil "Find alternate file: "))

;;;###autoload
(defun ido-find-file-read-only ()
  "Edit file read-only with name obtained via minibuffer.
The file name is selected interactively by typing a substring.
For details of keybindings, see `ido-find-file'."
  (interactive)
  (ido-file-internal 'read-only 'find-file-read-only nil "Find file read-only: "))

;;;###autoload
(defun ido-find-file-read-only-other-window ()
  "Edit file read-only in other window with name obtained via minibuffer.
The file name is selected interactively by typing a substring.
For details of keybindings, see `ido-find-file'."
  (interactive)
  (ido-file-internal 'read-only 'find-file-read-only-other-window nil "Find file read-only other window: "))

;;;###autoload
(defun ido-find-file-read-only-other-frame ()
  "Edit file read-only in other frame with name obtained via minibuffer.
The file name is selected interactively by typing a substring.
For details of keybindings, see `ido-find-file'."
  (interactive)
  (ido-file-internal 'read-only 'find-file-read-only-other-frame nil "Find file read-only other frame: "))

;;;###autoload
(defun ido-display-file ()
  "Display a file in another window but don't select it.
The file name is selected interactively by typing a substring.
For details of keybindings, see `ido-find-file'."
  (interactive)
  (ido-file-internal 'display nil nil nil nil nil 'ignore))

;;;###autoload
(defun ido-find-file-other-frame ()
  "Switch to another file and show it in another frame.
The file name is selected interactively by typing a substring.
For details of keybindings, see `ido-find-file'."
  (interactive)
  (ido-file-internal 'other-frame 'find-file-other-frame))

;;;###autoload
(defun ido-write-file ()
  "Write current buffer to a file.
The file name is selected interactively by typing a substring.
For details of keybindings, see `ido-find-file'."
  (interactive)
  (let ((ido-process-ignore-lists t)
	(ido-work-directory-match-only nil)
	(ido-ignore-files (cons "[^/]\\'" ido-ignore-files))
	(ido-report-no-match nil)
	(ido-confirm-unique-completion t)
	(ido-auto-merge-work-directories-length -1))
    (ido-file-internal 'write 'write-file nil "Write file: " nil nil 'ignore)))

;;;###autoload
(defun ido-insert-file ()
  "Insert contents of file in current buffer.
The file name is selected interactively by typing a substring.
For details of keybindings, see `ido-find-file'."
  (interactive)
  (ido-file-internal 'insert 'insert-file nil "Insert file: " nil nil 'ido-enter-insert-buffer))

;;;###autoload
(defun ido-dired ()
  "Call `dired' the ido way.
The directory is selected interactively by typing a substring.
For details of keybindings, see `ido-find-file'."
  (interactive)
  (let ((ido-report-no-match nil)
	(ido-auto-merge-work-directories-length -1))
    (ido-file-internal 'dired 'dired nil "Dired: " 'dir)))

(defun ido-list-directory ()
  "Call `list-directory' the ido way.
The directory is selected interactively by typing a substring.
For details of keybindings, see `ido-find-file'."
  (interactive)
  (let ((ido-report-no-match nil)
	(ido-auto-merge-work-directories-length -1))
    (ido-file-internal 'list-directory 'list-directory nil "List directory: " 'dir)))

;;; XEmacs hack for showing default buffer

;; The first time we enter the minibuffer, Emacs puts up the default
;; buffer to switch to, but XEmacs doesn't -- presumably there is a
;; subtle difference in the two versions of post-command-hook.  The
;; default is shown for both whenever we delete all of our text
;; though, indicating its just a problem the first time we enter the
;; function.  To solve this, we use another entry hook for emacs to
;; show the default the first time we enter the minibuffer.


;;; ICOMPLETE TYPE CODE

(defun ido-initiate-auto-merge (buffer)
  (ido-trace "\n*merge timeout*" buffer)
  (setq ido-auto-merge-timer nil)
  (when (and (buffer-live-p buffer)
	     (ido-active)
	     (boundp 'ido-eoinput) ido-eoinput)
    (let ((contents (buffer-substring-no-properties (minibuffer-prompt-end) ido-eoinput)))
      (ido-trace "request merge")
      (setq ido-use-merged-list 'auto
	    ido-text-init contents
	    ido-rotate-temp t
	    ido-exit 'refresh)
      (with-current-buffer buffer
	(ido-tidy))
      (throw 'ido contents))))

(defun ido-exhibit ()
  "Post command hook for `ido'."
  ;; Find matching files and display a list in the minibuffer.
  ;; Copied from `icomplete-exhibit' with two changes:
  ;; 1. It prints a default file name when there is no text yet entered.
  ;; 2. It calls my completion routine rather than the standard completion.

  (when (ido-active)
    (let ((contents (buffer-substring-no-properties (minibuffer-prompt-end) (point-max)))
	  (buffer-undo-list t)
	  try-single-dir-match
	  refresh)

      (when ido-trace-enable
	(ido-trace "\nexhibit" this-command)
	(ido-trace "dir" ido-current-directory)
	(ido-trace "contents" contents)
	(ido-trace "list" ido-cur-list)
	(ido-trace "matches" ido-matches)
	(ido-trace "rescan" ido-rescan))

      (save-excursion
	(goto-char (point-max))
	;; Register the end of input, so we know where the extra stuff (match-status info) begins:
	(unless (boundp 'ido-eoinput)
	  ;; In case it got wiped out by major mode business:
	  (make-local-variable 'ido-eoinput))
	(setq ido-eoinput (point))

	;; Handle explicit directory changes
	(cond
	 ((memq ido-cur-item '(buffer list))
	  )

	 ((= (length contents) 0)
	  )

	 ((= (length contents) 1)
	  (cond
	   ((and (ido-is-tramp-root) (string-equal contents "/"))
	    (ido-set-current-directory ido-current-directory contents)
	    (setq refresh t))
	   ((and (ido-unc-hosts) (string-equal contents "/")
		 (let ((ido-enable-tramp-completion nil))
		   (ido-is-root-directory)))
	    (ido-set-current-directory "//")
	    (setq refresh t))
	  ))

	 ((and (string-match (if ido-enable-tramp-completion ".[:@]\\'" ".:\\'") contents)
	       (ido-is-root-directory) ;; Ange-ftp or tramp
	       (not (ido-local-file-exists-p contents)))
	  (ido-set-current-directory ido-current-directory contents)
	  (when (ido-is-slow-ftp-host)
	    (setq ido-exit 'fallback)
	    (exit-minibuffer))
	  (setq refresh t))

	 ((ido-final-slash contents)  ;; xxx/
	  (ido-trace "final slash" contents)
	  (cond
	   ((string-equal contents "~/")
	    (ido-set-current-home)
	    (setq refresh t))
	   ((string-equal contents "../")
	    (ido-up-directory t)
	    (setq refresh t))
	   ((string-equal contents "./")
	    (setq refresh t))
	   ((string-match "\\`~[-_a-zA-Z0-9]+[$]?/\\'" contents)
	    (ido-trace "new home" contents)
	    (ido-set-current-home contents)
	    (setq refresh t))
	   ((string-match "[$][A-Za-z0-9_]+/\\'" contents)
	    (let ((exp (condition-case ()
			   (expand-file-name
			    (substitute-in-file-name (substring contents 0 -1))
			    ido-current-directory)
			 (error nil))))
	      (ido-trace contents exp)
	      (when (and exp (file-directory-p exp))
		(ido-set-current-directory (file-name-directory exp))
		(setq ido-text-init (file-name-nondirectory exp))
		(setq refresh t))))
	   ((and (memq system-type '(windows-nt ms-dos))
		 (string-equal (substring contents 1) ":/"))
	    (ido-set-current-directory (file-name-directory contents))
	    (setq refresh t))
	   ((string-equal (substring contents -2 -1) "/")
	    (ido-set-current-directory
	     (if (memq system-type '(windows-nt ms-dos))
		 (expand-file-name "/" ido-current-directory)
	       "/"))
	    (setq refresh t))
	   ((and (or ido-directory-nonreadable ido-directory-too-big)
		 (file-directory-p (concat ido-current-directory (file-name-directory contents))))
	    (ido-set-current-directory
	     (concat ido-current-directory (file-name-directory contents)))
	    (setq refresh t))
	   (t
	    (ido-trace "try single dir")
	    (setq try-single-dir-match t))))

	 ((and (string-equal (substring contents -2 -1) "/")
	       (not (string-match "[$]" contents)))
	  (ido-set-current-directory
	   (cond
	    ((= (length contents) 2)
	     "/")
	    (ido-matches
	     (concat ido-current-directory (ido-name (car ido-matches))))
	    (t
	     (concat ido-current-directory (substring contents 0 -1)))))
	  (setq ido-text-init (substring contents -1))
	  (setq refresh t))

	 ((and (not ido-use-merged-list)
	       (not (ido-final-slash contents))
	       (eq ido-try-merged-list t)
	       (numberp ido-auto-merge-work-directories-length)
	       (> ido-auto-merge-work-directories-length 0)
	       (= (length contents) ido-auto-merge-work-directories-length)
	       (not (and ido-auto-merge-inhibit-characters-regexp
			 (string-match ido-auto-merge-inhibit-characters-regexp contents)))
	       (not (input-pending-p)))
	  (setq ido-use-merged-list 'auto
		ido-text-init contents
		ido-rotate-temp t)
	  (setq refresh t))

	 (t nil))

	(when refresh
	  (ido-trace "refresh on /" ido-text-init)
	  (setq ido-exit 'refresh)
	  (exit-minibuffer))

	;; Update the list of matches
	(setq ido-text contents)
	(ido-set-matches)
	(ido-trace "new    " ido-matches)

	(when (and ido-enter-matching-directory
		   ido-matches
		   (or (eq ido-enter-matching-directory 'first)
		       (null (cdr ido-matches)))
		   (ido-final-slash (ido-name (car ido-matches)))
		   (or try-single-dir-match
		       (eq ido-enter-matching-directory t)))
	  (ido-trace "single match" (car ido-matches))
	  (ido-set-current-directory
	   (concat ido-current-directory (ido-name (car ido-matches))))
	  (setq ido-exit 'refresh)
	  (exit-minibuffer))

	(when (and (not ido-matches)
		   (not ido-directory-nonreadable)
		   (not ido-directory-too-big)
		   ;; ido-rescan ?
		   ido-process-ignore-lists
		   ido-ignored-list)
	  (let ((ido-process-ignore-lists nil)
		(ido-rotate ido-rotate)
		(ido-cur-list ido-ignored-list))
	    (ido-trace "try all" ido-ignored-list)
	    (ido-set-matches))
	  (when ido-matches
	    (ido-trace "found  " ido-matches)
	    (setq ido-rescan t)
	    (setq ido-process-ignore-lists-inhibit t)
	    (setq ido-text-init ido-text)
	    (setq ido-exit 'refresh)
	    (exit-minibuffer)))

	(when (and
	       ido-rescan
	       (not ido-matches)
	       (memq ido-cur-item '(file dir))
	       (not (ido-is-root-directory))
	       (> (length contents) 1)
	       (not (string-match "[$]" contents))
	       (not ido-directory-nonreadable)
	       (not ido-directory-too-big))
	  (ido-trace "merge?")
	  (if ido-use-merged-list
	      (ido-undo-merge-work-directory contents nil)
	    (when (and (eq ido-try-merged-list t)
		       (numberp ido-auto-merge-work-directories-length)
		       (= ido-auto-merge-work-directories-length 0)
		       (not (and ido-auto-merge-inhibit-characters-regexp
				 (string-match ido-auto-merge-inhibit-characters-regexp contents)))
		       (not (input-pending-p)))
	      (ido-trace "\n*start timer*")
	      (setq ido-auto-merge-timer
		    (run-with-timer ido-auto-merge-delay-time nil 'ido-initiate-auto-merge (current-buffer))))))

	(setq ido-rescan t)

	(if (and ido-use-merged-list
		 ido-matches
		 (not (string-equal (car (cdr (car ido-matches))) ido-current-directory)))
	    (progn
	      (ido-set-current-directory (car (cdr (car ido-matches))))
	      (setq ido-use-merged-list t
		    ido-exit 'keep
		    ido-text-init ido-text)
	      (exit-minibuffer)))

	;; Insert the match-status information:
	(ido-set-common-completion)
	(let ((inf (ido-completions
		    contents
		    minibuffer-completion-table
		    minibuffer-completion-predicate
		    (not minibuffer-completion-confirm))))
	  (setq ido-show-confirm-message nil)
	  (ido-trace "inf" inf)
	  (insert inf))
	))))

(defun ido-completions (name candidates predicate require-match)
  ;; Return the string that is displayed after the user's text.
  ;; Modified from `icomplete-completions'.

  (let* ((comps ido-matches)
	 (ind (and (consp (car comps)) (> (length (cdr (car comps))) 1)
		   ido-merged-indicator))
	 first)

    (if (and ind ido-use-faces)
	(put-text-property 0 1 'face 'ido-indicator ind))

    (if (and ido-use-faces comps)
	(let* ((fn (ido-name (car comps)))
	       (ln (length fn)))
	  (setq first (format "%s" fn))
	  (put-text-property 0 ln 'face
			     (if (= (length comps) 1)
                                 (if ido-incomplete-regexp
                                     'ido-incomplete-regexp
                                   'ido-only-match)
			       'ido-first-match)
			     first)
	  (if ind (setq first (concat first ind)))
	  (setq comps (cons first (cdr comps)))))

    (cond ((null comps)
	   (cond
	    (ido-show-confirm-message
	     (or (nth 10 ido-decorations) " [Confirm]"))
	    (ido-directory-nonreadable
	     (or (nth 8 ido-decorations) " [Not readable]"))
	    (ido-directory-too-big
	     (or (nth 9 ido-decorations) " [Too big]"))
	    (ido-report-no-match
	     (nth 6 ido-decorations))  ;; [No match]
	    (t "")))
	  (ido-incomplete-regexp
           (concat " " (car comps)))
	  ((null (cdr comps))		;one match
	   (concat (if (if (not ido-enable-regexp)
                           (= (length (ido-name (car comps))) (length name))
                         ;; We can't rely on the length of the input
                         ;; for regexps, so explicitly check for a
                         ;; complete match
                         (string-match name (ido-name (car comps)))
                         (string-equal (match-string 0 (ido-name (car comps)))
                                       (ido-name (car comps))))
                       ""
                     ;; when there is one match, show the matching file name in full
                     (concat (nth 4 ido-decorations)  ;; [ ... ]
                             (ido-name (car comps))
                             (nth 5 ido-decorations)))
		   (if (not ido-use-faces) (nth 7 ido-decorations))))  ;; [Matched]
	  (t				;multiple matches
	   (let* ((items (if (> ido-max-prospects 0) (1+ ido-max-prospects) 999))
		  (alternatives
		   (apply
		    #'concat
		    (cdr (apply
			  #'nconc
			  (mapcar
			   (lambda (com)
			     (setq com (ido-name com))
			     (setq items (1- items))
			     (cond
			      ((< items 0) ())
			      ((= items 0) (list (nth 3 ido-decorations))) ; " | ..."
			      (t
			       (list (or ido-separator (nth 2 ido-decorations)) ; " | "
				     (let ((str (substring com 0)))
				       (if (and ido-use-faces
						(not (string= str first))
						(ido-final-slash str))
					   (put-text-property 0 (length str) 'face 'ido-subdir str))
				       str)))))
			   comps))))))

	     (concat
	      ;; put in common completion item -- what you get by pressing tab
	      (if (and (stringp ido-common-match-string)
		       (> (length ido-common-match-string) (length name)))
		  (concat (nth 4 ido-decorations)   ;; [ ... ]
			  (substring ido-common-match-string (length name))
			  (nth 5 ido-decorations)))
	      ;; list all alternatives
	      (nth 0 ido-decorations)  ;; { ... }
	      alternatives
	      (nth 1 ido-decorations)))))))

(defun ido-minibuffer-setup ()
  "Minibuffer setup hook for `ido'."
  ;; Copied from `icomplete-minibuffer-setup-hook'.
  (when (ido-active)
    (add-hook 'pre-command-hook 'ido-tidy nil t)
    (add-hook 'post-command-hook 'ido-exhibit nil t)
    (when (featurep 'xemacs)
      (ido-exhibit)
      (goto-char (point-min)))
    (run-hooks 'ido-minibuffer-setup-hook)
    (when ido-initial-position
      (goto-char (+ (minibuffer-prompt-end) ido-initial-position))
      (setq ido-initial-position nil))))

(defun ido-tidy ()
  "Pre command hook for `ido'."
  ;; Remove completions display, if any, prior to new user input.
  ;; Copied from `icomplete-tidy'."

  (when ido-auto-merge-timer
    (ido-trace "\n*cancel timer*" this-command)
    (cancel-timer ido-auto-merge-timer)
    (setq ido-auto-merge-timer nil))

  (if (ido-active)
      (if (and (boundp 'ido-eoinput)
	       ido-eoinput)

	  (if (> ido-eoinput (point-max))
	      ;; Oops, got rug pulled out from under us - reinit:
	      (setq ido-eoinput (point-max))
	    (let ((buffer-undo-list t))
	      (delete-region ido-eoinput (point-max))))

	;; Reestablish the local variable 'cause minibuffer-setup is weird:
	(make-local-variable 'ido-eoinput)
	(setq ido-eoinput 1))))

(defun ido-summary-buffers-to-end ()
  ;; Move the summaries to the end of the buffer list.
  ;; This is an example function which can be hooked on to
  ;; `ido-make-buffer-list-hook'.  Any buffer matching the regexps
  ;; `Summary' or `output\*$'are put to the end of the list.
  (let ((summaries (delq nil (mapcar
			      (lambda (x)
				 (if (or
				      (string-match "Summary" x)
				      (string-match "output\\*\\'" x))
				     x))
			      ido-temp-list))))
    (ido-to-end summaries)))

;;; Helper functions for other programs

(put 'dired-do-rename 'ido 'ignore)
(put 'ibuffer-find-file 'ido 'find-file)
(put 'dired-other-window 'ido 'dir)

;;;###autoload
(defun ido-read-buffer (prompt &optional default require-match)
  "Ido replacement for the built-in `read-buffer'.
Return the name of a buffer selected.
PROMPT is the prompt to give to the user.  DEFAULT if given is the default
buffer to be selected, which will go to the front of the list.
If REQUIRE-MATCH is non-nil, an existing buffer must be selected."
  (let* ((ido-current-directory nil)
	 (ido-directory-nonreadable nil)
	 (ido-directory-too-big nil)
	 (ido-context-switch-command 'ignore)
	 (buf (ido-read-internal 'buffer prompt 'ido-buffer-history default require-match)))
    (if (eq ido-exit 'fallback)
	(let ((read-buffer-function nil))
	  (run-hook-with-args 'ido-before-fallback-functions 'read-buffer)
	  (read-buffer prompt default require-match))
      buf)))

;;;###autoload
(defun ido-read-file-name (prompt &optional dir default-filename mustmatch initial predicate)
  "Ido replacement for the built-in `read-file-name'.
Read file name, prompting with PROMPT and completing in directory DIR.
See `read-file-name' for additional parameters."
  (let (filename)
    (cond
     ((or (eq predicate 'file-directory-p)
	  (eq (get this-command 'ido) 'dir)
	  (memq this-command ido-read-file-name-as-directory-commands))
      (setq filename
	    (ido-read-directory-name prompt dir default-filename mustmatch initial))
      (if (eq ido-exit 'fallback)
	  (setq filename 'fallback)))
     ((and (not (eq (get this-command 'ido) 'ignore))
	   (not (memq this-command ido-read-file-name-non-ido))
	   (or (null predicate) (eq predicate 'file-exists-p)))
      (let* (ido-saved-vc-hb
	     (ido-context-switch-command
	      (if (eq (get this-command 'ido) 'find-file) nil 'ignore))
	     (vc-handled-backends (and (boundp 'vc-handled-backends) vc-handled-backends))
	     (minibuffer-completing-file-name t)
	     (ido-current-directory (ido-expand-directory dir))
	     (ido-directory-nonreadable (not (file-readable-p ido-current-directory)))
	     (ido-directory-too-big (and (not ido-directory-nonreadable)
					 (ido-directory-too-big-p ido-current-directory)))
	     (ido-work-directory-index -1)
	     (ido-show-dot-for-dired (and ido-show-dot-for-dired
					  (not default-filename)))
	     (ido-work-file-index -1)
	     (ido-find-literal nil))
	(setq ido-exit nil)
	(setq filename
	      (ido-read-internal 'file prompt 'ido-file-history default-filename mustmatch initial))
	(cond
	 ((eq ido-exit 'fallback)
	  (setq filename 'fallback))
	 ((eq ido-exit 'dired)
	  (setq filename ido-current-directory))
	 (filename
	  (setq filename
		(concat ido-current-directory filename))))))
     (t
      (setq filename 'fallback)))
    (if (eq filename 'fallback)
	(let ((read-file-name-function nil))
	  (run-hook-with-args 'ido-before-fallback-functions 'read-file-name)
	  (read-file-name prompt dir default-filename mustmatch initial predicate))
      filename)))

;;;###autoload
(defun ido-read-directory-name (prompt &optional dir default-dirname mustmatch initial)
  "Ido replacement for the built-in `read-directory-name'.
Read directory name, prompting with PROMPT and completing in directory DIR.
See `read-directory-name' for additional parameters."
  (let* (filename
	 (minibuffer-completing-file-name t)
	 (ido-context-switch-command 'ignore)
	 ido-saved-vc-hb
	 (ido-current-directory (ido-expand-directory dir))
	 (ido-directory-nonreadable (not (file-readable-p ido-current-directory)))
	 (ido-directory-too-big (and (not ido-directory-nonreadable)
				     (ido-directory-too-big-p ido-current-directory)))
	 (ido-work-directory-index -1)
	 (ido-work-file-index -1))
    (setq filename
	  (ido-read-internal 'dir prompt 'ido-file-history default-dirname mustmatch initial))
    (if filename
	(if (and (stringp filename) (string-equal filename "."))
	    ido-current-directory
	  (concat ido-current-directory filename)))))

;;;###autoload
(defun ido-completing-read (prompt choices &optional predicate require-match initial-input hist def)
  "Ido replacement for the built-in `completing-read'.
Read a string in the minibuffer with ido-style completion.
PROMPT is a string to prompt with; normally it ends in a colon and a space.
CHOICES is a list of strings which are the possible completions.
PREDICATE is currently ignored; it is included to be compatible
 with `completing-read'.
If REQUIRE-MATCH is non-nil, the user is not allowed to exit unless
 the input is (or completes to) an element of CHOICES or is null.
 If the input is null, `ido-completing-read' returns DEF, or an empty
 string if DEF is nil, regardless of the value of REQUIRE-MATCH.
If INITIAL-INPUT is non-nil, insert it in the minibuffer initially,
 with point positioned at the end.
HIST, if non-nil, specifies a history list.
DEF, if non-nil, is the default value."
  (let ((ido-current-directory nil)
	(ido-directory-nonreadable nil)
	(ido-directory-too-big nil)
	(ido-context-switch-command 'ignore)
	(ido-choice-list choices))
    (ido-read-internal 'list prompt hist def require-match initial-input)))

(defun ido-unload-function ()
  "Unload the Ido library."
  (ido-mode -1)
  (setq minor-mode-map-alist (assq-delete-all 'ido-mode minor-mode-map-alist))
  ;; continue standard unloading
  nil)

(provide 'ido)

;; arch-tag: b63a3500-1735-41bd-8a01-05373f0864da
;;; ido.el ends here<|MERGE_RESOLUTION|>--- conflicted
+++ resolved
@@ -3400,17 +3400,9 @@
     (if ido-temp-list
 	(nconc ido-temp-list ido-current-buffers)
       (setq ido-temp-list ido-current-buffers))
-<<<<<<< HEAD
-    (when (and default (buffer-live-p (get-buffer default)))
-      (setq ido-temp-list
-	    (cons default (delete default ido-temp-list))))
-    (if ido-use-virtual-buffers
-	(ido-add-virtual-buffers-to-list))
-=======
     (if default
         (setq ido-temp-list
               (cons default (delete default ido-temp-list))))
->>>>>>> bc7d7ea6
     (run-hooks 'ido-make-buffer-list-hook)
     ido-temp-list))
 
