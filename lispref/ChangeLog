<<<<<<< HEAD
=======
2007-05-04  Karl Berry  <karl@tug.org>

	* elisp.texi (EMACSVER) [smallbook]: 22.1, not 22.

>>>>>>> 25111705
2007-05-04  Eli Zaretskii  <eliz@gnu.org>

	* tips.texi (Documentation Tips): Rearrange items to place the
	more important ones first.  Add an index entry for hyperlinks.

<<<<<<< HEAD
2007-05-03  Karl Berry  <karl@gnu.org>
=======
2007-05-03  Karl Berry  <karl@tug.org>
>>>>>>> 25111705

	* elisp.texi (\urlcolor, \linkcolor) [smallbook]: \Black for printing.
	 (EMACSVER) [smallbook]: 22 for printed version.

	* control.texi (Signaling Errors) <signal>: texinfo.tex is fixed,
	so restore anchor to normal position after defun.  Found by Kevin Ryde.

2007-04-26  Glenn Morris  <rgm@gnu.org>

	* elisp.texi (EMACSVER): Increase to 22.1.50.

2007-04-28  Karl Berry  <karl@gnu.org>

	* elisp.texi: Improve line breaks on copyright page,
	similar layout to emacs manual, 8.5x11 by default.

2007-04-24  Richard Stallman  <rms@gnu.org>

	* text.texi (Special Properties): Add xref to Overlay Properties.

	* display.texi (Overlay Properties): Add xref to Special Properties.

2007-04-22  Richard Stallman  <rms@gnu.org>

	* keymaps.texi (Extended Menu Items): Move the info about
	format with cached keyboard binding.

2007-04-21  Richard Stallman  <rms@gnu.org>

	* text.texi (Special Properties): Clarify previous change.

	* files.texi (File Name Expansion): Clarify previous change.

	* display.texi (Attribute Functions): Fix example for
	face-attribute-relative-p.

2007-04-19  Kenichi Handa  <handa@m17n.org>

	* text.texi (Special Properties): Document composition property.

2007-04-19  Glenn Morris  <rgm@gnu.org>

	* files.texi (File Name Expansion): Mention "superroot".

2007-04-15  Chong Yidong  <cyd@stupidchicken.com>

	* frames.texi (Multiple Displays): Add note about "multi-monitor"
	setups.
	(Display Feature Testing): Note that display refers to all
	physical monitors for multi-monitor setups.

2007-04-14  Richard Stallman  <rms@gnu.org>

	* lists.texi (Sets And Lists): Clarify `delete' examples.
	Remove spurious xref to same node.
	Clarify xref for add-to-list.

2007-04-12  Nick Roberts  <nickrob@snap.net.nz>

	* keymaps.texi (Format of Keymaps): Remove spurious ")" from
	value of lisp-mode-map.

2007-04-11  Karl Berry  <karl@gnu.org>

	* anti.texi (Antinews),
	* display.texi (Overlay Properties) and (Defining Images),
	* processes.texi (Synchronous Processes) and (Sentinels),
	* syntax.texi (Syntax Table Internals),
	* searching.texi (Regexp Special),
	* nonascii.texi (Default Coding Systems),
	* text.texi (Special Properties),
	* minibuf.texi (Basic Completion): Wording to improve breaks in
	8.5x11 format.
	* elisp.texi (smallbook): new @set to more easily switch between
	smallbook and 8.5x11.

2007-04-11  Richard Stallman  <rms@gnu.org>

	* text.texi (Lazy Properties): Minor fix.

2007-04-08  Karl Berry  <karl@gnu.org>

	* symbols.texi (Plists and Alists): Period after "vs" in index entries.
	* macros.texi (Backquote): Downcase Backquote in index entries for
	consistency.

2007-04-08  Richard Stallman  <rms@gnu.org>

	* text.texi (Adaptive Fill): Just describe default,
	don't show it (since it contains non-ASCII chars).

2007-04-07  Karl Berry  <karl@gnu.org>

	* text.texi (Adaptive Fill) [@iftex]: Omit binary characters in
	adaptive-fill-regexp's value, since they are not in the standard
	TeX fonts.

2007-04-07  Guanpeng Xu  <herberteuler@hotmail.com>

	* display.texi (Defining Faces): Fix example.

2007-04-07  Karl Berry  <karl@gnu.org>

	* display.texi (Button Buffer Commands): Improve page break.

2007-04-07  Richard Stallman  <rms@gnu.org>

	* advice.texi (Activation of Advice): Remove redundant index entry.

	* backups.texi: Improve index entries.  Remove redundant ones.

	* compile.texi (Byte Compilation): Improve index entry.

	* hash.texi (Creating Hash): Improve index entry.

	* symbols.texi (Definitions): Improve index entry.

	* edebug.texi: Improve index entries.  Remove redundant/useless ones.

	* maps.texi (Standard Keymaps): Remove useless index entry.

	* help.texi (Documentation Basics): Remove redundant index entries.

	* customize.texi: Improve index entries.
	Remove redundant/useless ones.

	* locals.texi (Standard Buffer-Local Variables): Clarify intro text.

	* streams.texi (Output Variables): Improve index entry.

	* abbrevs.texi (Abbrevs): Remove useless index entry.

	* macros.texi (Expansion): Remove useless index entry.

	* text.texi: Improve index entries.  Remove redundant/useless ones.
	(Text Properties, Examining Properties)
	(Special Properties): Use "property category" instead of "category"
	to refer to the `category' property.

	* positions.texi: Improve index entries.  Remove useless one.

	* lists.texi: Improve index entries.  Remove redundant/useless ones.

	* os.texi: Improve index entries.
	(Timers): Fix previous change.

	* buffers.texi: Improve index entries.
	(Modification Time): Get rid of term "obsolete buffer".

	* debugging.texi: Improve index entries.
	(Test Coverage): Add xref to other test coverage ftr.

	* eval.texi: Improve index entry.  Remove redundant ones.

	* numbers.texi: Improve index entries.  Remove redundant/useless ones.

	* files.texi: Improve index entries.  Remove redundant/useless ones.

	* objects.texi: Improve index entries.

	* processes.texi: Improve index entries.

	* modes.texi: Improve index entry.  Remove redundant one.

	* nonascii.texi: Improve index entries.

	* internals.texi: Improve index entries.

	* syntax.texi: Improve index entries.

	* keymaps.texi (Active Keymaps): Improve index entries.

	* commands.texi: Improve index entries.  Remove redundant/useless ones.

	* frames.texi: Improve index entries.  Remove redundant/useless ones.

	* markers.texi: Improve index entries.  Remove redundant ones.

	* tips.texi: Improve index entries.

	* loading.texi (Unloading): Improve index entry.

	* variables.texi: Improve index entries.  Remove redundant one.

	* sequences.texi: Improve index entry.

	* display.texi: Improve index entries.  Remove redundant ones.

	* windows.texi: Improve index entries.

	* searching.texi: Improve index entries.  Remove redundant one.

	* strings.texi (Case Tables): Improve last change.

2007-04-04  Chong Yidong  <cyd@stupidchicken.com>

	* strings.texi (Case Tables): Document with-case-table and
	ascii-case-table.

2007-04-03  Karl Berry  <karl@gnu.org>

	* processes.texi (Network): Reword to improve page break.

2007-04-03  Eli Zaretskii  <eliz@gnu.org>

	* functions.texi (Inline Functions): Describe more disadvantages
	of defsubst, and make advice against it stronger.

2007-04-02  Karl Berry  <karl@gnu.org>

	* backups.texi (Backup Names): Avoid widow words.
	* modes.texi (Example Major Modes): Align last comment.

2007-04-01  Chong Yidong  <cyd@stupidchicken.com>

	* keymaps.texi (Remapping Commands): Document new arg to
	command-remapping.

2007-04-01  Karl Berry  <karl@gnu.org>

	* processes.texi (Low-Level Network): typo.
	* loading.texi (Hooks for Loading): avoid double "the".
	* keymaps.texi (Key Sequences): no double "and".
	(Changing Key Bindings): shorten to improve line break.

2007-03-31  Glenn Morris  <rgm@gnu.org>

	* os.texi (Timers): Fix description of run-at-time TIME formats.

2007-03-31  Richard Stallman  <rms@gnu.org>

	* display.texi (Invisible Text): Correct buffer-invisibility-spec
	regarding ellipsis.

2007-03-31  Eli Zaretskii  <eliz@gnu.org>

	* intro.texi (nil and t):
	* symbols.texi (Plists and Alists):
	* variables.texi (Variable Aliases, Constant Variables):
	* functions.texi (Defining Functions):
	* advice.texi (Advising Primitives):
	* debugging.texi (Syntax Errors, Compilation Errors):
	* minibuf.texi (Minibuffer Windows):
	* commands.texi (Adjusting Point):
	* modes.texi (Syntactic Font Lock, Faces for Font Lock)
	(Auto Major Mode, Major Mode Conventions):
	* help.texi (Describing Characters):
	* files.texi (Create/Delete Dirs, Information about Files)
	(File Locks, Writing to Files, Reading from Files)
	(Saving Buffers):
	* windows.texi (Resizing Windows, Cyclic Window Ordering):
	* frames.texi (Finding All Frames):
	* positions.texi (Buffer End, Motion):
	* markers.texi (The Region):
	* text.texi (Deletion, Near Point):
	* display.texi (Displaying Messages, Truncation):
	* os.texi (Processor Run Time):
	* tips.texi (Key Binding Conventions, Programming Tips)
	(Warning Tips, Documentation Tips, Comment Tips):
	* internals.texi (Memory Usage): Improve indexing.

	* variables.texi (Frame-Local Variables):
	* functions.texi (Argument List):
	* loading.texi (Library Search):
	* streams.texi (Output Variables):
	* keymaps.texi (Translation Keymaps, Searching Keymaps):
	* searching.texi (Replacing Match, Search and Replace):
	* processes.texi (Byte Packing, Decoding Output)
	(Accepting Output, Network Servers, Shell Arguments):
	* display.texi (Abstract Display, Image Cache, Scroll Bars):
	* windows.texi (Window Point, Window Start):
	* frames.texi (Management Parameters, Frame Parameters, Frame Titles):
	* commands.texi (Reading Input, Keyboard Events):
	* minibuf.texi (Reading File Names, Minibuffer Completion)
	(Recursive Mini):
	* positions.texi (List Motion):
	* hash.texi (Hash Tables, Creating Hash, Defining Hash):
	* numbers.texi (Arithmetic Operations, Math Functions)
	(Predicates on Numbers, Comparison of Numbers):
	(Numeric Conversions):
	* locals.texi (Standard Buffer-Local Variables):
	* maps.texi (Standard Keymaps):
	* os.texi (User Identification, System Environment, Recording Input)
	(X11 Keysyms):
	* nonascii.texi (Non-ASCII Characters, Splitting Characters):
	* backups.texi (Backups and Auto-Saving):
	* customize.texi (Customization, Group Definitions)
	(Variable Definitions):
	* compile.texi (Byte Compilation): Improve index entries.

2007-03-31  Karl Berry  <karl@gnu.org>

	* macros.texi (Defining Macros): Avoid widow syllable.

2007-03-31  Eli Zaretskii  <eliz@gnu.org>

	* elisp.texi (Top): Postscript -> PostScript.

	* display.texi (Images, Postscript Images): Postscript -> PostScript.

2007-03-31  Markus Triska  <markus.triska@gmx.at>

	* internals.texi (Writing Emacs Primitives): Untabify `For'.

2007-03-30  Karl Berry  <karl@gnu.org>

	* lists.texi (List-related Predicates): Remove spurious @need.
	(Setcdr): Use @smallexample to improve page break.
	(Association Lists) <assoc>: Reword to improve page break.

	* strings.texi (String Conversion): Insert blank line to improve
	page break.

	* numbers.texi (Random Numbers): Use @minus{}.
	(Math Functions): Use @minus{}.

	* intro.texi (Acknowledgements): Avoid line breaks before middle
	initials.

2007-03-24  Eli Zaretskii  <eliz@gnu.org>

	* errors.texi (Standard Errors): Add an index entry.

2007-03-19  Richard Stallman  <rms@gnu.org>

	* os.texi (Recording Input): recent-keys now gives 300 keys.

2007-03-12  Glenn Morris  <rgm@gnu.org>

	* os.texi: Replace "daylight savings" with "daylight saving"
	throughout.

2007-03-05  Richard Stallman  <rms@gnu.org>

	* variables.texi (File Local Variables): Update
	enable-local-variables values.

2007-03-04  Richard Stallman  <rms@gnu.org>

	* syntax.texi (Control Parsing): Minor clarification.

	* strings.texi (Formatting Strings): Clarify width, precision, flags.

	* sequences.texi (Sequence Functions): Move string-bytes away,
	add xref.

	* nonascii.texi (Text Representations): Move string-bytes here.

	* modes.texi (Major Mode Conventions): Fundamental mode is exception.

	* minibuf.texi (Basic Completion): Minor clarification.

	* markers.texi (The Mark): Clarify existence vs activation of mark.
	Other cleanup.

	* display.texi (Finding Overlays): Write better example.

	* compile.texi (Eval During Compile): Clarify putting macros
	in eval-when-compile.

2007-02-25  Vinicius Jose Latorre  <viniciusjl@ig.com.br>

	* loading.texi (How Programs Do Loading): Fix anchor position at
	load-read-function definition doc. (tiny change)
	
2007-02-21  Kim F. Storm  <storm@cua.dk>

	* strings.texi (Text Comparison): Mention that assoc-string
	converts symbols to strings before testing.

2007-02-17  Kim F. Storm  <storm@cua.dk>

	* processes.texi (Bindat Spec): Vector types can have optional
	element type.
	(Bindat Examples): Fix example.  Add vector with element type.

2007-02-16  Andreas Schwab  <schwab@suse.de>

	* strings.texi (Formatting Strings): Document '+' flag.

2007-02-15  Juanma Barranquero  <lekktu@gmail.com>

	* strings.texi (Modifying Strings): Clarify that `clear-string'
	always converts the string to unibyte.

2007-02-14  Kim F. Storm  <storm@cua.dk>

	* display.texi (Glyphs): Add make-glyph-code, glyph-char, glyph-face.
	Rewrite glyph code description to refer to these functions.
	Remove details of encoding face number and char into integer code.

2007-02-03  Alan Mackenzie  <acm@muc.de>

	* loading.texi (Hooks for Loading): Make the description of
	`eval-after-load' more detailed, and amend the description of
	after-load-alist, in accordance with changes from 2006-05.

2007-02-03  Chong Yidong  <cyd@stupidchicken.com>

	* modes.texi (Defining Minor Modes): Document that a :require
	keyword or similar may be required to make saved customization
	variables work.

2007-02-03  Eli Zaretskii  <eliz@gnu.org>

	* elisp.texi (Top): Make the detailed menu headers compliant with
	Texinfo guidelines and with what texnfo-upd.el expects.  Add
	comments to prevent people from inadvertently modifying the key
	parts needed by `texinfo-multiple-files-update'.

2007-02-02  Eli Zaretskii  <eliz@gnu.org>

	* elisp.texi (Top): Update the top-level menus.

	* syntax.texi (Categories): Add index entries.

2007-02-01  Juanma Barranquero  <lekktu@gmail.com>

	* display.texi (Attribute Functions): Fix name and description of
	the UNDERLINE arg of `set-face-underline-p'.

2007-01-29  Eli Zaretskii  <eliz@gnu.org>

	* elisp.texi (Top): Add "Standard Errors", "Standard Buffer-Local
	Variables", and "Standard Keymaps" to the detailed menu.

	* variables.texi (Future Local Variables): Add index entry.

2007-01-28  Richard Stallman  <rms@gnu.org>

	* tips.texi (Coding Conventions): Clarify the tip about macros
	that define a function or a variable.

	* files.texi (File Attributes): UID and GID can be floats.
	(Magic File Names): Explain why deferring all operations to
	the standard handler does not work.

2007-01-23  Martin Rudalics  <rudalics@gmx.at>

	* backups.texi (Reverting): Use "buffer" instead of "file"
	when talking about major and minor modes.

2007-01-21  Richard Stallman  <rms@gnu.org>

	* help.texi (Documentation): Add xref to Documentation Tips.

2007-01-14  Juanma Barranquero  <lekktu@gmail.com>

	* tips.texi (Coding Conventions): Fix typos.

2007-01-05  Richard Stallman  <rms@gnu.org>

	* modes.texi (Defining Minor Modes): Fix previous change.

2007-01-03  Richard Stallman  <rms@gnu.org>

	* customize.texi (Variable Definitions, Customization Types):
	Don't use * in doc string for defcustom.

2007-01-02  Richard Stallman  <rms@gnu.org>

	* variables.texi (Variable Aliases): Clarify that aliases vars
	always have the same value.

	* processes.texi (Bindat Spec): Fix Texinfo usage.

	* modes.texi (Defining Minor Modes): Explain effect of command
	defined with define-global-minor-mode on new buffers.

2006-12-30  Kim F. Storm  <storm@cua.dk>

	* keymaps.texi (Tool Bar): Describe `grow-only' value of
	`auto-resize-tool-bars'.

2006-12-30  Richard Stallman  <rms@gnu.org>

	* keymaps.texi (Active Keymaps): Fix previous change.

2006-12-30  Nick Roberts  <nickrob@snap.net.nz>

	* keymaps.texi (Active Keymaps): Make xref to lookup-key.

2006-12-30  Kim F. Storm  <storm@cua.dk>

	* processes.texi (Bindat Spec): Clarify using field names in
	length specifications.

2006-12-29  Kim F. Storm  <storm@cua.dk>

	* processes.texi (Bindat Spec): Explain eval forms and lengths better.
	Add count and index variables for eval forms in repeat blocks.

2006-12-24  Richard Stallman  <rms@gnu.org>

	* customize.texi (Variable Definitions): Document
	new name custom-add-frequent-value.

2006-12-19  Kim F. Storm  <storm@cua.dk>

	* commands.texi (Misc Events): User signals now result in sigusr1
	and sigusr2 events which are handled through special-event-map.
	(Special Events): User signals and drag-n-drop are special.

2006-12-17  Richard Stallman  <rms@gnu.org>

	* loading.texi (Named Features): Explain subfeatures better.

	* customize.texi: Use "option" only for user options.
	For the keyword values inside defcustom etc, say "keywords".
	For :options value's elements, say "elements".
	:group should not be omitted.

	* syntax.texi (Parsing Expressions): Split up node.
	(Motion via Parsing, Position Parse, Parser State)
	(Low-Level Parsing, Control Parsing): New subnodes.
	(Parser State): Document syntax-ppss-toplevel-pos.

	* positions.texi (List Motion): Punctuation fix.

	* files.texi (File Name Completion): Document PREDICATE arg
	to file-name-completion.

2006-12-16  Eli Zaretskii  <eliz@gnu.org>

	* internals.texi (Building Emacs, Writing Emacs Primitives):
	Add index entries.

2006-12-11  Richard Stallman  <rms@gnu.org>

	* modes.texi (Font Lock Basics): Explain how nil for font-lock-defaults
	affects face menu.  Explain how to make it non-nil without enabling
	any fontification.

2006-12-10  Chong Yidong  <cyd@stupidchicken.com>

	* modes.texi (Font Lock Basics): Document nil value of
	font-lock-defaults.

2006-12-10  Glenn Morris  <rgm@gnu.org>

	* abbrevs.texi (Defining Abbrevs): Mention `define-abbrev' 'force
	value for system-flag argument.  Abbrev tables may not be empty
	when major modes are loaded.

2006-12-08  Juanma Barranquero  <lekktu@gmail.com>

	* makefile.w32-in (maintainer-clean): Partially revert last
	change; delete "elisp-?" and "elisp-??" instead of "elisp-*"
	to protect elisp-covers.texi.

2006-12-07  Juanma Barranquero  <lekktu@gmail.com>

	* makefile.w32-in (maintainer-clean): Depend on `distclean'.
	Don't remove elisp* info files; they are already deleted by the
	`clean' and `distclean' targets, and they are in the $(infodir)
	directory, not the current one.

2006-12-04  Kim F. Storm  <storm@cua.dk>

	* commands.texi (Misc Events): Update signal events.
	(Event Examples): Add signal example.

2006-11-29  Richard Stallman  <rms@gnu.org>

	* frames.texi (Visibility of Frames): Explain visible windows
	can be covered by others.  Add xref for raise-frame.

2006-11-28  Richard Stallman  <rms@gnu.org>

	* searching.texi (Regexp Special): Update when ^ is special.

2006-11-27  Eli Zaretskii  <eliz@gnu.org>

	* customize.texi (Customization, Common Keywords)
	(Group Definitions, Variable Definitions, Composite Types)
	(Type Keywords, Customization Types): Add index entries for
	various customization keywords.

2006-11-23  Stefan Monnier  <monnier@iro.umontreal.ca>

	* modes.texi (Multiline Font Lock): Rephrase some parts for clarity.

2006-11-10  Jan Dj,Ad(Brv  <jan.h.d@swipnet.se>

	* frames.texi (Window System Selections): Remove clipboard from
	description of selection-coding-system.

2006-11-06  Richard Stallman  <rms@gnu.org>

	* lists.texi (List Variables): Document COMPARE-FN.

	* keymaps.texi: Avoid use of "binding" to mean a relation;
	use it only to refer to the meaning associated with a key.
	(Keymaps): Change menu node description.

	* elisp.texi (Top): Change menu node description.

	* display.texi (Managing Overlays): Document overlay-recenter.

2006-10-29  Chong Yidong  <cyd@stupidchicken.com>

	* Makefile.in: Use relative paths to avoid advertising filesystem
	contents during compilation.

2006-10-23  Kim F. Storm  <storm@cua.dk>

	* commands.texi (Event Input Misc): Update unread-command-events.

2006-10-23  Nick Roberts  <nickrob@snap.net.nz>

	* lists.texi (Sets And Lists): Fix typos.

2006-10-18  Juanma Barranquero  <lekktu@gmail.com>

	* control.texi (Processing of Errors): Use @var for an argument,
	not @code.

2006-10-16  Richard Stallman  <rms@gnu.org>

	* edebug.texi (Edebug Recursive Edit): Minor cleanup.

	* keymaps.texi (Format of Keymaps): Show all the keymap element
	patterns that result from menu items.
	(Key Lookup): Minor cleanups.

	* modes.texi (Precalculated Fontification): Don't say that
	not setting font-lock-defaults avoids loading font-lock.

	* help.texi (Documentation): Move xref to Emacs Manual here.
	(Documentation Basics): From here.
	Also doc emacs-lisp-docstring-fill-column.

	* elisp.texi: Update version and ISBN.

	* commands.texi (Interactive Call): Clarify KEYS arg to
	call-interactively is a vector.
	(Command Loop Info): Delete anchor in this-command-keys.
	Add anchor in this-command-keys-vector.
	(Recursive Editing): Document how recursive-edit
	handles the current buffer.

2006-10-13  Chong Yidong  <cyd@stupidchicken.com>

	* frames.texi (Frame Titles): %c and %l are ignored in
	frame-title-format.

2006-10-11  Richard Stallman  <rms@gnu.org>

	* keymaps.texi (Key Sequences): Clarify use of kbd.

2006-10-10  Kim F. Storm  <storm@cua.dk>

	* lists.texi (Sets And Lists): Add memql.

2006-10-03  Richard Stallman  <rms@gnu.org>

	* searching.texi (Char Classes): Document :multibyte: and :unibyte:.
	Clarify :ascii: and :nonascii:.

2006-09-29  Juri Linkov  <juri@jurta.org>

	* modes.texi (%-Constructs): Reorder coding systems in the
	documentation of %z to the real order displayed in the modeline.

2006-09-25  Richard Stallman  <rms@gnu.org>

	* os.texi (Timers): Describe timer-max-repeats.

2006-09-25  Chong Yidong  <cyd@stupidchicken.com>

	* os.texi (Timers): Mention with-local-quit.

2006-09-24  Richard Stallman  <rms@gnu.org>

	* searching.texi (Searching and Matching): Mention property search.

	* commands.texi (Command Loop Info): Explain how read-event affects
	this-command-keys.

2006-09-20  Richard Stallman  <rms@gnu.org>

	* os.texi (Timers): Clarify about REPEAT when timer is delayed.

	* windows.texi (Window Start): Minor cleanups.

2006-09-20  Kim F. Storm  <storm@cua.dk>

	* windows.texi (Window Start): pos-visible-in-window-p allows
	specifying t for position to mean "end of window".
	Add window-line-height.

	* anti.texi (Antinews): Mention window-line-height.

2006-09-19  David Kastrup  <dak@gnu.org>

	* keymaps.texi (Searching Keymaps): Small clarification.

2006-09-18  Richard Stallman  <rms@gnu.org>

	* keymaps.texi (Creating Keymaps): Explain that keymap prompt strings
	cause keyboard menus.
	(Menu Keymaps): Likewise.
	(Defining Menus, Keyboard Menus): Clarify.

	* text.texi (Fields): Clarify explanation of constrain-to-field.

2006-09-16  Eli Zaretskii  <eliz@gnu.org>

	* variables.texi (Tips for Defining): Fix a typo.

2006-09-15  Richard Stallman  <rms@gnu.org>

	* keymaps.texi (Remapping Commands, Searching Keymaps)
	(Active Keymaps): Clean up previous change.

2006-09-15  Jay Belanger  <belanger@truman.edu>

	* gpl.texi: Replace "Library Public License" by "Lesser Public
	License" throughout.

2006-09-15  David Kastrup  <dak@gnu.org>

	* keymaps.texi (Active Keymaps): Adapt description to use
	`get-char-property' instead `get-text-property'.  Explain how
	mouse events change this.  Explain the new optional argument of
	`key-binding' and its mouse-dependent lookup.
	(Searching Keymaps): Adapt description similarly.
	(Remapping Commands): Explain the new optional argument of
	`command-remapping'.

2006-09-14  Richard Stallman  <rms@gnu.org>

	* keymaps.texi (Searching Keymaps): Clarification.
	(Active Keymaps): Refer to Searching Keymaps instead of duplication.

2006-09-13  Richard Stallman  <rms@gnu.org>

	* objects.texi (Character Type): Node split.
	Add xref to Describing Characters.
	(Basic Char Syntax, General Escape Syntax)
	(Ctl-Char Syntax, Meta-Char Syntax): New subnodes.

2006-09-11  Richard Stallman  <rms@gnu.org>

	* display.texi (Display Table Format): Wording clarification.
	(Glyphs): Clarifications.

2006-09-10  Chong Yidong  <cyd@stupidchicken.com>

	* keymaps.texi (Active Keymaps): Mention that key-binding checks
	local maps.

2006-09-10  Kim F. Storm  <storm@cua.dk>

	* display.texi (Forcing Redisplay): Document return value of
	function redisplay.

2006-09-09  Richard Stallman  <rms@gnu.org>

	* windows.texi (Window Hooks): Explain limits of
	window-scroll-functions.

	* display.texi (Fringe Indicators): Update for last change in
	indicate-buffer-boundaries.

2006-09-08  Richard Stallman  <rms@gnu.org>

	* processes.texi (Bindat Spec): Suggest names ending in -bindat-spec.

2006-09-06  Kim F. Storm  <storm@cua.dk>

	* frames.texi (Display Feature Testing): display-mm-dimensions-alist.

	* windows.texi (Window Start): Update pos-visible-in-window-p.

2006-09-04  Richard Stallman  <rms@gnu.org>

	* processes.texi (Accepting Output): Explain SECONDS=0 for
	accept-process-output.

	* os.texi (Idle Timers): Explain why timer functions should not
	loop until (input-pending-p).

2006-09-02  Eli Zaretskii  <eliz@gnu.org>

	* makefile.w32-in (usermanualdir): New variable.
	(elisp.dvi): Use it.

2006-09-01  Eli Zaretskii  <eliz@gnu.org>

	* buffers.texi (Buffer Modification): Fix last change.

2006-09-01  Chong Yidong  <cyd@stupidchicken.com>

	* buffers.texi (Buffer Modification): Document
	buffer-chars-modified-tick.

2006-08-31  Richard Stallman  <rms@gnu.org>

	* modes.texi (Syntactic Font Lock): Mention specific faces once again.

2006-08-31  Richard Bielawski  <RBielawski@moneygram.com>  (tiny change)

	* modes.texi (Syntactic Font Lock):
	Mention font-lock-syntactic-face-function
	instead of specific faces.

2006-08-29  Chong Yidong  <cyd@stupidchicken.com>

	* display.texi (Images): Add xrref to display-images-p.

2006-08-28  Kenichi Handa  <handa@m17n.org>

	* nonascii.texi (Lisp and Coding Systems): Fix description of
	detect-coding-region.

2006-08-27  Michael Olson  <mwolson@gnu.org>

	* processes.texi (Transaction Queues): Remove stray quote
	character.

2006-08-25  Richard Stallman  <rms@gnu.org>

	* os.texi (Idle Timers): run-with-idle-timer allows Lisp time value.
	Add xref.

2006-08-24  Chong Yidong  <cyd@stupidchicken.com>

	* os.texi (Timers): Avoid waiting inside timers.

2006-08-21  Lute Kamstra  <lute@gnu.org>

	* Makefile.in: Use ../man/texinfo.tex to build elisp.dvi.

2006-08-20  Richard Stallman  <rms@gnu.org>

	* os.texi (Idle Timers): New node, split out from Timers.
	Document current-idle-time.
	* commands.texi (Reading One Event): Update xref.
	* elisp.texi (Top): Update subnode menu.

2006-08-16  Richard Stallman  <rms@gnu.org>

	* keymaps.texi (Extended Menu Items): Show format of cached
	bindings in extended menu items.

	* customize.texi (Variable Definitions): Explain when the
	standard value expression is evaluated.

2006-08-15  Chong Yidong  <cyd@stupidchicken.com>

	* commands.texi (Reading One Event): Explain idleness in
	`read-event'.

2006-08-12  Chong Yidong  <cyd@stupidchicken.com>

	* text.texi (Near Point): Say "cursor" not "terminal cursor".
	(Commands for Insertion): Removed split-line since it's not
	relevant for Lisp programming.
	(Yank Commands): Rewrite introduction.
	(Undo): Clarify.
	(Maintaining Undo): Clarify.  Document undo-ask-before-discard.
	(Filling): Remove redundant comment.  Clarify return value of
	current-justification.
	(Margins): Minor clarifications.
	(Adaptive Fill): Update default value of adaptive-fill-regexp.
	(Sorting): Update definition of sort-lines.
	(Columns): Clarify behavior of sort-columns.
	(Indent Tabs): Link to Tab Stops in Emacs manual.
	(Special Properties): Clarify.
	(Clickable Text): Mention Buttons package.

2006-08-12  Kevin Ryde  <user42@zip.com.au>

	* os.texi (Time Parsing): Add %z to description of
	format-time-string, as per docstring.  Add cross reference to
	glibc manual for strftime.

2006-08-08  Richard Stallman  <rms@gnu.org>

	* modes.texi: Clean up wording in previous change.

2006-08-07  Chong Yidong  <cyd@stupidchicken.com>

	* modes.texi (Hooks): Clarify.
	(Major Mode Basics): Mention define-derived-mode explicitly.
	(Major Mode Conventions): Rebinding RET is OK for some modes.
	Mention change-major-mode-hook and after-change-major-mode-hook.
	(Example Major Modes): Moved to end of Modes section.
	(Mode Line Basics): Clarify.
	(Mode Line Data): Mention help-echo and local-map in strings.
	Explain reason for treatment of non-risky variables.
	(Properties in Mode): Clarify.
	(Faces for Font Lock): Add font-lock-negation-char-face.

2006-08-04  Eli Zaretskii  <eliz@gnu.org>

	* strings.texi (Formatting Strings): Warn against arbitrary
	strings as first arg to `format'.

2006-07-31  Thien-Thi Nguyen  <ttn@gnu.org>

	* text.texi (Clickable Text): Mention `help-echo' text property.
	Update intro, examples and associated explanations.

2006-07-31  Richard Stallman  <rms@gnu.org>

	* commands.texi: Update xrefs.
	(Event Mod): New node, cut out from old Translating Input.

	* maps.texi: Update xrefs.

	* keymaps.texi (Translation Keymaps): New node.
	Update xrefs from Translating Input to Translation Keymaps.

	* elisp.texi (Top): Update subnode menu.

	* display.texi (Face Functions): Fix explanations of FRAME=t or nil.

	* os.texi (System Interface): Fix menu descriptions of some nodes.
	(Translating Input): Node deleted.

2006-07-31  Nick Roberts  <nickrob@snap.net.nz>

	* modes.texi (Minor Mode Conventions): Update xref for add-to-list.

	* lists.texi (Sets And Lists): Likewise.

2006-07-30  Thien-Thi Nguyen  <ttn@gnu.org>

	* text.texi (Fields): Mention POS
	requirement when narrowing is in effect.

2006-07-28  Richard Stallman  <rms@gnu.org>

	* display.texi (Face Attributes): Simplify wording.
	(Attribute Functions): Clarify meaning of new-frame default
	attribute settings.

	* customize.texi (Common Keywords): Document how to use
	:package-version in a package not in Emacs.

2006-07-28  Kim F. Storm  <storm@cua.dk>

	* commands.texi (Reading One Event): Fix last change.

2006-07-26  Chong Yidong  <cyd@stupidchicken.com>

	* commands.texi (Reading One Event): Document SECONDS argument for
	read-event, read-char, and read-char-exclusive.

2006-07-25  Stefan Monnier  <monnier@iro.umontreal.ca>

	* modes.texi (Multiline Font Lock): Can't use jit-lock-defer-multiline
	to ensure correct identification.

2006-07-24  Richard Stallman  <rms@gnu.org>

	* text.texi (Clickable Text): Clarify.

	* sequences.texi (Vector Functions): Delete duplicate xref.

	* objects.texi (Function Type): Clarify.

	* modes.texi (Keymaps and Minor Modes): List punct chars for minor
	modes.

	* lists.texi (List Variables): New node.
	Material moved from other nodes.

	* variables.texi (Setting Variables): add-to-list and
	add-to-ordered-list moved to List Variables node.

2006-07-23  Thien-Thi Nguyen  <ttn@gnu.org>

	* text.texi (Links and Mouse-1):
	For mouse-on-link-p, expand on arg POS.

2006-07-21  Kim F. Storm  <storm@cua.dk>

	* display.texi (Forcing Redisplay): Don't mention systems which
	don't support sub-second timers for redisplay-preemption-period.

	* os.texi (Terminal Output): Clarify text vs graphical terminal.

2006-07-21  Eli Zaretskii  <eliz@gnu.org>

	* frames.texi (Input Focus): Document that focus-follows-mouse has
	no effect on MS-Windows.

2006-07-18  Richard Stallman  <rms@gnu.org>

	* display.texi (Forcing Redisplay): Cleanups in previous change.

	* processes.texi (Low-Level Network): Make menu more convenient.

2006-07-18  Kim F. Storm  <storm@cua.dk>

	* display.texi (Forcing Redisplay): redisplay-preemption-period
	only used on window systems.  Add xref to Terminal Output.

	* os.texi (Terminal Output): baud-rate only controls preemption on
	non-window systems.  Add xref to Forcing Redisplay.

	* processes.texi (Low-Level Network): Rename node "Make Network"
	to "Network Processes".

2006-07-18  Karl Berry  <karl@gnu.org>

	* variables.texi, functions.texi, customize.texi, loading.texi:
	* edebug.texi, minibuf.texi: Fix page breaks through chapter 20.

2006-07-17  Chong Yidong  <cyd@stupidchicken.com>

	* commands.texi (Waiting): Document batch-mode sit-for behavior.

2006-07-17  Richard Stallman  <rms@gnu.org>

	* eval.texi, elisp.texi, text.texi: Use real doublequote inside menus.
	Put period and comma inside quotes.

	* loading.texi, markers.texi: Use real doublequote inside menus.

	* windows.texi: Put point and comma inside quotes.
	(Textual Scrolling): Use @samp for error message.

	* variables.texi, tips.texi, syntax.texi, symbols.texi:
	* strings.texi, streams.texi, processes.texi, os.texi:
	* objects.texi, numbers.texi, modes.texi, minibuf.texi:
	* lists.texi, keymaps.texi, intro.texi, hash.texi, internals.texi:
	* gpl.texi, functions.texi, files.texi, frames.texi, doclicense.texi:
	* display.texi, control.texi, commands.texi, buffers.texi, anti.texi:
	Put point and comma inside quotes.

	* control.texi (Processing of Errors): Add command-error-function.

	* variables.texi (File Local Variables): Clarify that
	file local variables make buffer-local bindings.

	* modes.texi (Syntactic Font Lock): Give default for
	font-lock-syntax-table.

2006-07-17  Nick Roberts  <nickrob@snap.net.nz>

	* text.texi (Special Properties): Clean up previous change.

2006-07-16  Karl Berry  <karl@gnu.org>

	* objects.texi, numbers.texi, strings.texi, lists.texi, hash.texi:
	* control.texi: Fix bad page breaks through chapter 10 (control).

	* anti.texi (Antinews): Reorder face-attribute fns to avoid
	underfull hbox.

2006-07-15  Nick Roberts  <nickrob@snap.net.nz>

	* text.texi (Special Properties): Describe fontified text property
	in relation to a character (not text).

2006-07-15  Kim F. Storm  <storm@cua.dk>

	* maps.texi (Standard Keymaps): Add xref for minibuffer maps.
	Add apropos-mode-map, custom-mode-map, esc-map, global-map,
	grep-mode-map, help-map, help-mode-map, kmacro-map, and tool-bar-map.

	* anti.texi (Antinews): Mention redisplay function.
	The kbd macro existed, but was not documented, before 22.x.
	Function pos-visible-in-window-p is not new in 22.x, just enhanced.

2006-07-14  Nick Roberts  <nickrob@snap.net.nz>

	* display.texi (Displaying Messages): Add anchor.

	* frames.texi (Dialog Boxes): Use it.

2006-07-12  Richard Stallman  <rms@gnu.org>

	* objects.texi (Frame Type): Explain nature of frames better.

	* frames.texi (Frames): Explain nature of frames better.

2006-07-12  Ken Manheimer  <ken.manheimer@gmail.com>

	* tips.texi (Coding Conventions): Explain why use cl at compile time.

2006-07-12  YAMAMOTO Mitsuharu  <mituharu@math.s.chiba-u.ac.jp>

	* frames.texi (Window System Selections): Mention scrap support for Mac.
	Default value of x-select-enable-clipboard is t on Mac.

	* os.texi (Getting Out): Suspending is not allowed on Mac, either.

2006-07-11  Kim F. Storm  <storm@cua.dk>

	* display.texi (Forcing Redisplay): Add `redisplay' function.
	Don't mention (sit-for -1) -- use (redisplay t) instead.

	* commands.texi (Waiting): (sit-for -1) is no longer special.
	(sit-for 0) is equivalent to (redisplay).
	Iconifying/deiconifying no longer makes sit-for return.

2006-07-10  Nick Roberts  <nickrob@snap.net.nz>

	* display.texi (Buttons): Fix typo.

	* index.texi, elisp.texi (New Symbols): Comment node out.

2006-07-09  Richard Stallman  <rms@gnu.org>

	* display.texi (Truncation): Clean up previous change.

2006-07-08  Richard Stallman  <rms@gnu.org>

	* commands.texi (Interactive Call): Use 3 as prefix in example
	for execute-extended-command.

	* display.texi (Attribute Functions): Move paragraph about
	compatibility with Emacs < 21.

2006-07-09  Kim F. Storm  <storm@cua.dk>

	* display.texi (Refresh Screen): Clarify force-window-update.
	(Truncation): "Normally" indicated by fringe arrows.

2006-07-08  Eli Zaretskii  <eliz@gnu.org>

	* windows.texi (Textual Scrolling, Resizing Windows):
	* variables.texi (Constant Variables):
	* text.texi (Buffer Contents, Deletion, Changing Properties)
	(Property Search, Special Properties, Sticky Properties)
	(Links and Mouse-1, Fields, Change Hooks):
	* syntax.texi (Syntax Table Functions, Parsing Expressions)
	(Categories):
	* symbols.texi (Other Plists):
	* streams.texi (Output Variables):
	* processes.texi (Input to Processes, Query Before Exit):
	* positions.texi (Word Motion, Text Lines, List Motion):
	* os.texi (Init File, System Environment, Sound Output)
	(Session Management):
	* nonascii.texi (Text Representations, Character Sets)
	(Chars and Bytes, Locales):
	* modes.texi (Defining Minor Modes, Header Lines):
	* minibuf.texi (Minibuffer Contents):
	* markers.texi (Information from Markers):
	* lists.texi (List Elements, Building Lists, Association Lists):
	* keymaps.texi (Tool Bar):
	* hash.texi (Creating Hash, Hash Access, Defining Hash, Other Hash):
	* functions.texi (What Is a Function, Mapping Functions):
	* frames.texi (Creating Frames, Parameter Access, Pointer Shape)
	(Color Names, Text Terminal Colors, Display Feature Testing):
	* files.texi (Visiting Functions, File Name Components)
	(Unique File Names, Contents of Directories):
	* display.texi (Forcing Redisplay, Displaying Messages)
	(Temporary Displays, Font Selection, Auto Faces)
	(Font Lookup, Fringe Indicators, Display Margins)
	(Image Descriptors, Showing Images, Image Cache, Button Types)
	(Making Buttons, Manipulating Buttons, Button Buffer Commands)
	(Display Table Format, Glyphs):
	* control.texi (Iteration):
	* commands.texi (Command Loop Info, Adjusting Point):
	* backups.texi (Making Backups, Auto-Saving):
	Remove @tindex entries.

2006-07-07  Kim F. Storm  <storm@cua.dk>

	* display.texi (Fringe Cursors): Fix typo.
	(Customizing Bitmaps): Fix define-fringe-bitmap entry.
	(Overlay Arrow): Default is overlay-arrow fringe indicator.

2006-07-05  Richard Stallman  <rms@gnu.org>

	* text.texi (Buffer Contents): Add example of text props
	in result of buffer-substring.
	(Text Properties): Explain better about use of specific property names.
	(Property Search): Some cleanups; reorder some functions.

	* keymaps.texi (Changing Key Bindings): Cleanup.
	Add xref to Key Binding Conventions.

	* display.texi (Attribute Functions): Add examples for
	face-attribute-relative-p.

	* tips.texi (Coding Conventions): Cleanup last change.

2006-07-05  Karl Berry  <karl@gnu.org>

	* elisp.texi: Use @fonttextsize 10pt, a la emacs.texi.
	Remove @setchapternewpage odd.
	Result is 1013 pages, down from 1100.

	* anti.texi, customize.texi, display.texi, internals.texi:
	* minibuf.texi, modes.texi, tips.texi:
	Fix overfull/underfull boxes.

2006-07-05  Thien-Thi Nguyen  <ttn@gnu.org>

	* edebug.texi (Instrumenting):
	Add Edebug-specific findex for eval-buffer.
	* loading.texi (Loading):
	Replace eval-current-buffer with eval-buffer.

2006-06-30  Nick Roberts  <nickrob@snap.net.nz>

	* locals.texi (Standard Buffer-Local Variables): Update the list
	of variables.

2006-06-26  Nick Roberts  <nickrob@snap.net.nz>

	* files.texi (File Name Completion): Point user to the node
	"Reading File Names".

2006-06-24  Eli Zaretskii  <eliz@gnu.org>

	* files.texi (Contents of Directories): Document case-insensitive
	behavior on respective filesystems.

	* objects.texi (Character Type): Document that Emacs signals an
	error for unsupported Unicode characters specified as \uNNNN.

2006-06-19  Richard Stallman  <rms@gnu.org>

	* processes.texi (Bindat Spec): Clarify previous change.

2006-06-16  Richard Stallman  <rms@gnu.org>

	* tips.texi (Coding Conventions): Better explain conventions
	for definition constructs.

	* text.texi (Special Properties): String value of `read-only'
	serves as the error message.

	* objects.texi (Character Type): Clarify prev. change.
	(Non-ASCII in Strings): Mention \u and \U.

	* commands.texi (Using Interactive): Explain problem of
	markers, etc., in command-history.

2006-06-14  Kim F. Storm  <storm@cua.dk>

	* commands.texi (Waiting): Negative arg to sit-for forces
	redisplay even if input is pending.

	* display.texi (Forcing Redisplay): Use (sit-for -1) to force a
	redisplay.  Remove incorrect example of binding redisplay-dont-pause
	around (sit-for 0).

2006-06-13  Richard Stallman  <rms@gnu.org>

	* display.texi (Forcing Redisplay): Clarify previous change.

2006-06-13  Romain Francoise  <romain@orebokech.com>

	* display.texi (Forcing Redisplay): Fix typo.

2006-06-13  Kim F. Storm  <storm@cua.dk>

	* display.texi (Forcing Redisplay): Add redisplay-preemption-period.

2006-06-10  Luc Teirlinck  <teirllm@auburn.edu>

	* tips.texi (Coding Conventions): Add `@end itemize'.

2006-06-10  Richard Stallman  <rms@gnu.org>

	* tips.texi (Coding Conventions): Explain use of coding systems
	to ensure one decoding for strings.

2006-06-09  Aidan Kehoe  <kehoea@parhasard.net>

	* objects.texi (Character Type): Describe the \uABCD and \U00ABCDEF
	syntax.

2006-06-07  Eli Zaretskii  <eliz@gnu.org>

	* display.texi (Font Selection): Remove description of
	clear-face-cache.

	* compile.texi (Eval During Compile): Fix a typo.  Add index
	entries for possible uses of eval-when-compile.

2006-06-04  Thien-Thi Nguyen  <ttn@gnu.org>

	* display.texi (Abstract Display): Fix typo.

2006-06-03  Eli Zaretskii  <eliz@gnu.org>

	* minibuf.texi (Minibuffer History) <history-add-new-input>:
	Reword variable's description.

2006-06-01  Richard Stallman  <rms@gnu.org>

	* windows.texi (Splitting Windows): Clarify splitting nonselected
	window.

2006-05-31  Juri Linkov  <juri@jurta.org>

	* minibuf.texi (Minibuffer History): Add history-add-new-input.

2006-05-30  Richard Stallman  <rms@gnu.org>

	* display.texi (Line Height): Fix errors in description of
	default line height and line-height properyty.

	* nonascii.texi (Default Coding Systems): Further clarification.

2006-05-29  Luc Teirlinck  <teirllm@auburn.edu>

	* internals.texi (Pure Storage): Mention that an overflow in pure
	space causes a memory leak.
	(Garbage Collection): If there was an overflow in pure space,
	`garbage-collect' returns nil.

2006-05-30  Eli Zaretskii  <eliz@gnu.org>

	* nonascii.texi (Default Coding Systems): Fix it some more.

2006-05-29  Eli Zaretskii  <eliz@gnu.org>

	* nonascii.texi (Default Coding Systems): Fix last change.

2006-05-29  Kenichi Handa  <handa@m17n.org>

	* nonascii.texi (find-operation-coding-system): Describe the new
	argument format (FILENAME . BUFFER).

2006-05-28  Richard Stallman  <rms@gnu.org>

	* tips.texi (Coding Conventions): Better explain reasons not to
	advise other packages or use `eval-after-load'.

2006-05-29  Kim F. Storm  <storm@cua.dk>

	* processes.texi (Bindat Functions): Rename `pos' and `raw-data' to
	`bindat-idx' and `bindat-raw' for clarity.

2006-05-27  Thien-Thi Nguyen  <ttn@gnu.org>

	* processes.texi (Bindat Spec): Expand on `repeat' handler.

	* display.texi (Display): Add "Abstract Display" to menu.
	(Abstract Display, Abstract Display Functions)
	(Abstract Display Example): New nodes.
	* elisp.texi (Top): Add "Abstract Display" to menu.

2006-05-27  Chong Yidong  <cyd@stupidchicken.com>

	* keymaps.texi (Key Sequences): Link to input events definition.
	(Format of Keymaps): Delete material duplicated in Keymap Basics.

	* files.texi (Changing Files): Document updated argument list for
	copy-file.

2006-05-27  Thien-Thi Nguyen  <ttn@gnu.org>

	* processes.texi (Bindat Functions): Explain term "total length".
	Use it in bindat-length and bindat-pack descriptions.

2006-05-26  Eli Zaretskii  <eliz@gnu.org>

	* tips.texi (Coding Conventions): Advise against using
	eval-after-load in packages.  Add an index entry.

2006-05-25  Juri Linkov  <juri@jurta.org>

	* minibuf.texi (Text from Minibuffer): Undocument keep-all.

	* modes.texi (%-Constructs): Add %e, %z, %Z.

2006-05-25  Richard Stallman  <rms@gnu.org>

	* elisp.texi (Top): Update subnode menu.

	* keymaps.texi (Keymap Basics): New node, split out of Key Sequences.
	(Keymaps): Update menu.

2006-05-25  Chong Yidong  <cyd@stupidchicken.com>

	* keymaps.texi (Key Sequences): Some clarifications.

2006-05-25  Thien-Thi Nguyen  <ttn@gnu.org>

	* processes.texi (Bindat Functions): Say "unibyte string"
	explicitly for bindat-unpack and bindat-pack descriptions.
	(Bindat Examples): Don't call `string-make-unibyte' in example.

2006-05-25  Chong Yidong  <cyd@stupidchicken.com>

	* keymaps.texi (Key Sequences): Renamed from Keymap Terminology.
	Explain string and vector representations of key sequences

	* keymaps.texi (Changing Key Bindings):
	* commands.texi (Interactive Codes, Interactive Codes):
	* help.texi (Describing Characters): Refer to it.

2006-05-23  Luc Teirlinck  <teirllm@auburn.edu>

	* frames.texi (Pointer Shape): @end table -> @end defvar.

2006-05-22  Richard Stallman  <rms@gnu.org>

	* elisp.texi (Top): Update subnode menus.

	* frames.texi (Pointer Shape): Node renamed from Pointer Shapes.
	Contents rewritten; material from old Pointer Shape node moved here.

	* display.texi (Pointer Shape): Node deleted.
	(Image Descriptors): Minor cleanup.

2006-05-21  Richard Stallman  <rms@gnu.org>

	* syntax.texi (Parsing Expressions): Update info on which STATE
	elements are ignored.

2006-05-19  Luc Teirlinck  <teirllm@auburn.edu>

	* hooks.texi (Standard Hooks): Correct typo.

	* gpl.texi (GPL): ifinfo -> ifnottex.

2006-05-19  Michael Ernst  <mernst@alum.mit.edu>  (tiny change)

	* searching.texi (Simple Match Data): Warn about match data being
	set anew by every search.

2006-05-17  Richard Stallman  <rms@gnu.org>

	* minibuf.texi (Minibuffer History): Clarify.

	* searching.texi (Regexp Special): Clarify nested regexp warning.

2006-05-16  Kim F. Storm  <storm@cua.dk>

	* minibuf.texi (Minibuffer History): Update add-to-history.

2006-05-15  Oliver Scholz  <epameinondas@gmx.de>  (tiny change)

	* nonascii.texi (Explicit Encoding): Fix
	typo (encoding<->decoding).

2006-05-14  Richard Stallman  <rms@gnu.org>

	* buffers.texi (Creating Buffers): Cleanup.

	* files.texi (Visiting Functions): Rewrite in find-file-noselect.

2006-05-13  Eli Zaretskii  <eliz@gnu.org>

	* buffers.texi (Current Buffer): Document that with-temp-buffer
	disables undo.

	* os.texi (Terminal-Specific): More accurate description of how
	Emacs searches for the terminal-specific libraries.

2006-05-12  Eli Zaretskii  <eliz@gnu.org>

	* hooks.texi (Standard Hooks) [iftex]: Convert @xref's to
	emacs-xtra to @inforef's.

	* text.texi (Undo): Document that undo is turned off in buffers
	whose names begin with a space.

	* buffers.texi (Buffer Names): Add index entries for buffers whose
	names begin with a space.
	(Creating Buffers): Document that undo is turned off in buffers
	whose names begin with a space.

	* files.texi (Visiting Functions, Reading from Files)
	(Saving Buffers): Mention code and EOL conversions by file I/O
	primitives and subroutines.

	* nonascii.texi (Lisp and Coding Systems): Document
	coding-system-eol-type.  Add index entries for eol conversion.

	* display.texi (Defining Faces): Mention `mac', and add an xref to
	where window-system is described.

2006-05-10  Richard Stallman  <rms@gnu.org>

	* internals.texi (Writing Emacs Primitives): Clarify GCPRO rules.

2006-05-10  Reiner Steib  <Reiner.Steib@gmx.de>

	* variables.texi (File Local Variables): Recommend to quote lambda
	expressions in safe-local-variable property.

2006-05-09  Richard Stallman  <rms@gnu.org>

	* variables.texi (File Local Variables): Document
	safe-local-eval-forms and safe-local-eval-function.

2006-05-07  Kim F. Storm  <storm@cua.dk>

	* minibuf.texi (Minibuffer History): Remove keep-dups arg
	from add-to-history.

2006-05-07  Romain Francoise  <romain@orebokech.com>

	* commands.texi (Event Input Misc):
	* compile.texi (Eval During Compile):
	* internals.texi (Buffer Internals):
	* minibuf.texi (Initial Input):
	* nonascii.texi (Scanning Charsets):
	* numbers.texi (Comparison of Numbers):
	* windows.texi (Textual Scrolling, Vertical Scrolling):
	Fix various typos.

2006-05-06  Eli Zaretskii  <eliz@gnu.org>

	* hooks.texi (Standard Hooks): Replace inforef to emacs-xtra by
	conditional xref's to either emacs or emacs-xtra, depending on
	@iftex/@ifnottex.

	* minibuf.texi (Minibuffer History): Document add-to-history.

2006-05-05  Eli Zaretskii  <eliz@gnu.org>

	* internals.texi (Pure Storage): Mention the pure overflow message
	at startup.

2006-05-05  Johan Bockg,Ae(Brd  <bojohan@dd.chalmers.se>

	* keymaps.texi (Active Keymaps): Fix pseudo-Lisp syntax.
	(Searching Keymaps): Fix pseudo-Lisp description of keymap
	search.

2006-05-01  Richard Stallman  <rms@gnu.org>

	* intro.texi (nil and t): Clarify.

	* variables.texi (File Local Variables): Suggest using booleanp.

2006-05-01  Juanma Barranquero  <lekktu@gmail.com>

	* objects.texi (Type Predicates): Fix typos.

2006-05-01  Stefan Monnier  <monnier@iro.umontreal.ca>

	* intro.texi (nil and t): Add booleanp.

	* objects.texi (Type Predicates): Add links for booleanp and
	string-or-null-p.

2006-04-29  Richard Stallman  <rms@gnu.org>

	* modes.texi (Multiline Font Lock): Rename from
	Multi line Font Lock Elements.  Much clarification.
	(Font Lock Multiline, Region to Fontify): Much clarification.

2006-04-29  Stefan Monnier  <monnier@iro.umontreal.ca>

	* variables.texi (File Local Variables): Remove the special case t for
	safe-local-variable.

2006-04-26  Richard Stallman  <rms@gnu.org>

	* syntax.texi (Parsing Expressions): Minor cleanup.

2006-04-18  Richard Stallman  <rms@gnu.org>

	* tips.texi (Coding Conventions): Explain when the package's
	prefix should appear later on (not at the start of the name).

	* searching.texi (String Search): Clarify effect of NOERROR.

	* modes.texi (Imenu): Clarify what special items do.

	* hooks.texi (Standard Hooks): Delete text about old hook names.

2006-04-17  Romain Francoise  <romain@orebokech.com>

	* variables.texi (Local Variables): Update the default value of
	`max-specpdl-size'.

2006-04-15  Michael Olson  <mwolson@gnu.org>

	* processes.texi (Transaction Queues): Mention the new optional
	`delay-question' argument for `tq-enqueue'.

2006-04-13  Bill Wohler  <wohler@newt.com>

	* customize.texi (Common Keywords): Use dotted notation for
	:package-version value.  Specify its values.  Improve documentation
	for customize-package-emacs-version-alist.

2006-04-12  Bill Wohler  <wohler@newt.com>

	* customize.texi (Common Keywords): Move description of
	customize-package-emacs-version-alist to @defvar.

2006-04-10  Bill Wohler  <wohler@newt.com>

	* customize.texi (Common Keywords): Add :package-version.

2006-04-10  Kim F. Storm  <storm@cua.dk>

	* text.texi (Buffer Contents): Add NOPROPS arg to
	filter-buffer-substring.

2006-04-08  Kevin Ryde  <user42@zip.com.au>

	* os.texi (Command-Line Arguments): Update xref to emacs manual
	"Command Arguments" -> "Emacs Invocation", per change there.

2006-04-08  Thien-Thi Nguyen  <ttn@gnu.org>

	* display.texi (Other Display Specs): Arrange a @code{DOTTED-LIST} to
	be on one line to help makeinfo not render two spaces after the dot.

2006-04-07  Reiner Steib  <Reiner.Steib@gmx.de>

	* strings.texi (Predicates for Strings): Add string-or-null-p.

2006-03-28  Kim F. Storm  <storm@cua.dk>

	* processes.texi (Accepting Output): Remove obsolete (and incorrect)
	remarks about systems that don't support fractional seconds.

2006-03-25  Karl Berry  <karl@gnu.org>

	* elisp.texi: Use @copyright{} instead of (C), and do not indent
	the year list.

2006-03-21  Nick Roberts  <nickrob@snap.net.nz>

	* display.texi (Fringe Indicators): Fix typos.

2006-03-19  Luc Teirlinck  <teirllm@auburn.edu>

	* tips.texi (Documentation Tips): One can now also write `program'
	in front of a quoted symbol in a docstring to prevent making a
	hyperlink.

2006-03-19  Alan Mackenzie  <acm@muc.de>

	* text.texi (Special Properties): Clarify `fontified' property.

2006-03-16  Richard Stallman  <rms@gnu.org>

	* display.texi (Defining Images): Minor cleanup.

2006-03-16  Bill Wohler  <wohler@newt.com>

	* display.texi (Defining Images): In image-load-path-for-library,
	prefer user's images.

2006-03-15  Stefan Monnier  <monnier@iro.umontreal.ca>

	* modes.texi (Region to Fontify): Remove font-lock-lines-before.

2006-03-15  Bill Wohler  <wohler@newt.com>

	* display.texi (Defining Images): Fix example in
	image-load-path-for-library by not recommending that one binds
	image-load-path.  Just defvar it to placate compiler and only use
	it if previously defined.

2006-03-14  Bill Wohler  <wohler@newt.com>

	* display.texi (Defining Images): In image-load-path-for-library,
	always return list of directories.  Update example.

2006-03-14  Alan Mackenzie  <acm@muc.de>

	* modes.texi: New node, "Region to Fontify" (for Font Lock).
	This describes font-lock-extend-region-function.
	("Other Font Lock Variables"): Move "font-lock-lines-before" to
	the new node "Region to Fontify".

2006-03-13  Richard Stallman  <rms@gnu.org>

	* display.texi (Invisible Text): The impossible position is
	now before the invisible text, not after.
	(Defining Images): Clean up last change.

2006-03-11  Bill Wohler  <wohler@newt.com>

	* display.texi (Defining Images): Add image-load-path-for-library.

2006-03-11  Luc Teirlinck  <teirllm@auburn.edu>

	* text.texi (Adaptive Fill): Fix Texinfo usage.

	* strings.texi (Creating Strings): Fix Texinfo usage.

	* searching.texi (Regexp Special): Use @samp for regular
	expressions that are not in Lisp syntax.

2006-03-08  Luc Teirlinck  <teirllm@auburn.edu>

	* searching.texi (Regexp Special): Put remark between parentheses
	to avoid misreading.

2006-03-07  Luc Teirlinck  <teirllm@auburn.edu>

	* searching.texi (Syntax of Regexps): More accurately describe
	which characters are special in which situations.
	(Regexp Special): Recommend _not_ to quote `]' or `-' when they
	are not special.  Describe in detail when `[' and `]' are special.
	(Regexp Backslash): Plenty of regexps with unbalanced square
	brackets are valid, so reword that statement.

2006-03-02  Kim F. Storm  <storm@cua.dk>

	* keymaps.texi (Tool Bar): Add tool-bar-border.

2006-02-28  Luc Teirlinck  <teirllm@auburn.edu>

	* loading.texi (Load Suffixes): Rephrase last paragraph.  Fix typos.

2006-02-27  Luc Teirlinck  <teirllm@auburn.edu>

	* elisp.texi (Top): Include "Load Suffixes" in the detailed menu.

	* files.texi (Locating Files): Suggest additional values for the
	SUFFIXES arg of `locate-file'.  Update pxref.

	* loading.texi (Loading): Include new node "Load Suffixes" in menu.
	(How Programs Do Loading): Discuss the effects of Auto Compression
	mode on `load'.
	(Load Suffixes): New node.
	(Library Search): Delete description of `load-suffixes'; it was
	moved to "Load Suffixes".
	(Autoload, Named Features): Mention `load-suffixes'.

2006-02-21  Giorgos Keramidas  <keramida@ceid.upatras.gr>  (tiny change)

	* display.texi (Fringe Indicators, Fringe Cursors): Fix typos.

	* windows.texi (Window Tree): Fix typo.

2006-02-20  Kim F. Storm  <storm@cua.dk>

	* display.texi (Fringe Indicators): New section.
	Move indicate-empty-lines, indicate-buffer-boundaries, and
	default-indicate-buffer-boundaries here.
	Add fringe-indicator-alist and default-fringes-indicator-alist.
	Add list of logical fringe indicator symbols.
	Update list of standard bitmap names.
	(Fringe Cursors): New section.
	Move overflow-newline-into-fringe here.
	Add fringe-cursor-alist and default-fringes-cursor-alist.
	Add list of fringe cursor symbols.

2006-02-20  Juanma Barranquero  <lekktu@gmail.com>

	* commands.texi (Using Interactive): Fix reference to node
	"Minibuffers".

2006-02-19  Richard M. Stallman  <rms@gnu.org>

	* minibuf.texi (High-Level Completion):
	Add xref to read-input-method-name.

	* files.texi (Relative File Names): Move file-relative-name here.
	(File Name Expansion): From here.  Minor clarifications.

	* commands.texi (Using Interactive): Add xrefs about reading input.
	Clarify remarks about that moving point and mark.
	Put string case before list case.

2006-02-16  Johan Bockg,Ae(Brd  <bojohan@dd.chalmers.se>

	* display.texi (Other Display Specs, Image Descriptors):
	Revert erroneous changes.  The previous description of
	image-descriptors as `(image . PROPS)' was correct.

2006-02-14  Richard M. Stallman  <rms@gnu.org>

	* variables.texi (File Local Variables): Clarifications.

2006-02-14  Juanma Barranquero  <lekktu@gmail.com>

	* variables.texi (File Local Variables): Use @code for a cons
	cell, not @var.

2006-02-13  Chong Yidong  <cyd@stupidchicken.com>

	* variables.texi (File Local Variables): Document new file local
	variable behavior.

2006-02-10  Kim F. Storm  <storm@cua.dk>

	* eval.texi (Function Indirection): Add NOERROR to indirect-function.

2006-02-08  Juanma Barranquero  <lekktu@gmail.com>

	* modes.texi (%-Constructs): Remove obsolete info about
	`global-mode-string'.

2006-02-07  Richard M. Stallman  <rms@gnu.org>

	* commands.texi (Prefix Command Arguments): Minor cleanup.

	* display.texi: "Graphical display", not window system.

	* functions.texi (What Is a Function): Fix xref.

	* keymaps.texi (Key Lookup): Clarify wrt commands vs other functions.
	(Changing Key Bindings): Clarify when remapping is better than
	substitute-key-definition.

2006-02-02  Richard M. Stallman  <rms@gnu.org>

	* minibuf.texi (Basic Completion): Completion alists are risky.

	* keymaps.texi (Active Keymaps): Clarifications.
	(Searching Keymaps): New node.
	(Keymaps): Update menu.

	* frames.texi (Layout Parameters): Minor clarification.
	(Drag and Drop): New node.
	(Frames): Update menu.

2006-01-29  Chong Yidong  <cyd@stupidchicken.com>

	* display.texi (Other Display Specs, Image Descriptors):
	Image description is a list, not a cons cell.

2006-01-28  Luc Teirlinck  <teirllm@auburn.edu>

	* lists.texi (Cons Cells): Minor correction (the cdr of a dotted
	list is not necessarily a list).

2006-01-27  Eli Zaretskii  <eliz@gnu.org>

	* frames.texi (Layout Parameters): border-width and
	internal-border-width belong to the frame, not the window.

2006-01-19  Richard M. Stallman  <rms@gnu.org>

	* nonascii.texi (Translation of Characters): Search cmds use
	translation-table-for-input.  Automatically made local.

	* markers.texi (Overview of Markers): Count insertion type
	as one of a marker's attributes.

	* keymaps.texi (Controlling Active Maps): New node, split out of
	Active Keymaps.
	(Keymaps): Menu updated.
	(Active Keymaps): Give pseudocode to explain how the active
	maps are searched.  current-active-maps and key-binding moved here.
	(Functions for Key Lookup): current-active-maps and key-binding moved.
	Clarifications.
	(Searching the Keymaps): New subnode.

	* elisp.texi (Top): Menu clarification.

	* display.texi (Other Display Specs): Delete duplicate entry for
	just a string as display spec.  Move text about recursive display
	specs on such a string.

	* commands.texi (Key Sequence Input): Clarify.
	Move num-nonmacro-input-events out.
	(Reading One Event): num-nonmacro-input-events moved here.

2006-01-14  Nick Roberts  <nickrob@snap.net.nz>

	* advice.texi (Simple Advice): Update example to fit argument
	change in previous-line.

2006-01-05  Richard M. Stallman  <rms@gnu.org>

	* markers.texi (The Mark): Fix in `mark'.

2006-01-04  Richard M. Stallman  <rms@gnu.org>

	* processes.texi (Misc Network, Make Network): Minor cleanups.

2006-01-04  Kim F. Storm  <storm@cua.dk>

	* processes.texi (Make Network): Add IPv6 addresses and handling.
	(Network Feature Testing): Mention (:family ipv6).
	(Misc Network): Add IPv6 formats to format-network-address.

2005-12-30  Richard M. Stallman  <rms@gnu.org>

	* text.texi (Changing Properties):
	Don't use return value of set-text-properties.

2005-12-29  Luc Teirlinck  <teirllm@auburn.edu>

	* modes.texi (Mode Line Format): Correct typo in menu.

2005-12-29  Richard M. Stallman  <rms@gnu.org>

	* modes.texi (Mode Line Top): New node.
	(Mode Line Data): Some text moved to new node.
	Explain the data structure more concretely.
	(Mode Line Basics): Clarifications.
	(Mode Line Variables): Clarify intro paragraph.
	(%-Constructs): Clarify intro paragraph.
	(Mode Line Format): Update menu.

2005-12-28  Luc Teirlinck  <teirllm@auburn.edu>

	* minibuf.texi (Basic Completion): Update lazy-completion-table
	examples for removal of ARGS argument.

2005-12-23  Richard M. Stallman  <rms@gnu.org>

	* text.texi (Undo): Restore some explanation from the version
	that was deleted.

2005-12-23  Eli Zaretskii  <eliz@gnu.org>

	* text.texi (Undo): Remove duplicate descriptions of `apply
	funname' and `apply delta' elements of the undo list.

2005-12-20  Richard M. Stallman  <rms@gnu.org>

	* help.texi (Help Functions): Update documentation of `apropos'.

2005-12-20  Luc Teirlinck  <teirllm@auburn.edu>

	* customize.texi (Type Keywords): Delete xref to "Text help-echo",
	because it is confusing.  If the :help-echo keyword is a function,
	it is not directly used as the :help-echo overlay property, as the
	xref seems to suggest (it does not take the appropriate args).

2005-12-19  Luc Teirlinck  <teirllm@auburn.edu>

	* customize.texi (Common Keywords): Fix Texinfo usage.
	(Group Definitions, Variable Definitions): Update for new
	conventions for using `*' in docstrings.

	* tips.texi (Documentation Tips): Update for new conventions for
	using `*' in docstrings.

2005-12-16  Richard M. Stallman  <rms@gnu.org>

	* minibuf.texi (Minibuffer Contents): Minor cleanup.

2005-12-16  Juri Linkov  <juri@jurta.org>

	* minibuf.texi (Minibuffer Contents): Add minibuffer-completion-contents.

2005-12-14  Romain Francoise  <romain@orebokech.com>

	* modes.texi (Customizing Keywords): Rename `append' to `how'.
	Fix typo.

2005-12-11  Juri Linkov  <juri@jurta.org>

	* minibuf.texi (Completion Commands): Add mention of read-file-name
	for filename completion keymaps.
	(Reading File Names): Add mention of filename completion keymaps
	for read-file-name and xref to `Completion Commands'.

2005-12-10  Richard M. Stallman  <rms@gnu.org>

	* customize.texi (Common Keywords): State caveats for use of :tag.

2005-12-08  Richard M. Stallman  <rms@gnu.org>

	* minibuf.texi (Intro to Minibuffers): Replace list of local maps
	with xrefs and better explanation.
	(Completion Commands): Add the filename completion maps.

	* objects.texi (Character Type): Clarify that \s is not space
	if a dash follows.

2005-12-05  Richard M. Stallman  <rms@gnu.org>

	* windows.texi (Resizing Windows): Delete preserve-before args.

2005-12-05  Stefan Monnier  <monnier@iro.umontreal.ca>

	* keymaps.texi (Format of Keymaps): Remove mention of a quirk
	in full keymaps, since the quirk has been fixed.

2005-12-03  Eli Zaretskii  <eliz@gnu.org>

	* hooks.texi (Standard Hooks): Add index entries.  Mention
	`compilation-finish-functions'.

2005-11-27  Richard M. Stallman  <rms@gnu.org>

	* windows.texi (Resizing Windows): Add adjust-window-trailing-edge.

2005-11-21  Juri Linkov  <juri@jurta.org>

	* customize.texi (Common Keywords): Update links types
	custom-manual and url-link.  Add link types emacs-library-link,
	file-link, function-link, variable-link, custom-group-link.

2005-11-20  Chong Yidong  <cyd@stupidchicken.com>

	* display.texi: Revert 2005-11-20 change.

2005-11-20  Thien-Thi Nguyen  <ttn@gnu.org>

	* processes.texi (Bindat Functions):
	Say "third" to refer to zero-based index "2".

2005-11-18  Luc Teirlinck  <teirllm@auburn.edu>

	* loading.texi (Library Search): Update the default value of
	`load-suffixes'.

2005-11-17  Chong Yidong  <cyd@stupidchicken.com>

	* display.texi (Attribute Functions): Mention :ignore-defface.

2005-11-16  Stefan Monnier  <monnier@iro.umontreal.ca>

	* modes.texi (Minor Mode Conventions): Use custom-set-minor-mode.
	(Minor Mode Conventions): Mention the use of a hook.

2005-11-06  Richard M. Stallman  <rms@gnu.org>

	* files.texi (Magic File Names): find-file-name-handler checks the
	`operations' property of the handler.

2005-11-03  Richard M. Stallman  <rms@gnu.org>

	* variables.texi (Frame-Local Variables): Small clarification.

2005-10-29  Chong Yidong  <cyd@stupidchicken.com>

	* os.texi (Init File): Document ~/.emacs.d/init.el.

2005-10-29  Richard M. Stallman  <rms@gnu.org>

	* internals.texi (Garbage Collection): Document memory-full.

2005-10-28  Bill Wohler  <wohler@newt.com>

	* tips.texi (Documentation Tips): Help mode now creates hyperlinks
	for URLs.

2005-10-28  Richard M. Stallman  <rms@gnu.org>

	* minibuf.texi (Completion Commands): Clean up prev change.

2005-10-26  Kevin Ryde  <user42@zip.com.au>

	* compile.texi (Eval During Compile): Explain recommended uses
	of eval-when-compile and eval-and-compile.

2005-10-27  Masatake YAMATO  <jet@gyve.org>

	* minibuf.texi (Completion Commands):
	Write about new optional argument for `display-completion-list'.

2005-10-23  Richard M. Stallman  <rms@gnu.org>

	* display.texi (Overlay Arrow): Clarify about local bindings of
	overlay-arrow-position.

2005-10-22  Eli Zaretskii  <eliz@gnu.org>

	* internals.texi (Building Emacs): Fix last change.

2005-10-22  Richard M. Stallman  <rms@gnu.org>

	* internals.texi (Building Emacs): Document eval-at-startup.

2005-10-21  Richard M. Stallman  <rms@gnu.org>

	* loading.texi (Where Defined): load-history contains abs file names.
	symbol-file returns abs file names.

2005-10-19  Kim F. Storm  <storm@cua.dk>

	* display.texi (Showing Images): Add max-image-size integer value.

2005-10-18  Chong Yidong  <cyd@stupidchicken.com>

	* display.texi (Showing Images): Document max-image-size.

2005-10-17  Richard M. Stallman  <rms@gnu.org>

	* commands.texi (Quitting): Minor clarification.

	* processes.texi (Sentinels): Clarify about output and quitting.
	(Filter Functions): Mention with-local-quit.

2005-10-17  Juri Linkov  <juri@jurta.org>

	* buffers.texi (Current Buffer):
	* commands.texi (Event Input Misc):
	* compile.texi (Eval During Compile, Compiler Errors):
	* customize.texi (Group Definitions):
	* display.texi (Progress, Defining Faces):
	* files.texi (Writing to Files):
	* modes.texi (Mode Hooks, Defining Minor Modes):
	* streams.texi (Output Functions):
	* syntax.texi (Syntax Table Functions):
	* text.texi (Change Hooks):
	Replace `...' with `@dots{}' in `@defmac' and `@defspec'.

	* commands.texi (Quitting): Replace arg `forms' with `body' in
	`with-local-quit'.

	* positions.texi (Excursions): Replace arg `forms' with `body' in
	`save-excursion'.

2005-10-08  Kim F. Storm  <storm@cua.dk>

	* windows.texi (Window Tree): Rename window-split-tree to window-tree.
	Rename manual section accordingly.

2005-10-04  Kim F. Storm  <storm@cua.dk>

	* windows.texi (Window Split Tree): New section describing
	new function window-split-tree function.

2005-10-03  Nick Roberts  <nickrob@snap.net.nz>

	* display.texi (Fringe Size/Pos): Simplify and add detail.

2005-09-30  Romain Francoise  <romain@orebokech.com>

	* minibuf.texi (High-Level Completion): Explain that the prompt
	given to `read-buffer' should end with a colon and a space.
	Update usage examples.

2005-09-29  Juri Linkov  <juri@jurta.org>

	* display.texi (Displaying Messages): Rename argument name
	`string' to `format-string' in functions `message', `message-box',
	`message-or-box'.

2005-09-26  Chong Yidong  <cyd@stupidchicken.com>

	* errors.texi (Standard Errors): Correct xrefs.

2005-09-18  Chong Yidong  <cyd@stupidchicken.com>

	* display.texi (Defining Images): Update documentation for
	`image-load-path'.

2005-09-17  Richard M. Stallman  <rms@gnu.org>

	* display.texi (Defining Images): Clean up previous change.

2005-09-16  Romain Francoise  <romain@orebokech.com>

	* elisp.texi: Specify GFDL version 1.2.

	* doclicense.texi (GNU Free Documentation License): Update to
	version 1.2.

2005-09-15  Chong Yidong  <cyd@stupidchicken.com>

	* display.texi (Defining Images): Document `image-load-path'.

2005-09-15  Richard M. Stallman  <rms@gnu.org>

	* objects.texi (Printed Representation): Minor cleanup.
	(Box Diagrams): Minor fix.
	(Cons Cell Type): Move (...) index item here.
	(Box Diagrams): From here.
	(Array Type): Minor fix.
	(Type Predicates): Delete index "predicates".
	(Hash Table Type): Clarify xref.
	(Dotted Pair Notation): Minor fix.

2005-09-10  Chong Yidong  <cyd@stupidchicken.com>

	* files.texi (Saving Buffers): Fix typo.

2005-09-08  Richard M. Stallman  <rms@gnu.org>

	* tips.texi (Programming Tips): Correct the "default" prompt spec.

2005-09-08  Chong Yidong  <cyd@stupidchicken.com>

	* locals.texi (Standard Buffer-Local Variables): Don't include
	mode variables for minor modes.
	Fix xrefs for buffer-display-count, buffer-display-table,
	buffer-offer-save, buffer-saved-size, cache-long-line-scans,
	enable-multibyte-characters, fill-column, header-line-format,
	left-fringe-width, left-margin, and right-fringe-width.

	* hooks.texi (Standard Hooks): All hooks should conform to the
	standard naming convention now.
	Fix xref for `echo-area-clear-hook'.

	* display.texi (Usual Display): Note that indicate-empty-lines and
	tab-width are buffer-local.

	* files.texi (Saving Buffers): Add xref to `Killing Buffers'.

	* modes.texi (Mode Help): Note that major-mode is buffer-local.

	* nonascii.texi (Encoding and I/O): Note that
	buffer-file-coding-system is buffer-local.

	* positions.texi (List Motion): Note that defun-prompt-regexp is
	buffer-local.

	* text.texi (Auto Filling): Note that auto-fill-function is
	buffer-local.
	(Undo): Note that buffer-undo-list is buffer-local.

	* windows.texi (Buffers and Windows): Document
	buffer-display-count.

2005-09-06  Richard M. Stallman  <rms@gnu.org>

	* tips.texi (Coding Conventions): Sometimes it is ok to put the
	package prefix elsewhere than at the start of the name.

2005-09-03  Richard M. Stallman  <rms@gnu.org>

	* tips.texi (Programming Tips): Add conventions for minibuffer
	questions and prompts.

2005-09-03  Joshua Varner  <jlvarner@gmail.com>  (tiny change)

	* intro.texi (nil and t): Minor cleanup.
	Delete spurious mention of keyword symbols.
	(Evaluation Notation): Add index entry.
	(A Sample Function Description): Minor cleanup.
	(A Sample Variable Description): Not all vars can be set.

2005-09-03  Thien-Thi Nguyen  <ttn@gnu.org>

	* text.texi (Buffer Contents): Use "\n" in examples' result strings.

	(Insertion): Document precise type of `insert-char' arg COUNT.

2005-09-02  Stefan Monnier  <monnier@iro.umontreal.ca>

	* modes.texi (Other Font Lock Variables): Sync the default of
	font-lock-lines-before.

2005-08-31  Michael Albinus  <michael.albinus@gmx.de>

	* files.texi (Magic File Names): Add `make-auto-save-file-name'.

2005-08-29  Richard M. Stallman  <rms@gnu.org>

	* elisp.texi (Top): Update subnode menu.

	* searching.texi (Searching and Matching): Move node.
	Rearrange contents and add overall explanation.
	(Searching and Case): Move node.
	(Searching and Matching): Update menu.

2005-08-27  Eli Zaretskii  <eliz@gnu.org>

	* os.texi (Startup Summary): Fix the description of the initial
	startup message display.

2005-08-25  Richard M. Stallman  <rms@gnu.org>

	* searching.texi (Search and Replace): Add replace-regexp-in-string.

2005-08-25  Emilio C. Lopes  <eclig@gmx.net>

	* display.texi (Finding Overlays): Fix `find-overlay-prop' in
	`next-overlay-change' example.

2005-08-22  Juri Linkov  <juri@jurta.org>

	* display.texi (Attribute Functions): Add set-face-inverse-video-p.
	Fix invert-face.  Fix args of face-background.

	* display.texi (Standard Faces): Delete node.
	(Faces): Add xref to `(emacs)Standard Faces'.
	(Displaying Faces): Fix xref to `Standard Faces'.

	* modes.texi (Mode Line Data): Fix xref to Standard Faces.

2005-08-20  Alan Mackenzie  <acm@muc.de>

	* buffers.texi (The Buffer List): Clarify the manipulation of the
	buffer list.

2005-08-14  Richard M. Stallman  <rms@gnu.org>

	* modes.texi (Auto Major Mode): interpreter-mode-alist key is not
	a regexp.

2005-08-11  Richard M. Stallman  <rms@gnu.org>

	* elisp.texi (Top): Update subnode lists.

	* display.texi (Inverse Video): Node deleted.

	* tips.texi (Key Binding Conventions, Programming Tips, Warning Tips):
	New nodes split out of Coding Conventions.

	* searching.texi (Regular Expressions): Document re-builder.

	* os.texi (Time Parsing): New node split out of Time Conversion.

	* processes.texi (Misc Network, Network Feature Testing)
	(Network Options, Make Network): New nodes split out of
	Low-Level Network.

2005-08-09  Richard M. Stallman  <rms@gnu.org>

	* frames.texi (Geometry): New node, split from Size and Position.
	(Frame Parameters): Refer to Geometry.

	* buffers.texi (The Buffer List): Fix xrefs.

	* windows.texi (Splitting Windows): Fix xref.

	* frames.texi (Layout Parameters): Add xref.

	* display.texi (Line Height, Scroll Bars): Fix xrefs.

	* keymaps.texi (Menu Bar): Fix xref.

	* locals.texi (Standard Buffer-Local Variables): Fix xref.

	* modes.texi (%-Constructs): Fix xref.

	* frames.texi (Window Frame Parameters): Node split up.
	(Basic Parameters, Position Parameters, Size Parameters)
	(Layout Parameters, Buffer Parameters, Management Parameters)
	(Cursor Parameters, Color Parameters): New subnodes.

2005-08-09  Luc Teirlinck  <teirllm@auburn.edu>

	* positions.texi (Screen Lines): Update xref for previous change
	in minibuf.texi.

	* minibuf.texi (Intro to Minibuffers): Update pxref for previous
	change in minibuf.texi.

2005-08-09  Richard M. Stallman  <rms@gnu.org>

	* tips.texi (Coding Conventions): Minor cleanup.

	* modes.texi (Defining Minor Modes): Explain when init-value
	can be non-nil.

	* elisp.texi (Top): Update submenu for Minibuffer.

	* minibuf.texi (Minibuffer Misc): Node split up.
	(Minibuffer Commands, Minibuffer Windows, Minibuffer Contents)
	(Recursive Mini): New nodes split out from Minibuffer Misc.
	(Minibuffer Misc): Document max-mini-window-height.

	* hash.texi (Defining Hash): Delete stray paren in example.

	* display.texi (Echo Area Customization): Don't define
	max-mini-window-height here; xref instead.

	* commands.texi (Event Input Misc): Update while-no-input.

	* advice.texi (Advising Functions): Explain when to use advice
	and when to use a hook.

2005-07-30  Eli Zaretskii  <eliz@gnu.org>

	* makefile.w32-in (info): Don't run install-info.
	($(infodir)/dir): New target, produced by running install-info.

2005-07-27  Luc Teirlinck  <teirllm@auburn.edu>

	* modes.texi (Defining Minor Modes): The keyword for the initial
	value is :init-value, not :initial-value.

2005-07-23  Eli Zaretskii  <eliz@gnu.org>

	* loading.texi (Autoload): Make the `doctor' example be consistent
	with what's in current loaddefs.el.  Describe the "fn" magic in
	the usage portion of the doc string.

2005-07-22  Richard M. Stallman  <rms@gnu.org>

	* internals.texi (Garbage Collection): Clarify previous change.

2005-07-21  Stefan Monnier  <monnier@iro.umontreal.ca>

	* internals.texi (Garbage Collection): Add gc-cons-percentage.

2005-07-18  Juri Linkov  <juri@jurta.org>

	* commands.texi (Accessing Events):
	* frames.texi (Text Terminal Colors, Resources):
	* markers.texi (The Mark):
	* modes.texi (Defining Minor Modes):
	Delete duplicate duplicate words.

2005-07-16  Richard M. Stallman  <rms@gnu.org>

	* display.texi (Managing Overlays): Clarify make-overlay
	args for insertion types.

2005-07-13  Luc Teirlinck  <teirllm@auburn.edu>

	* customize.texi (Variable Definitions):
	Add `custom-initialize-safe-set' and `custom-initialize-safe-default'.
	`standard-value' is a list too.
	(Defining New Types): Use @key{RET} instead of @key{ret}.

2005-07-13  Francis Litterio  <franl@world.std.com>  (tiny change)

	* os.texi (Translating Input): Fix typo.

2005-07-08  Richard M. Stallman  <rms@gnu.org>

	* README: Update edition number and size estimate.

	* elisp.texi (VERSION): Set to 2.9.

2005-07-07  Richard M. Stallman  <rms@gnu.org>

	* book-spine.texinfo: Update Emacs version.

	* display.texi (Inverse Video): Delete mode-line-inverse-video.

2005-07-06  Richard M. Stallman  <rms@gnu.org>

	* searching.texi (Regexp Search): Clarify what re-search-forward
	does when the search fails.

2005-07-05  Lute Kamstra  <lute@gnu.org>

	* Update FSF's address in GPL notices.

	* doclicense.texi (GNU Free Documentation License):
	* gpl.texi (GPL):
	* tips.texi (Coding Conventions, Library Headers):
	* vol1.texi:
	* vol2.texi: Update FSF's address.

2005-07-04  Richard M. Stallman  <rms@gnu.org>

	* hooks.texi (Standard Hooks): Add occur-hook.

2005-07-03  Luc Teirlinck  <teirllm@auburn.edu>

	* display.texi (The Echo Area): Correct menu.

2005-07-03  Richard M. Stallman  <rms@gnu.org>

	* elisp.texi (Top): Update subnode menu for Display.

	* display.texi (Displaying Messages): New node, with most
	of what was in The Echo Area.
	(Progress): Moved under The Echo Area.
	(Logging Messages): New node with new text.
	(Echo Area Customization): New node, the rest of what was
	in The Echo Area.  Document message-truncate-lines with @defvar.
	(Display): Update menu.

	* windows.texi (Textual Scrolling): Doc 3 values for
	scroll-preserve-screen-position.

	* text.texi (Special Properties): Change hook functions
	should bind inhibit-modification-hooks around altering buffer text.

	* keymaps.texi (Key Binding Commands): Call binding BINDING
	rather than DEFINITION.

2005-06-29  Juanma Barranquero  <lekktu@gmail.com>

	* variables.texi (Defining Variables): `user-variable-p' returns t
	for aliases of user options, nil for alias loops.

2005-06-28  Richard M. Stallman  <rms@gnu.org>

	* keymaps.texi (Creating Keymaps): Put make-sparse-keymap before
	make-keymap.

2005-06-27  Luc Teirlinck  <teirllm@auburn.edu>

	* variables.texi (Setting Variables): Correct and clarify
	description of `add-to-ordered-list'.

2005-06-26  Richard M. Stallman  <rms@gnu.org>

	* display.texi (Faces): Minor cleanup.

2005-06-25  Luc Teirlinck  <teirllm@auburn.edu>

	* display.texi (Faces): `facep' returns t for strings that are
	face names.

2005-06-25  Richard M. Stallman  <rms@gnu.org>

	* objects.texi (Equality Predicates): Clarify meaning of equal.

	* windows.texi (Selecting Windows): save-selected-window
	and with-selected-window save and restore the current buffer.

2005-06-24  Richard M. Stallman  <rms@gnu.org>

	* numbers.texi (Float Basics): Explain how to test for NaN,
	and printing the sign of NaNs.

2005-06-24  Eli Zaretskii  <eliz@gnu.org>

	* makefile.w32-in (MAKEINFO): Use --force.

2005-06-23  Richard M. Stallman  <rms@gnu.org>

	* display.texi (Face Functions): Correct Texinfo usage.

2005-06-23  Luc Teirlinck  <teirllm@auburn.edu>

	* lists.texi (Rings): `ring-elements' now returns the elements of
	RING in order.

2005-06-23  Juanma Barranquero  <lekktu@gmail.com>

	* markers.texi (The Mark): Texinfo usage fix.

2005-06-23  Kim F. Storm  <storm@cua.dk>

	* searching.texi (Entire Match Data): Remove evaporate option for
	match-data.  Do not mention evaporate option for set-match-data.

2005-06-22  Glenn Morris  <gmorris@ast.cam.ac.uk>

	* display.texi (Face Functions): Mention face aliases.

2005-06-21  Richard M. Stallman  <rms@gnu.org>

	* anti.texi (Antinews): Texinfo usage fix.

2005-06-21  Karl Berry  <karl@gnu.org>

	* elisp.texi: Use @copying.

	* elisp.texi: Put @summarycontents and @contents before the Top
	node, instead of the end of the file, so that the contents appear
	in the right place in the dvi/pdf output.

2005-06-21  Juri Linkov  <juri@jurta.org>

	* display.texi (Defining Faces): Add `customized-face'.

2005-06-20  Kim F. Storm  <storm@cua.dk>

	* variables.texi (Setting Variables): Any type of element can be
	given order in add-to-ordered-list.  Compare elements with eq.

	* lists.texi (Rearrangement): Sort predicate may just return non-nil.

2005-06-20  Karl Berry  <karl@gnu.org>

	* syntax.texi (Syntax Flags): Make last column very slightly wider
	to avoid "generic comment" breaking on two lines and causing an
	underfull box.

2005-06-19  Luc Teirlinck  <teirllm@auburn.edu>

	* lists.texi (Rings): Various minor clarifications and corrections.

2005-06-18  Richard M. Stallman  <rms@gnu.org>

	* functions.texi (Obsolete Functions): Simplify.

	* variables.texi (Variable Aliases): Simplify.

	* anti.texi, backups.texi, compile.texi, customization.texi:
	* debugging.texi, display.texi, edebug.texi, errors.texi, frames.texi:
	* functions.texi, help.texi, keymaps.texi, modes.texi, nonascii.texi:
	* os.texi, processes.texi, searching.texi, strings.texi, text.texi:
	* variables.texi: Fix formatting ugliness.

	* elisp.texi: Add links to Rings and Byte Packing.
	Update version and copyright years.

	* minibuf.texi: Fix formatting ugliness.
	(Completion Commands): Move keymap vars to the end
	and vars completing-read binds to the top.

2005-06-17  Luc Teirlinck  <teirllm@auburn.edu>

	* processes.texi: Fix typos.
	(Bindat Spec): Correct Texinfo error.
	(Byte Packing): Fix ungrammatical sentence.

2005-06-17  Thien-Thi Nguyen  <ttn@gnu.org>

	* lists.texi (Rings): New node.
	(Lists): Add it to menu.

	* processes.texi (Byte Packing): New node.
	(Processes): Add it to menu.

2005-06-17  Richard M. Stallman  <rms@gnu.org>

	* syntax.texi (Parsing Expressions): Fix texinfo usage.

	* help.texi (Documentation Basics): Explain the xref to
	Documentation Tips.

	* debugging.texi (Debugger Commands): Minor fix.

2005-06-16  Luc Teirlinck  <teirllm@auburn.edu>

	* edebug.texi (Instrumenting): Eliminate duplicate link.
	(Specification List): Replace references to "below", referring to
	a later node, with one @ref to that node.

	* os.texi (Timers): Timers should save and restore the match data
	if they change it.

	* debugging.texi (Debugger Commands): Mention that the Lisp
	debugger can not step through primitive functions.

2005-06-16  Juanma Barranquero  <lekktu@gmail.com>

	* functions.texi (Obsolete Functions): Update argument names of
	`make-obsolete' and `define-obsolete-function-alias'.

	* variables.texi (Variable Aliases): Update argument names of
	`defvaralias', `make-obsolete-variable' and
	`define-obsolete-variable-alias'.

2005-06-15  Kim F. Storm  <storm@cua.dk>

	* searching.texi (Entire Match Data): Rephrase warnings about
	evaporate arg to match-data and set-match-data.

2005-06-14  Luc Teirlinck  <teirllm@auburn.edu>

	* elisp.texi (Top): Update detailed menu.

	* edebug.texi (Edebug): Update menu.
	(Instrumenting): Update xrefs.
	(Edebug Execution Modes): Correct xref.
	(Jumping): Clarify description of `h' command.
	Eliminate redundant @ref.
	(Breaks): New node.
	(Breakpoints): Is now a subsubsection.
	(Global Break Condition): Mention `C-x X X'.
	(Edebug Views): Clarify `v' and `p'.  Mention `C-x X w'.
	(Trace Buffer): Clarify STRING arg of `edebug-tracing'.
	(Edebug Display Update): Correct pxref.
	(Edebug and Macros): New node.
	(Instrumenting Macro Calls): Is now a subsubsection.
	Neither arg of `def-edebug-spec' is evaluated.
	(Instrumenting Macro Calls): Mention `edebug-eval-macro-args'.
	(Specification Examples): Fix typo.

2005-06-14  Lute Kamstra  <lute@gnu.org>

	* debugging.texi (Function Debugging): Primitives can break on
	entry too.

2005-06-14  Kim F. Storm  <storm@cua.dk>

	* variables.texi (Setting Variables): Add add-to-ordered-list.

2005-06-13  Stefan Monnier  <monnier@iro.umontreal.ca>

	* syntax.texi (Parsing Expressions): Document aux functions and vars of
	syntax-ppss: syntax-ppss-flush-cache and syntax-begin-function.

2005-06-13  Lute Kamstra  <lute@gnu.org>

	* text.texi (Special Properties): Fix cross reference.

2005-06-11  Luc Teirlinck  <teirllm@auburn.edu>

	* debugging.texi (Function Debugging): Delete mention of empty
	string argument to `cancel-debug-on-entry'.  Delete inaccurate
	description of the return value of that command.

2005-06-11  Alan Mackenzie  <acm@muc.de>

	* text.texi (Adaptive Fill): Amplify the description of
	fill-context-prefix.

2005-06-10  Luc Teirlinck  <teirllm@auburn.edu>

	* syntax.texi (Parsing Expressions): Fix Texinfo error.

2005-06-10  Stefan Monnier  <monnier@iro.umontreal.ca>

	* syntax.texi (Parsing Expressions): Document syntax-ppss.

2005-06-10  Luc Teirlinck  <teirllm@auburn.edu>

	* debugging.texi (Error Debugging): Minor rewording.
	(Function Debugging): FUNCTION-NAME arg to `cancel-debug-on-entry'
	is optional.

2005-06-10  Lute Kamstra  <lute@gnu.org>

	* elisp.texi: Use EMACSVER to refer to the current version of Emacs.
	(Top): Give it a title.  Correct version number.  Give the
	detailed node listing a more prominent header.
	* intro.texi: Don't set VERSION here a second time.
	Mention Emacs's version too.
	* anti.texi (Antinews): Use EMACSVER to refer to the current
	version of Emacs.

2005-06-09  Kim F. Storm  <storm@cua.dk>

	* searching.texi (Entire Match Data): Explain new `reseat' argument to
	match-data and set-match-data.

2005-06-08  Richard M. Stallman  <rms@gnu.org>

	* searching.texi (Entire Match Data): Clarify when match-data
	returns markers and when integers.

	* display.texi (Defining Faces): Explain that face name should not
	end in `-face'.

	* modes.texi (Mode Line Data): Minor cleanup.
	(Customizing Keywords): Node split out of Search-based Fontification.
	Add example of using font-lock-add-keywords from a hook.
	Clarify when MODE should be non-nil, and when nil.

2005-06-06  Richard M. Stallman  <rms@gnu.org>

	* modes.texi (Mode Line Data): Explain what happens when the car
	of a list is a void symbol.
	(Search-based Fontification): Explain MODE arg to
	font-lock-add-keywords and warn about calls from major modes.

2005-06-08  Juri Linkov  <juri@jurta.org>

	* display.texi (Standard Faces): Add `shadow' face.

2005-05-29  Luc Teirlinck  <teirllm@auburn.edu>

	* modes.texi (Major Mode Conventions): A derived mode only needs
	to put the call to the parent mode inside `delay-mode-hooks'.

2005-05-29  Richard M. Stallman  <rms@gnu.org>

	* modes.texi (Mode Hooks): Explain that after-change-major-mode-hook is
	new, and what that implies.  Clarify.

	* files.texi (Locating Files): Clean up the text.

	* frames.texi (Window Frame Parameters): Document user-size.
	Shorten entry for top by referring to left.

2005-05-26  Richard M. Stallman  <rms@gnu.org>

	* modes.texi (Mode Hooks): Explain that after-change-major-mode-hook
	is new, and what the implications are.  Other clarifications.

2005-05-24  Richard M. Stallman  <rms@gnu.org>

	* frames.texi (Dialog Boxes): Minor fixes.

2005-05-25  Masatake YAMATO  <jet@gyve.org>

	* display.texi (Standard Faces): Write about `mode-line-highlight'.

2005-05-24  Luc Teirlinck  <teirllm@auburn.edu>

	* frames.texi (Dialog Boxes): HEADER argument to `x-popup-dialog'
	is optional.

2005-05-24  Nick Roberts  <nickrob@snap.net.nz>

	* frames.texi (Dialog Boxes): Descibe new optional argument.

2005-05-23  Lute Kamstra  <lute@gnu.org>

	* modes.texi (Font Lock Basics, Syntactic Font Lock): Recommend
	syntax-begin-function over font-lock-beginning-of-syntax-function.

2005-05-21  Luc Teirlinck  <teirllm@auburn.edu>

	* minibuf.texi (Reading File Names): Update description of
	`read-directory-name'.

	* modes.texi (Derived Modes): Clarify :group keyword.

2005-05-21  Eli Zaretskii  <eliz@gnu.org>

	* files.texi (Locating Files): New subsection.
	Describe locate-file and executable-find.

2005-05-21  Kevin Ryde  <user42@zip.com.au>

	* frames.texi (Initial Parameters): Update cross reference to
	"Emacs Invocation".

2005-05-19  Luc Teirlinck  <teirllm@auburn.edu>

	* keymaps.texi (Active Keymaps): Add anchor.

	* modes.texi (Hooks): Delete confusing and unnecessary sentence.
	(Major Mode Conventions): Refer to `Auto Major Mode' in more
	appropriate place.
	(Derived Modes): Small clarifications.
	(Minor Mode Conventions, Keymaps and Minor Modes):
	Replace references to nodes with references to anchors.
	(Mode Line Data): Warn that `(:eval FORM)' should not load any files.
	Clarify description of lists whose first element is an integer.
	(Mode Line Variables): Add anchor.
	(%-Constructs): Clarify description of integer after %.
	(Emulating Mode Line): Describe nil value for FACE.

2005-05-18  Luc Teirlinck  <teirllm@auburn.edu>

	* modes.texi (Derived Modes): Correct references to non-existing
	variable standard-syntax-table.

2005-05-17  Lute Kamstra  <lute@gnu.org>

	* modes.texi (Defining Minor Modes): Mention the mode hook.

2005-05-15  Kim F. Storm  <storm@cua.dk>

	* processes.texi (Network): Remove open-network-stream-nowait.
	(Network Servers): Remove open-network-stream-server.

2005-05-15  Luc Teirlinck  <teirllm@auburn.edu>

	* elisp.texi (Top): Update detailed menu.

	* variables.texi: Reorder nodes.
	(Variables): Update menu.
	(File Local Variables): Do not refer to the `-*-' line as
	a "local variables list".  Add pxref.

2005-05-14  Luc Teirlinck  <teirllm@auburn.edu>

	* elisp.texi (Top): Update detailed menu for node changes.

	* modes.texi (Modes): Update Menu.
	(Hooks): Move to beginning of chapter.
	Most minor modes run mode hooks too.
	`add-hook' can handle void hooks or hooks whose value is a single
	function.
	(Major Modes): Update Menu.
	(Major Mode Basics): New node, split off from `Major Modes'.
	(Major Mode Conventions): Correct xref.  Explain how to handle
	auto-mode-alist if the major mode command has an autoload cookie.
	(Auto Major Mode): Major update.  Add magic-mode-alist.
	(Derived Modes): Major update.
	(Mode Line Format): Update Menu.
	(Mode Line Basics): New node, split off from `Mode Line Format'.

	* loading.texi (Autoload): Mention `autoload cookie' as synonym
	for `magic autoload comment'.  Add index entries and anchor.

2005-05-14  Richard M. Stallman  <rms@gnu.org>

	* tips.texi (Coding Conventions): Explain how important it is
	that just loading certain files not change Emacs behavior.

	* modes.texi (Defining Minor Modes): Define define-global-minor-mode.

2005-05-12  Lute Kamstra  <lute@gnu.org>

	* modes.texi (Generic Modes): Update.
	(Major Modes): Refer to node "Generic Modes".

	* elisp.texi (Top): Update to the current structure of the manual.
	* processes.texi (Processes): Add menu description.
	* customize.texi (Customization): Add menu descriptions.

2005-05-11  Thien-Thi Nguyen  <ttn@gnu.org>

	* processes.texi (Signals to Processes)
	(Low-Level Network): Fix typos.

2005-05-11  Lute Kamstra  <lute@gnu.org>

	* elisp.texi (Top): Add some nodes from the chapter "Major and
	Minor Modes" to the detailed node listing.

2005-05-10  Richard M. Stallman  <rms@gnu.org>

	* keymaps.texi (Extended Menu Items): Menu item filter functions
	can be called at any time.

2005-05-08  Luc Teirlinck  <teirllm@auburn.edu>

	* variables.texi (File Local Variables): `(hack-local-variables t)'
	now also checks whether a mode is specified in the local variables
	list.

2005-05-05  Kevin Ryde  <user42@zip.com.au>

	* display.texi (The Echo Area): Correct format function cross
	reference.

2005-05-05  Luc Teirlinck  <teirllm@auburn.edu>

	* variables.texi (Variable Aliases): Change description of
	`define-obsolete-variable-alias'.

	* functions.texi (Functions): Add "Obsolete Functions" to menu.
	(Defining Functions): Add xref.
	(Obsolete Functions): New node.
	(Function Safety): Standardize capitalization of section title.

	* frames.texi (Pop-Up Menus): Complete description of `x-popup-menu'.
	(Dialog Boxes): Complete description of `x-popup-dialog'.

2005-05-04  Richard M. Stallman  <rms@gnu.org>

	* commands.texi (Interactive Codes): Fix Texinfo usage.
	Document U more clearly.

2005-05-01  Luc Teirlinck  <teirllm@auburn.edu>

	* variables.texi (Variable Aliases): `make-obsolete-variable' is a
	function and not a macro.

	* frames.texi (Pop-Up Menus): Correct and clarify description of
	`x-popup-menu'.
	(Dialog Boxes): Clarify description of `x-popup-dialog'.

2005-05-01  Richard M. Stallman  <rms@gnu.org>

	* edebug.texi (Checking Whether to Stop): Fix previous change.

2005-05-01  Luc Teirlinck  <teirllm@auburn.edu>

	* display.texi: Fix typos and Texinfo usage.

	* edebug.texi (Checking Whether to Stop): executing-macro ->
	executing-kbd-macro.

2005-05-01  Richard M. Stallman  <rms@gnu.org>

	* display.texi (Invisible Text): Correct add-to-invisibility-spec.

2005-04-30  Richard M. Stallman  <rms@gnu.org>

	* files.texi (Magic File Names): Document `operations' property.

2005-04-29  Lute Kamstra  <lute@gnu.org>

	* modes.texi (Generic Modes): New node.
	(Major Modes): Add it to the menu.
	(Derived Modes): Add "derived mode" to concept index.

2005-04-28  Lute Kamstra  <lute@gnu.org>

	* modes.texi (Defining Minor Modes): Fix previous change.
	(Font Lock Mode): Simplify.
	(Font Lock Basics): Say that font-lock-defaults is buffer-local
	when set and that some parts are optional.  Add cross references.
	(Search-based Fontification): Say how to specify font-lock-keywords.
	Add cross references.  Add font-lock-multiline to index.
	Move font-lock-keywords-case-fold-search here from node "Other Font
	Lock Variables".  Document font-lock-add-keywords and
	font-lock-remove-keywords.
	(Other Font Lock Variables): Move font-lock-keywords-only,
	font-lock-syntax-table, font-lock-beginning-of-syntax-function,
	and font-lock-syntactic-face-function to node "Syntactic Font
	Lock".  Move font-lock-keywords-case-fold-search to node
	"Search-based Fontification".  Document font-lock-inhibit-thing-lock
	and font-lock-{,un}fontify-{buffer,region}-function.
	(Precalculated Fontification): Remove reference to deleted variable
	font-lock-core-only.
	(Faces for Font Lock): Add font-lock-comment-delimiter-face.
	(Syntactic Font Lock): Add intro.  Move font-lock-keywords-only,
	font-lock-syntax-table, font-lock-beginning-of-syntax-function,
	and font-lock-syntactic-face-function here from node "Other Font
	Lock Variables".  Move font-lock-syntactic-keywords to "Setting
	Syntax Properties".  Add cross references.
	(Setting Syntax Properties): New node.
	Move font-lock-syntactic-keywords here from "Syntactic Font Lock".
	* syntax.texi (Syntax Properties): Add cross reference.
	* hooks.texi (Standard Hooks): Add Font-Lock hooks.

2005-04-26  Richard M. Stallman  <rms@gnu.org>

	* display.texi (Defining Faces):
	Document `default' elements of defface spec.

	* modes.texi (Major Mode Conventions): Explain customizing ElDoc mode.

	* variables.texi (Variable Aliases): Clarify text.

2005-04-25  Chong Yidong  <cyd@stupidchicken.com>

	* windows.texi (Window Hooks): Remove reference to obsolete Lazy Lock.

2005-04-25  Luc Teirlinck  <teirllm@auburn.edu>

	* hooks.texi (Standard Hooks): Most minor modes have mode hooks too.

2005-04-24  Eli Zaretskii  <eliz@gnu.org>

	* syntax.texi (Syntax Table Internals): Elaborate documentation of
	syntax-after and syntax-class.

	* files.texi (Changing Files): Fix last change's cross-reference.
	(Unique File Names): Don't mention "numbers" in the documentation
	of make-temp-file and make-temp-name.

2005-04-23  Richard M. Stallman  <rms@gnu.org>

	* files.texi (Changing Files): Document MUSTBENEW arg in copy-file.

2005-04-22  Nick Roberts  <nickrob@snap.net.nz>

	* windows.texi (Cyclic Window Ordering): Clarify window-list.

2005-04-22  Nick Roberts  <nickrob@snap.net.nz>

	* variables.texi (Variable Aliases): Describe make-obsolete-variable
	and define-obsolete-variable-alias.

2005-04-22  Kim F. Storm  <storm@cua.dk>

	* symbols.texi (Symbol Plists): Remove safe-get, as get is now safe.
	(Other Plists): Remove safe-plist-get, as plist-get is now safe.

2005-04-21  Lute Kamstra  <lute@gnu.org>

	* lists.texi (Association Lists): Document rassq-delete-all.

2005-04-19  Richard M. Stallman  <rms@gnu.org>

	* modes.texi (Search-based Fontification): Explain that
	facespec is an expression to be evaluated.

2005-04-19  Kevin Ryde  <user42@zip.com.au>

	* streams.texi (Output Functions): Fix xref.
	* strings.texi (String Conversion): Fix xref.

2005-04-19  Kim F. Storm  <storm@cua.dk>

	* symbols.texi (Symbol Plists): Add safe-get.
	Mention that `get' may signal an error.

2005-04-18  Nick Roberts  <nickrob@snap.net.nz>

	* customize.texi (Variable Definitions): Replace tooltip-mode
	example with save-place.

2005-04-17  Richard M. Stallman  <rms@gnu.org>

	* buffers.texi (Indirect Buffers): Clarify.

	* positions.texi (Positions): Clarify converting marker to integer.

	* strings.texi (String Basics): Mention string-match; clarify.

2005-04-08  Lute Kamstra  <lute@gnu.org>

	* modes.texi (Search-based Fontification): Fix cross references.
	Use consistent terminology.  Document anchored highlighting.

2005-04-05  Lute Kamstra  <lute@gnu.org>

	* modes.texi (Defining Minor Modes): Document :group keyword
	argument and its default value.

2005-04-03  Lute Kamstra  <lute@gnu.org>

	* hooks.texi (Standard Hooks): Add some hooks.  Add cross
	references and/or descriptions.  Delete major mode hooks; mention
	them as a category instead.  Rename or delete obsolete hooks.

2005-04-02  Richard M. Stallman  <rms@gnu.org>

	* nonascii.texi (Coding System Basics): Another wording cleanup.

2005-04-01  Richard M. Stallman  <rms@gnu.org>

	* nonascii.texi (Coding System Basics): Clarify previous change.

2005-04-01  Kenichi Handa  <handa@m17n.org>

	* nonascii.texi (Coding System Basics): Describe about rondtrip
	identity of coding systems.

2005-03-29  Chong Yidong  <cyd@stupidchicken.com>

	* text.texi (Buffer Contents): Add filter-buffer-substring and
	buffer-substring-filters.

2005-03-26  Chong Yidong  <cyd@stupidchicken.com>

	* anti.texi (Antinews): Mention `G' interactive code.

	* tips.texi (Compilation Tips): Mention benchmark.el.

2005-03-27  Luc Teirlinck  <teirllm@auburn.edu>

	* modes.texi (Other Font Lock Variables): `font-lock-fontify-block'
	is now bound to M-o M-o.

	* keymaps.texi (Prefix Keys): `facemenu-keymap' is now on M-o.

2005-03-26  Glenn Morris  <gmorris@ast.cam.ac.uk>

	* calendar.texi: Delete file (and move contents to emacs-xtra.texi
	in the Emacs Manual).
	* Makefile.in (srcs): Remove calendar.texi.
	* makefile.w32-in (srcs): Remove calendar.texi.
	* display.texi (Display): Change name of next node.
	* os.texi (System In): Change name of previous node.
	* elisp.texi (Top): Remove Calendar references.
	* vol1.texi (Top): Remove Calendar references.
	* vol2.texi (Top): Remove Calendar references.

2005-03-25  Richard M. Stallman  <rms@gnu.org>

	* display.texi (Standard Faces, Fringe Bitmaps, Customizing Bitmaps):
	Cleanup previous change.

2005-03-25  Chong Yidong  <cyd@stupidchicken.com>

	* display.texi (Face Attributes): Faces earlier in an :inherit
	list take precedence.
	(Scroll Bars): Fix description of vertical-scroll-bars.
	Document frame-current-scroll-bars and window-current-scroll-bars.

	* markers.texi (The Mark): Document temporary Transient Mark mode.

	* minibuf.texi (Reading File Names):
	Document read-file-name-completion-ignore-case.

	* positions.texi (Screen Lines): Document nil for width argument
	to compute-motion.

2005-03-23  Kim F. Storm  <storm@cua.dk>

	* display.texi (Standard Faces): Other faces used in the fringe
	implicitly inherits from the fringe face.
	(Fringe Bitmaps): FACE in right-fringe and left-fringe display
	properties implicitly inherits from fringe face.
	(Customizing Bitmaps): Likewise for set-fringe-bitmap-face.

2005-03-20  Chong Yidong  <cyd@stupidchicken.com>

	* display.texi (Invisible Text): State default value of
	line-move-ignore-invisible.
	(Managing Overlays): Document remove-overlays.
	(Standard Faces): Document escape-glyph face.

	* minibuf.texi (Reading File Names): Document read-file-name-function.

	* modes.texi (Other Font Lock Variables):
	Document font-lock-lines-before.

	* positions.texi (Skipping Characters): skip-chars-forward allows
	character classes.

2005-03-18  Lute Kamstra  <lute@gnu.org>

	* edebug.texi (Instrumenting Macro Calls): Fix another typo.

2005-03-17  Richard M. Stallman  <rms@gnu.org>

	* text.texi (Undo): Document extensible undo entries.

	* searching.texi (String Search, Regexp Search, Regexp Search):
	Cleanups.

	* nonascii.texi (Character Codes): Minor fix.

	* display.texi (Display Property): Explain the significance
	of having text properties that are eq.
	(Other Display Specs): Explain string as display spec.

	* commands.texi (Interactive Codes): Document G option.

2005-03-17  Chong Yidong  <cyd@stupidchicken.com>

	* text.texi (Filling): Add sentence-end-without-period and
	sentence-end-without-space.
	(Changing Properties): Minor fix.

	* anti.texi: Total rewrite.

2005-03-15  Lute Kamstra  <lute@gnu.org>

	* edebug.texi (Instrumenting Macro Calls): Fix typos.

2005-03-08  Kim F. Storm  <storm@cua.dk>

	* display.texi (Specified Space): Property :width is support on
	non-graphic terminals, :height is not.

2005-03-07  Richard M. Stallman  <rms@gnu.org>

	* display.texi (Overlay Arrow, Fringe Bitmaps, Customizing Bitmaps):
	Now subnodes of Fringes.
	(Overlay Arrow): Document overlay-arrow-variable-list.
	(Fringe Size/Pos): New node, broken out of Fringes.
	(Display): Explain clearing vs redisplay better.
	(Truncation): Clarify use of bitmaps.
	(The Echo Area): Clarify the uses of the echo area.
	Add max-mini-window-height.
	(Progress): Clarify.
	(Invisible Text): Explain that main loop moves point out.
	(Selective Display): Say "hidden", not "invisible".
	(Managing Overlays): Move up.  Describe relation to Undo here.
	(Overlay Properties): Clarify intro.
	(Finding Overlays): Explain return values when nothing found.
	(Width): truncate-string-to-width has added arg.
	(Displaying Faces): Clarify and update mode line face handling.
	(Face Functions): Minor cleanup.
	(Conditional Display): Merge into Other Display Specs.
	(Pixel Specification, Other Display Specs): Minor cleanups.
	(Images, Image Descriptors): Minor cleanups.
	(GIF Images): Patents have expired.
	(Showing Images): Explain default text for insert-image.
	(Manipulating Button Types): Merge into Manipulating Buttons.
	(Making Buttons): Explain return values.
	(Button Buffer Commands): Add xref.
	(Inverse Video): Update mode-line-inverse-video.
	(Display Table Format): Clarify.
	(Active Display Table): Give defaults for window-display-table.

	* calendar.texi (Calendar Customizing): calendar-holiday-marker
	and calendar-today-marker are strings, not chars.
	(Holiday Customizing): Minor fix.

	* internals.texi (Writing Emacs Primitives): Update `or' example.
	Update limit on # args of subr.

	* edebug.texi (Using Edebug): Arrow is in fringe.
	(Instrumenting): Arg to eval-defun works without loading edebug.
	(Edebug Execution Modes): Add xref.

	* customize.texi (Common Keywords): Clarify :require.
	Mention :version here.
	(Variable Definitions, Group Definitions): Not here.
	(Variable Definitions): Clarify symbol arg to :initialize and :set fns.

2005-03-07  Chong Yidong  <cyd@stupidchicken.com>
	* nonascii.texi (Text Representations): Clarify position-bytes.
	(Character Sets): Add list-charset-chars.
	(Scanning Charsets): Add charset-after.
	(Encoding and I/O): Minor fix.

2005-03-06  Richard M. Stallman  <rms@gnu.org>

	* windows.texi (Vertical Scrolling): Get rid of "Emacs 21".
	(Resizing Windows): Likewise.

	* text.texi (Change Hooks): Get rid of "Emacs 21".

	* strings.texi (Formatting Strings): Get rid of "Emacs 21".

	* streams.texi (Output Variables): Get rid of "Emacs 21".

	* searching.texi (Regexp Special, Char Classes): Get rid of "Emacs 21".

	* os.texi (Translating Input): Replace flow-control example
	with a less obsolete example that uses `keyboard-translate'.

	* objects.texi (Hash Table Type, Circular Objects):
	Get rid of "Emacs 21".

	* modes.texi (Mode Line Format): Get rid of "Emacs 21".
	(Mode Line Data, Properties in Mode, Header Lines): Likewise.

	* minibuf.texi (Minibuffer Misc): Get rid of "Emacs 21".

	* lists.texi (List Elements, Building Lists): Get rid of "Emacs 21".

	* keymaps.texi (Menu Separators, Tool Bar): Get rid of "Emacs 21".
	(Menu Bar): Fix when menu-bar-update-hook is called.

	* hash.texi (Hash Tables): Get rid of "Emacs 21".

	* frames.texi (Text Terminal Colors): Get rid of "Emacs 21",
	and make it read better.

	* files.texi (Writing to Files): Get rid of "Emacs 21".
	(Unique File Names): Likewise.

	* elisp.texi: Update Emacs version to 22.

	* display.texi (Forcing Redisplay): Get rid of "Emacs 21".
	(Overlay Properties, Face Attributes): Likewise.
	(Managing Overlays): Fix punctuation.
	(Attribute Functions): Clarify set-face-font; get rid of
	info about old Emacs versions.
	(Auto Faces, Font Lookup, Display Property, Images):
	Get rid of "Emacs 21".

	* calendar.texi (Calendar Customizing): Get rid of "Emacs 21".

2005-03-05  Richard M. Stallman  <rms@gnu.org>

	* debugging.texi (Error Debugging): Remove stack-trace-on-error.

2005-03-04  Lute Kamstra  <lute@gnu.org>

	* debugging.texi (Error Debugging): Document stack-trace-on-error.

2005-03-03  Lute Kamstra  <lute@gnu.org>

	* edebug.texi (Instrumenting Macro Calls): Fix typo.

2005-03-01  Lute Kamstra  <lute@gnu.org>

	* debugging.texi (Debugger Commands): Update `j'.

2005-02-28  Lute Kamstra  <lute@gnu.org>

	* debugging.texi (Debugging): Fix typo.
	(Error Debugging): Document eval-expression-debug-on-error.
	(Function Debugging): Update example.
	(Using Debugger): Mention starred stack frames.
	(Debugger Commands): Document `j' and `l'.
	(Invoking the Debugger): `d' and `j' exit recursive edit too.
	Update the messages that the debugger displays.
	(Internals of Debugger): Add cross reference.  Update example.
	(Excess Open): Minor improvement.
	(Excess Close): Minor improvement.

2005-02-26  Richard M. Stallman  <rms@gnu.org>

	* tips.texi (Coding Conventions): Clarify.
	Put all the major mode key reservations together.
	Mention the Mouse-1 => Mouse-2 conventions.

	* syntax.texi (Syntax Class Table): Clarify.
	(Syntax Table Functions): syntax-after moved from here.
	(Syntax Table Internals): syntax-after moved to here.
	(Parsing Expressions): Update info on number of values
	and what's meaningful in the STATE argument.
	(Categories): Fix typo.

	* sequences.texi (Arrays): Cleanup.
	(Char-Tables): Clarify.

	* processes.texi (Deleting Processes): Cleanups, add xref.
	(Subprocess Creation): Explain nil in exec-path.  Cleanup.
	(Process Information): set-process-coding-system, some args optional.
	(Input to Processes): Explain various types for PROCESS args.
	Rename them from PROCESS-NAME to PROCESS.
	(Signals to Processes): Likewise.
	(Decoding Output): Cleanup.
	(Query Before Exit): Clarify.

	* os.texi (Startup Summary): Correct the options; add missing ones.
	(Terminal Output, Batch Mode): Clarify.
	(Flow Control): Node deleted.

	* markers.texi (The Mark): Clarify.

	* macros.texi (Expansion): Cleanup.
	(Indenting Macros): indent-spec allows ints, not floats.

	* keymaps.texi (Keymaps): Clarify.
	(Format of Keymaps): Update lisp-mode-map example.
	(Active Keymaps, Key Lookup): Clarify.
	(Changing Key Bindings): Add xref to `kbd'.
	(Key Binding Commands, Simple Menu Items): Clarify.
	(Mouse Menus, Menu Bar): Clarify.
	(Menu Example): Replace print example with menu-bar-replace-menu.

	* help.texi (Documentation Basics): Add function-documentation prop.

	* elisp.texi (Top): Don't refer to Flow Control node.

	* commands.texi (Command Overview): Improve xrefs.
	(Adjusting Point): Adjusting point applies to intangible and invis.
	(Key Sequence Input): Doc extra read-key-sequence args.
	Likewise for read-key-sequence-vector.

	* backups.texi (Rename or Copy): Minor fix.
	(Numbered Backups): For version-control, say the default.
	(Auto-Saving): make-auto-save-file-name example is simplified.

	* advice.texi (Advising Functions): Don't imply one part of Emacs
	should advise another part.  Markup changes.
	(Defining Advice): Move transitional para.
	(Activation of Advice): Cleanup.
	Explain if COMPILE is nil or negative.

	* abbrevs.texi (Abbrev Expansion): Clarify, fix typo.

2005-02-24  Lute Kamstra  <lute@gnu.org>

	* modes.texi (Defining Minor Modes): Explain that INIT-VALUE,
	LIGHTER, and KEYMAP can be omitted when KEYWORD-ARGS are used.

2005-02-23  Lute Kamstra  <lute@gnu.org>

	* modes.texi (Defining Minor Modes): define-minor-mode can be used
	to define global minor modes as well.

	* display.texi (Managing Overlays): overlay-buffer returns nil for
	deleted overlays.

2005-02-22  Kim F. Storm  <storm@cua.dk>

	* minibuf.texi (Basic Completion): Allow symbols in addition to
	strings in try-completion and all-completions.

2005-02-14  Lute Kamstra  <lute@gnu.org>

	* elisp.texi (Top): Remove reference to deleted node.

	* lists.texi (Lists): Remove reference to deleted node.
	(Cons Cells): Fix typo.

	* loading.texi (Where Defined): Fix typo.

2005-02-14  Richard M. Stallman  <rms@gnu.org>

	* variables.texi (Creating Buffer-Local): change-major-mode-hook
	is useful for discarding some minor modes.

	* symbols.texi (Symbol Components): Reorder examples.

	* streams.texi (Input Functions): State standard-input default.
	(Output Variables): State standard-output default.

	* objects.texi (Printed Representation): Clarify read syntax vs print.
	(Floating Point Type): Explain meaning better.
	(Symbol Type): Explain uniqueness better.
	(Cons Cell Type): Explain empty list sooner.  CAR and CDR later.
	List examples sooner.
	(Box Diagrams): New subnode broken out.
	Some examples moved from old Lists as Boxes node.
	(Dotted Pair Notation): Clarify intro.
	(Array Type): Clarify.
	(Type Predicates): Add hash-table-p.

	* numbers.texi (Integer Basics): Clarify radix explanation.
	(Predicates on Numbers): Minor clarification.
	(Comparison of Numbers): Minor clarification.  Clarify eql.
	Typos in min, max.
	(Math Functions): Clarify overflow in expt.

	* minibuf.texi (Text from Minibuffer): Minor clarification.
	Mention arrow keys.

	* loading.texi (Autoload): defun's doc string overrides autoload's
	doc string.
	(Repeated Loading): Modernize "add to list" examples.
	(Where Defined): Finish updating table of load-history elts.

	* lists.texi (List-related Predicates): Minor wording improvement.
	(Lists as Boxes): Node deleted.
	(Building Lists): Explain trivial cases of number-sequence.

	* hash.texi (Hash Tables): Add desc to menu items.
	(Creating Hash): Expain "full" means "make larger",
	(Hash Access): Any object can be a key.
	State value of maphash.

	* functions.texi (What Is a Function): Wording cleanup.
	(Function Documentation): Minor cleanup.
	Explain purpose of calling convention at end of doc string.
	(Function Names): Wording cleanup.
	(Calling Functions): Wording cleanup.
	Explain better how funcall calls the function.
	(Function Cells): Delete example of saving and redefining function.

	* control.texi (Combining Conditions): Wording cleanup.
	(Iteration): dolist and dotimes bind VAR locally.
	(Cleanups): Xref to Atomic Changes.

	* compile.texi (Byte Compilation): Delete 19.29 info.
	(Compilation Functions): Macros' difficulties don't affect defsubst.
	(Docs and Compilation): Delete 19.29 info.

2005-02-10  Richard M. Stallman  <rms@gnu.org>

	* objects.texi (Symbol Type): Minor correction.

2005-02-06  Lute Kamstra  <lute@gnu.org>

	* modes.texi (Example Major Modes): Fix typos.

2005-02-06  Richard M. Stallman  <rms@gnu.org>

	* text.texi (Margins): fill-nobreak-predicate can be one function.

	* strings.texi (Modifying Strings): clear-string can make unibyte.
	(Formatting Strings): format gives error if values missing.

	* positions.texi (Character Motion): Mention default arg
	for forward-char.  backward-char refers to forward-char.
	(Word Motion): Mention default arg for forward-word.
	(Buffer End Motion): Mention default arg for beginning-of-buffer.
	Simplify end-of-buffer.
	(Text Lines): Mention default arg for forward-line.
	(List Motion): Mention default arg for beginning/end-of-defun.
	(Skipping Characters): Minor fixes in explaining character-set.

	* modes.texi (Major Mode Conventions): Mention "system abbrevs".
	Mode inheritance applies only when default-major-mode is nil.
	Clarifications.
	(Example Major Modes): Update Text mode and Lisp mode examples.
	(Minor Mode Conventions): Mention define-minor-mode at top.
	(Defining Minor Modes): In Hungry example, don't define C-M-DEL.
	(Mode Line Format): Update mode line face display info.
	(Properties in Mode): Mention effect of risky vars.
	(Imenu): Define imenu-add-to-menubar.
	(Font Lock Mode): Add descriptions to menu lines.
	(Faces for Font Lock): Add font-lock-doc-face.

2005-02-05  Lute Kamstra  <lute@gnu.org>

	* text.texi (Maintaining Undo): Remove obsolete function.

2005-02-05  Eli Zaretskii  <eliz@gnu.org>

	* frames.texi (Color Names): Add pointer to the X docs about RGB
	color specifications.  Improve indexing
	(Text Terminal Colors): Replace the description of RGB values by
	an xref to "Color Names".

2005-02-03  Richard M. Stallman  <rms@gnu.org>

	* windows.texi (Basic Windows): Add cursor-in-non-selected-windows.
	Clarify.
	(Selecting Windows): Clarify save-selected-window.
	(Cyclic Window Ordering): Clarify walk-windows.
	(Window Point): Clarify.
	(Window Start): Add comment to example.
	(Resizing Windows): Add `interactive' specs in examples.
	Document fit-window-to-buffer.

	* text.texi (User-Level Deletion): just-one-space takes numeric arg.
	(Undo, Maintaining Undo): Clarify last change.
	(Sorting): In sort-numeric-fields, explain about octal and hex.
	Mention sort-numeric-base.
	(Format Properties): Add xref for hard newlines.

	* frames.texi (Window Frame Parameters): Explain pixel=char on tty.
	(Pop-Up Menus): Fix typo.
	(Color Names): Explain all types of color names.
	Explain color-values on B&W terminal.
	(Text Terminal Colors): Explain "rgb values" are lists.  Fix arg names.

	* files.texi (File Locks): Not supported on MS systems.
	(Testing Accessibility): Clarify.

	* edebug.texi (Printing in Edebug): Fix edebug-print-circle.
	(Coverage Testing): Fix typo.

	* commands.texi (Misc Events): Remove stray space.

	* buffers.texi (Buffer Names): Clarify generate-new-buffer-name.
	(Modification Time): Clarify when visited-file-modtime returns 0.
	(The Buffer List): Clarify bury-buffer.
	(Killing Buffers): Clarify.
	(Indirect Buffers): Add clone-indirect-buffer.

2005-02-02  Matt Hodges  <MPHodges@member.fsf.org>

	* edebug.texi (Printing in Edebug): Fix default value of
	edebug-print-circle.
	(Coverage Testing): Fix displayed frequency count data.

2005-02-02  Luc Teirlinck  <teirllm@auburn.edu>

	* text.texi (Maintaining Undo): Add `undo-outer-limit'.

2005-02-02  Kim F. Storm  <storm@cua.dk>

	* text.texi (Undo) <buffer-undo-list>: Describe `apply' elements.

2005-01-29  Eli Zaretskii  <eliz@gnu.org>

	* commands.texi (Misc Events): Describe the help-echo event.

	* text.texi (Special Properties) <help-echo>: Use `pos'
	consistently in description of the help-echo property.
	Use @code{nil} instead of @var{nil}.

	* display.texi (Overlay Properties): Fix the index entry for
	help-echo overlay property.

	* customize.texi (Type Keywords): Uncomment the xref to the
	help-echo property documentation.

2005-01-23  Kim F. Storm  <storm@cua.dk>

	* windows.texi (Window Start): Fix `pos-visible-in-window-p'
	return value.  Third element FULLY replaced by PARTIAL which
	specifies number of invisible pixels if row is only partially visible.
	(Textual Scrolling): Mention auto-window-vscroll.
	(Vertical Scrolling): New defvar auto-window-vscroll.

2005-01-16  Luc Teirlinck  <teirllm@auburn.edu>

	* keymaps.texi (Changing Key Bindings): `suppress-keymap' now uses
	command remapping.

2005-01-15  Richard M. Stallman  <rms@gnu.org>

	* display.texi (Defining Images): Mention DATA-P arg of create-image.

2005-01-14  Kim F. Storm  <storm@cua.dk>

	* commands.texi (Accessing Events): Add WHOLE arg to posn-at-x-y.

	* text.texi (Links and Mouse-1): Fix string and vector item.

2005-01-13  Richard M. Stallman  <rms@gnu.org>

	* keymaps.texi (Active Keymaps): Rewrite the text, and update the
	descriptions of overriding-local-map and overriding-terminal-local-map.

	* text.texi (Links and Mouse-1): Clarify text.

2005-01-13  Kim F. Storm  <storm@cua.dk>

	* modes.texi (Emulating Mode Line): Update format-mode-line entry.

2005-01-13  Francis Litterio  <franl@world.std.com>  (tiny change)

	* keymaps.texi (Active Keymaps): Fix overriding-local-map description.

2005-01-12  Kim F. Storm  <storm@cua.dk>

	* text.texi (Links and Mouse-1): Rename section from Enabling
	Mouse-1 to Following Links.  Change xrefs.
	Add examples for define-button-type and define-widget.

	* display.texi (Button Properties, Button Buffer Commands):
	Clarify mouse-1 and follow-link functionality.

2005-01-12  Richard M. Stallman  <rms@gnu.org>

	* text.texi (Enabling Mouse-1 to Follow Links): Redo prev. change.

	* display.texi (Beeping): Fix Texinfo usage.

	* modes.texi (Emulating Mode Line): Doc FACE arg in format-header-line.

2005-01-11  Kim F. Storm  <storm@cua.dk>

	* display.texi (Button Properties, Button Buffer Commands):
	Mention mouse-1 binding.  Add follow-link keyword.

	* text.texi (Text Properties): Add "Enable Mouse-1" to submenu.
	(Enabling Mouse-1 to Follow Links): New subsection.

2005-01-06  Richard M. Stallman  <rms@gnu.org>

	* text.texi (Special Properties): Minor change.

	* os.texi (Timers): Clarify previous change.

	* modes.texi (Emulating Mode Line): format-mode-line requires 1 arg.

2005-01-01  Luc Teirlinck  <teirllm@auburn.edu>

	* display.texi (Face Attributes): Correct xref to renamed node.

2005-01-01  Richard M. Stallman  <rms@gnu.org>

	* display.texi (Face Attributes): Describe hex color specs.

2004-12-31  Richard M. Stallman  <rms@gnu.org>

	* os.texi (Timers): Update previous change.

2004-12-30  Kim F. Storm  <storm@cua.dk>

	* display.texi (Line Height): Total line-height is now specified
	in line-height property of form (HEIGHT TOTAL).  Swap (FACE . RATIO)
	in cons cells.  (nil . RATIO) is relative to actual line height.
	Use line-height `t' instead of `0' to get minimum height.

2004-12-29  Richard M. Stallman  <rms@gnu.org>

	* os.texi (Timers): Discuss timers vs editing the buffer and undo.

2004-12-28  Richard M. Stallman  <rms@gnu.org>

	* commands.texi (Quitting): Clarify value of with-local-quit.

	* elisp.texi (Top): Fix previous change.

	* loading.texi (Loading): Fix previous change.

2004-12-27  Richard M. Stallman  <rms@gnu.org>

	* Makefile.in (MAKEINFO): Specify --force.

	* buffers.texi (Killing Buffers): Add buffer-save-without-query.

	* modes.texi (Emulating Mode Line): Document format's BUFFER arg.

	* display.texi (Line Height): Further clarify.

	* elisp.texi (Top): Update Loading submenu.

	* loading.texi (Where Defined): New node.
	(Unloading): load-history moved to Where Defined.

2004-12-21  Richard M. Stallman  <rms@gnu.org>

	* commands.texi (Event Input Misc): Add while-no-input.

2004-12-11  Richard M. Stallman  <rms@gnu.org>

	* display.texi (Line Height): Rewrite text for clarity.

2004-12-11  Kim F. Storm  <storm@cua.dk>

	* display.texi (Display): Add node "Line Height" to menu.
	(Line Height): New node.  Move full description of line-spacing
	and line-height text properties here from text.texi.
	(Scroll Bars): Add vertical-scroll-bar variable.

	* frames.texi (Window Frame Parameters): Remove line-height defvar.

	* locals.texi (Standard Buffer-Local Variables): Fix xref for
	line-spacing and vertical-scroll-bar.

	* text.texi (Special Properties): Just mention line-spacing and
	line-height here, add xref to new "Line Height" node.

2004-12-09  Thien-Thi Nguyen  <ttn@gnu.org>

	* frames.texi (Window Frame Parameters): New @defvar for `line-spacing'.

	* locals.texi (Standard Buffer-Local Variables):
	Add @xref for `line-spacing'.

2004-12-05  Richard M. Stallman  <rms@gnu.org>

	* Makefile.in (maintainer-clean): Remove the info files
	in $(infodir) where they are created.

2004-12-03  Richard M. Stallman  <rms@gnu.org>

	* windows.texi (Selecting Windows): get-lru-window and
	get-largest-window don't consider dedicated windows.

	* text.texi (Undo): Document undo-in-progress.

2004-11-26  Richard M. Stallman  <rms@gnu.org>

	* locals.texi (Standard Buffer-Local Variables): Undo prev change.
	Remove a few vars that are not always buffer-local.

2004-11-24  Luc Teirlinck  <teirllm@auburn.edu>

	* locals.texi (Standard Buffer-Local Variables): Comment out
	xref's to non-existent node `Yet to be written'.

2004-11-24  Richard M. Stallman  <rms@gnu.org>

	* processes.texi (Synchronous Processes): Grammar fix.

	* numbers.texi (Comparison of Numbers): Add eql.

	* locals.texi (Standard Buffer-Local Variables): Add many vars.

	* intro.texi (Printing Notation): Fix previous change.

	* display.texi (Customizing Bitmaps): Move indicate-buffer-boundaries
	and default-indicate-buffer-boundaries from here.
	(Usual Display): To here.
	(Scroll Bars): Add scroll-bar-mode and scroll-bar-width.
	(Usual Display): Move tab-width up.

	* customize.texi (Variable Definitions): Replace
	show-paren-mode example with tooltip-mode.
	(Simple Types, Composite Types, Defining New Types):
	Minor cleanups.

2004-11-21  Jesper Harder  <harder@ifa.au.dk>

	* processes.texi (Synchronous Processes, Output from Processes):
	Markup fix.

2004-11-20  Richard M. Stallman  <rms@gnu.org>

	* positions.texi (Skipping Characters): skip-chars-forward
	now handles char classes.

	* intro.texi (Printing Notation): Avoid confusion of `print'
	when explaining @print.

	* macros.texi (Argument Evaluation): Fix 1st `for' expansion example.

	* display.texi (Display Table Format): Minor fix.

	* streams.texi (Output Functions): Fix print example.

	* Makefile.in (elisp): New target.
	(dist): Depend on $(infodir)/elisp, not elisp.
	Copy the info files from $(infodir).

	* minibuf.texi (Text from Minibuffer): Document KEEP-ALL arg in
	read-from-minibuffer.

	* searching.texi (Regexp Search): Rename that to search-spaces-regexp.

2004-11-19  Richard M. Stallman  <rms@gnu.org>

	* searching.texi (Regexp Search): Add search-whitespace-regexp.

2004-11-19  CHENG Gao  <chenggao@gmail.com>  (tiny change)

	* tips.texi (Coding Conventions): Fix typo.

2004-11-16  Richard M. Stallman  <rms@gnu.org>

	* tips.texi (Coding Conventions): Separate defvar and require
	methods to avoid warnings.  Use require only when there are many
	functions and variables from that package.

	* minibuf.texi (Minibuffer Completion): When ignoring case,
	predicate must not be case-sensitive.

	* debugging.texi (Function Debugging, Explicit Debug): Clarified.
	(Test Coverage): Don't talk about "splotches".  Clarified.

2004-11-16  Thien-Thi Nguyen  <ttn@gnu.org>

	* frames.texi (Window Frame Parameters): Fix typo.

2004-11-15  Kim F. Storm  <storm@cua.dk>

	* symbols.texi (Other Plists): Note that plist-get may signal error.
	Add safe-plist-get.

2004-11-15  Thien-Thi Nguyen  <ttn@gnu.org>

	* modes.texi (Font Lock Basics): Fix typo.

2004-11-08  Richard M. Stallman  <rms@gnu.org>

	* syntax.texi (Syntax Table Functions): Add syntax-after.

2004-11-06  Lars Brinkhoff  <lars@nocrew.org>

	* os.texi (Processor Run Time): New section documenting
	get-internal-run-time.

2004-11-06  Eli Zaretskii  <eliz@gnu.org>

	* Makefile.in (install, maintainer-clean): Don't use "elisp-*" as
	it nukes elisp-cover.texi.
	(dist): Change elisp-[0-9] to elisp-[1-9], as there could be no
	elisp-0 etc.

2004-11-05  Luc Teirlinck  <teirllm@auburn.edu>

	* commands.texi (Keyboard Macros): Document `append' return value
	of `defining-kbd-macro'.

2004-11-01  Richard M. Stallman  <rms@gnu.org>

	* commands.texi (Interactive Call): Add called-interactively-p.

2004-10-29  Simon Josefsson  <jas@extundo.com>

	* minibuf.texi (Reading a Password): Revert.

2004-10-28  Richard M. Stallman  <rms@gnu.org>

	* frames.texi (Display Feature Testing): Explain about "vendor".

2004-10-27  Richard M. Stallman  <rms@gnu.org>

	* commands.texi (Interactive Codes): `N' uses numeric prefix,
	not raw.  Clarify `n'.
	(Interactive Call): Rewrite interactive-p, focusing on when
	and how to use it.
	(Misc Events): Clarify previous change.

	* advice.texi (Simple Advice): Clarify what job the example does.
	(Around-Advice): Clarify ad-do-it.
	(Activation of Advice): An option of ad-default-compilation-action
	is `never', not `nil'.

2004-10-26  Kim F. Storm  <storm@cua.dk>

	* commands.texi (Interactive Codes): Add U code letter.

2004-10-25  Simon Josefsson  <jas@extundo.com>

	* minibuf.texi (Reading a Password): Add.

2004-10-24  Jason Rumney  <jasonr@gnu.org>

	* commands.texi (Misc Events): Remove mouse-wheel.  Add wheel-up
	and wheel-down.

2004-10-24  Kai Grossjohann  <kai.grossjohann@gmx.net>

	* processes.texi (Synchronous Processes): Document process-file.

2004-10-22  Kenichi Handa  <handa@m17n.org>

	* text.texi (translate-region): Document that it accepts also a
	char-table.

2004-10-22  David Ponce  <david@dponce.com>

	* windows.texi (Resizing Windows): Document the `preserve-before'
	argument of the functions `enlarge-window' and `shrink-window'.

2004-10-19  Jason Rumney  <jasonr@gnu.org>

	* makefile.w32-in (elisp): Change order of arguments to makeinfo.

2004-10-09  Luc Teirlinck  <teirllm@auburn.edu>

	* text.texi (Filling): Add anchor for definition of
	`sentence-end-double-space'.

	* searching.texi (Regexp Example): Update description of how
	Emacs currently recognizes the end of a sentence.
	(Standard Regexps): Update definition of the variable
	`sentence-end'.  Add definition of the function `sentence-end'.

2004-10-08  Paul Pogonyshev  <pogonyshev@gmx.net>

	* display.texi (Progress): New node.

2004-10-05  Kim F. Storm  <storm@cua.dk>

	* display.texi (Fringe Bitmaps): Update fringe-bitmaps-at-pos.

2004-09-29  Kim F. Storm  <storm@cua.dk>

	* display.texi (Fringe Bitmaps): Use symbols rather than numbers
	to identify bitmaps.  Remove -fringe-bitmap suffix for standard
	fringe bitmap symbols, as they now have their own namespace.
	(Customizing Bitmaps) <define-fringe-bitmap>: Clarify bit ordering
	vs. pixels.  Signal error if no free bitmap slots.
	(Pixel Specification): Change IMAGE to @var{image}.

2004-09-28  Richard M. Stallman  <rms@gnu.org>

	* text.texi (Special Properties): Clarify line-spacing and line-height.

	* searching.texi (Regexp Search): Add looking-back.

2004-09-25  Luc Teirlinck  <teirllm@auburn.edu>

	* display.texi: Correct typos.
	(Image Descriptors): Correct xref's.

2004-09-25  Richard M. Stallman  <rms@gnu.org>

	* text.texi (Special Properties): Cleanups in `cursor'.
	Rewrites in `line-height' and `line-spacing'; exchange them.

	* display.texi (Fringes): Rewrite previous change.
	(Fringe Bitmaps): Merge text from Display Fringe Bitmaps.  Rewrite.
	(Display Fringe Bitmaps): Node deleted, text moved.
	(Customizing Bitmaps): Split off from Fringe Bitmaps.  Rewrite.
	(Scroll Bars): Clarify set-window-scroll-bars.
	(Pointer Shape): Rewrite.
	(Specified Space): Clarify :align-to, etc.
	(Pixel Specification): Use @var.  Clarify new text.
	(Other Display Specs): Clarify `slice'.
	(Image Descriptors): Cleanups.
	(Showing Images): Cleanups.

2004-09-24  Luc Teirlinck  <teirllm@auburn.edu>

	* hooks.texi (Standard Hooks): Add `after-change-major-mode-hook'.

	* modes.texi: Various minor changes in addition to:
	(Major Mode Conventions): Final call to `run-mode-hooks' should
	not be inside the `delay-mode-hooks' form.
	(Mode Hooks): New node.
	(Hooks): Delete obsolete example.
	Move definitions of `run-mode-hooks' and `delay-mode-hooks' to new
	node "Mode Hooks".

2004-09-22  Luc Teirlinck  <teirllm@auburn.edu>

	* display.texi: Correct various typos.
	(Display): Rename node "Pointer Shapes" to "Pointer
	Shape".  (There is already a node called "Pointer Shapes" in
	frames.texi.)
	(Images): Remove non-existent node "Image Slices" from menu.

2004-09-23  Kim F. Storm  <storm@cua.dk>

	* text.texi (Special Properties): Add `cursor', `pointer',
	`line-height', and `line-spacing' properties.

	* display.texi (Display): Add 'Fringe Bitmaps' and 'Pointer
	Shapes' to menu.
	(Standard Faces): Doc fix for fringe face.
	(Fringes): Add `overflow-newline-into-fringe' and
	'indicate-buffer-boundaries'.
	(Fringe Bitmaps, Pointer Shapes): New nodes.
	(Display Property): Add 'Pixel Specification' and 'Display Fringe
	Bitmaps' to menu.
	(Specified Space): Describe pixel width and height.
	(Pixel Specification): New node.
	(Other Display Specs): Add `slice' property.
	(Display Fringe Bitmaps): New node.
	(Images): Add 'Image Slices' to menu.
	(Image Descriptors): Add `:pointer' and `:map' properties.
	(Showing Images): Add slice arg to `insert-image'.  Add
	'insert-sliced-image'.

2004-09-20  Richard M. Stallman  <rms@gnu.org>

	* commands.texi (Key Sequence Input):
	Clarify downcasing in read-key-sequence.

2004-09-08  Juri Linkov  <juri@jurta.org>

	* minibuf.texi (Minibuffer History): Add `history-delete-duplicates'.

2004-09-07  Luc Teirlinck  <teirllm@auburn.edu>

	* locals.texi (Standard Buffer-Local Variables): Add
	`buffer-auto-save-file-format'.
	* internals.texi (Buffer Internals): Describe new
	auto_save_file_format field of the buffer structure.
	* files.texi (Format Conversion): `auto-save-file-format' has been
	renamed `buffer-auto-save-file-format'.

2004-08-27  Luc Teirlinck  <teirllm@auburn.edu>

	* abbrevs.texi (Abbrev Expansion): `abbrev-start-location' can be
	an integer or a marker.
	(Abbrev Expansion): Replace example for `pre-abbrev-expand-hook'.

2004-08-22  Richard M. Stallman  <rms@gnu.org>

	* modes.texi (Major Mode Conventions): Discuss rebinding of
	standard key bindings.

2004-08-18  Kim F. Storm  <storm@cua.dk>

	* processes.texi (Accepting Output): Add `just-this-one' arg to
	`accept-process-output'.
	(Output from Processes): New var `process-adaptive-read-buffering'.

2004-08-10  Luc Teirlinck  <teirllm@auburn.edu>

	* keymaps.texi: Various changes in addition to:
	(Keymap Terminology): `kbd' uses same syntax as Edit Macro mode.
	Give more varied examples for `kbd'.
	(Creating Keymaps): Char tables have slots for all characters
	without modifiers.
	(Active Keymaps): `overriding-local-map' and
	`overriding-terminal-local-map' also override text property and
	overlay keymaps.
	(Functions for Key Lookup): Mention OLP arg to `current-active-maps'.
	(Scanning Keymaps): `accessible-keymaps' uses `[]' instead of `""'
	to denote a prefix of no events.
	`map-keymap' includes parent's bindings _recursively_.
	Clarify and correct description of `where-is-internal'.
	Mention BUFFER-OR-NAME arg to `describe-bindings'.
	(Menu Example): For menus intended for use with the keyboard, the
	menu items should be bound to characters or real function keys.

2004-08-08  Luc Teirlinck  <teirllm@auburn.edu>

	* objects.texi (Character Type): Reposition `@anchor' to prevent
	double space inside sentence in Info.

	* hooks.texi (Standard Hooks): `disabled-command-hook' has been
	renamed to `disabled-command-function'.
	* commands.texi (Key Sequence Input): Remove unnecessary anchor.
	(Command Loop Info): Replace reference to it.
	(Disabling Commands): `disabled-command-hook' has been renamed to
	`disabled-command-function'.

2004-08-07  Luc Teirlinck  <teirllm@auburn.edu>

	* os.texi (Translating Input): Only non-prefix bindings in
	`key-translation-map' override actual key bindings.  Warn about
	possible indirect effect of actual key bindings on non-prefix
	bindings in `key-translation-map'.

2004-08-06  Luc Teirlinck  <teirllm@auburn.edu>

	* minibuf.texi (High-Level Completion): Add anchor for definition
	of `read-variable'.

	* commands.texi: Various changes in addition to:
	(Using Interactive): Clarify description of `interactive-form'.
	(Interactive Call): Mention default for KEYS argument to
	`call-interactively'.
	(Command Loop Info): Clarify description of `this-command-keys'.
	Mention KEEP-RECORD argument to `clear-this-command-keys'.
	Value of `last-event-frame' can be `macro'.
	(Repeat Events): `double-click-fuzz' is also used to distinguish
	clicks and drags.
	(Classifying Events): Clarify descriptions of `event-modifiers'
	`event-basic-type' and `event-convert-list'.
	(Accessing Events): `posn-timestamp' takes POSITION argument.
	(Quoted Character Input): Clarify description of
	`read-quoted-char' and fix example.
	(Quitting): Add `with-local-quit'.
	(Disabling Commands): Correct and clarify descriptions of
	`enable-command' and `disable-command'.
	Mention what happens if `disabled-command-hook' is nil.
	(Keyboard Macros): Mention LOOPFUNC arg to `execute-kbd-macro'.
	Describe `executing-kbd-macro' instead of obsolete `executing-macro'.

2004-07-24  Luc Teirlinck  <teirllm@auburn.edu>

	* frames.texi: Various changes in addition to:
	(Creating Frames): Expand and clarify description of `make-frame'.
	(Window Frame Parameters): Either none or both of the `icon-left'
	and `icon-top' parameters must be specified.  Put descriptions of
	`menu-bar-lines' and `toolbar-lines' closer together and change
	them accordingly.
	(Frame Titles): `multiple-frames' is not guaranteed to be accurate
	except while processing `frame-title-format' or `icon-title-format'.
	(Deleting Frames): Correct description of `delete-frame'.
	Non-nil return values of `frame-live-p' are like those of `framep'.
	(Frames and Windows): Mention return value of
	`set-frame-selected-window'.
	(Visibility of Frames): Mention `force' argument to
	`make-frame-invisible'.  `frame-visible-p' returns t for all
	frames on text-only terminals.
	(Frame Configurations): Restoring a frame configuration does not
	restore deleted frames.
	(Window System Selections): `x-set-selection' returns DATA.
	(Resources): Add example.
	(Display Feature Testing): Clarify descriptions of
	`display-pixel-height', `display-pixel-width', `x-server-version'
	and `x-server-vendor'.

	* windows.texi (Choosing Window): Add anchor.
	* minibuf.texi (Minibuffer Misc): Add anchor.

2004-07-23  John Paul Wallington  <jpw@gnu.org>

	* macros.texi (Defining Macros): Declaration keyword for setting
	Edebug spec is `debug' not `edebug'.

2004-07-19  Luc Teirlinck  <teirllm@auburn.edu>

	* windows.texi: Various small changes in addition to:
	(Window Point): Mention return value of `set-window-point'.
	(Window Start): `pos-visible-in-window-p' disregards horizontal
	scrolling.  Explain return value if PARTIALLY is non-nil.
	(Vertical Scrolling): Mention PIXELS-P argument to `window-vscroll'
	and `set-window-vscroll'.
	(Size of Window): The argument WINDOW to `window-inside-edges',
	`window-pixel-edges' and `window-inside-pixel-edges' is optional.
	(Resizing Windows): Explain return value of
	`shrink-window-if-larger-than-buffer'.
	`window-size-fixed' automatically becomes buffer local when set.
	(Window Configurations): Explain return value of
	`set-window-configuration'.

	* minibuf.texi (Minibuffer Misc): Add anchor for
	`minibuffer-scroll-window'.

	* positions.texi (Text Lines): Add anchor for `count-lines'.

2004-07-17  Richard M. Stallman  <rms@gnu.org>

	* display.texi (Overlay Properties): Adding `evaporate' prop
	deletes empty overlay immediately.

	* abbrevs.texi (Abbrev Expansion): Clarify pre-abbrev-expand-hook,
	fix example.

2004-07-16  Jim Blandy  <jimb@redhat.com>

	* searching.texi (Regexp Backslash): Document new \_< and \_>
	operators.

2004-07-16  Juanma Barranquero  <lektu@terra.es>

	* display.texi (Images): Fix Texinfo usage.

2004-07-14  Luc Teirlinck  <teirllm@auburn.edu>

	* buffers.texi (Modification Time): `visited-file-modtime' now
	returns a list of two integers, instead of a cons.

2004-07-13  Luc Teirlinck  <teirllm@auburn.edu>

	* windows.texi: Various changes in addition to:
	(Splitting Windows): Add `split-window-keep-point'.

2004-07-09  Richard M. Stallman  <rms@gnu.org>

	* frames.texi (Input Focus): Minor fix.

2004-07-07  Luc Teirlinck  <teirllm@auburn.edu>

	* frames.texi (Input Focus): Clarify descriptions of
	`select-frame-set-input-focus' and `select-frame'.

2004-07-06  Luc Teirlinck  <teirllm@auburn.edu>

	* os.texi: Various small changes in addition to:
	(Killing Emacs): Expand and clarify description of
	`kill-emacs-query-functions' and `kill-emacs-hook'.
	(System Environment): Expand and clarify description of `getenv'
	and `setenv'.
	(Timers): Clarify description of `run-at-time'.
	(Translating Input): Correct description of
	`extra-keyboard-modifiers'.
	(Flow Control): Correct description of `enable-flow-control'.

2004-07-06  Thien-Thi Nguyen  <ttn@gnu.org>

	* os.texi: Update copyright.
	(Session Management): Grammar fix.
	Clarify which Emacs does the restarting.
	Use @samp for *scratch* buffer.

2004-07-04  Alan Mackenzie  <acm@muc.de>

	* frames.texi (Input Focus): Add documentation for
	`select-frame-set-input-focus'.  Replace refs to non-existent
	`switch-frame' with `select-frame'.  Minor corrections and tidying
	up of text-only terminal stuff.

2004-07-02  Richard M. Stallman  <rms@gnu.org>

	* files.texi (Saving Buffers): Cleanup write-contents-function.
	(Magic File Names): Cleanup file-remote-p.

2004-07-02  Kai Grossjohann  <kai@emptydomain.de>

	* files.texi (Magic File Names): `file-remote-p' returns an
	identifier of the remote system, not just t.

2004-07-02  David Kastrup  <dak@gnu.org>

	* searching.texi (Entire Match Data): Add explanation about new
	match-data behavior when @var{integers} is non-nil.

2004-06-24  Richard M. Stallman  <rms@gnu.org>

	* commands.texi (Misc Events): Describe usr1-signal, usr2-signal event.

	* customize.texi (Variable Definitions): Note about doc strings
	and :set.

	* keymaps.texi (Keymap Terminology): Document `kbd'.
	(Changing Key Bindings, Key Binding Commands): Use kbd in examples.

	* display.texi (Invisible Text): Setting buffer-invisibility-spec
	makes it buffer-local.

	* files.texi (Saving Buffers): Correct previous change.

	* commands.texi (Accessing Events):
	Clarify posn-col-row and posn-actual-col-row.

2004-06-24  David Ponce  <david.ponce@wanadoo.fr>

	* commands.texi (Accessing Events): New functions
	posn-at-point and posn-at-x-y.  Add example to posn-x-y.

2004-06-23  Luc Teirlinck  <teirllm@auburn.edu>

	* lists.texi, files.texi, processes.texi, macros.texi, hash.texi:
	* frames.texi, buffers.texi, backups.texi, variables.texi:
	* loading.texi, eval.texi, functions.texi, control.texi:
	* symbols.texi, minibuf.texi: Reposition @anchor's.

	* help.texi: Various small changes in addition to the following.
	(Describing Characters): Describe PREFIX argument to
	`key-description'.  Correct and clarify definition of
	`text-char-description'.  Describe NEED-VECTOR argument to
	`read-kbd-macro'.
	(Help Functions): Clarify definition of `apropos'.

2004-06-23  Lars Hansen  <larsh@math.ku.dk>

	* files.texi (Saving Buffers): Correct description of
	`write-contents-functions'.

2004-06-21  Juanma Barranquero  <lektu@terra.es>

	* display.texi (Images): Remove redundant @vindex directives.
	Rewrite `image-library-alist' doc in active voice.

2004-06-14  Juanma Barranquero  <lektu@terra.es>

	* display.texi (Images): Document new delayed library loading,
	variable `image-library-alist' and (existing but undocumented)
	function `image-type-available-p'.

2004-06-05  Richard M. Stallman  <rms@gnu.org>

	* minibuf.texi (Minibuffer Completion): For INITIAL arg,
	refer the user to the Initial Input node.
	(Text from Minibuffer): Likewise.
	(Initial Input): New node.  Document this feature
	and say it is mostly deprecated.

2004-05-30  Richard M. Stallman  <rms@gnu.org>

	* loading.texi (Named Features): Clarify return value
	and meaning of NOERROR.

	* variables.texi (File Local Variables): Minor cleanup.

2004-05-30  Michael Albinus  <michael.albinus@gmx.de>

	* files.texi (Magic File Names): Add `file-remote-p' as operation
	of file name handlers.

2004-05-29  Richard M. Stallman  <rms@gnu.org>

	* modes.texi (Minor Mode Conventions): (-) has no special meaning
	as arg to a minor mode command.

2004-05-22  Richard M. Stallman  <rms@gnu.org>

	* syntax.texi (Syntax Class Table): Word syntax not just for English.

	* streams.texi (Output Variables): Doc float-output-format.

	* searching.texi (Regexp Special): Nested repetition can be infloop.

	* eval.texi (Eval): Increasing max-lisp-eval-depth can cause
	real stack overflow.

	* compile.texi: Minor cleanups.

2004-05-22  Luc Teirlinck  <teirllm@dms.auburn.edu>

	* lists.texi (Cons Cells): Explain dotted lists, true lists,
	circular lists.
	(List Elements): Explain handling of circular and dotted lists.

2004-05-19  Thien-Thi Nguyen  <ttn@gnu.org>

	* modes.texi (Search-based Fontification): Fix typo.

2004-05-10  Juanma Barranquero  <lektu@terra.es>

	* modes.texi (Mode Line Variables): Fix description of
	global-mode-string, which is now after which-func-mode, not the
	buffer name.

2004-05-07  Lars Hansen  <larsh@math.ku.dk>

	* modes.texi (Desktop Save Mode): Add.
	(Modes): Add menu entry Desktop Save Mode.

	* hooks.texi: Add desktop-after-read-hook,
	desktop-no-desktop-file-hook and desktop-save-hook.

	* locals.texi: Add desktop-save-buffer.

2004-04-30  Jesper Harder  <harder@ifa.au.dk>

	* display.texi: emacs -> Emacs.

2004-04-27  Matthew Mundell  <matt@mundell.ukfsn.org>

	* files.texi (Changing Files): Document set-file-times.

2004-04-23  Juanma Barranquero  <lektu@terra.es>

	* makefile.w32-in: Add "-*- makefile -*-" mode tag.

2004-04-18  Jesper Harder  <harder@ifa.au.dk>

	* tips.texi (Coding Conventions): defopt -> defcustom.

2004-04-16  Luc Teirlinck  <teirllm@auburn.edu>

	* sequences.texi: Various clarifications.

2004-04-14  Luc Teirlinck  <teirllm@auburn.edu>

	* buffers.texi (Read Only Buffers): Mention optional ARG to
	`toggle-read-only'.

2004-04-14  Nick Roberts  <nick@nick.uklinux.net>

	* windows.texi (Selecting Windows): Note that get-lru-window
	returns a full-width window if possible.

2004-04-13  Luc Teirlinck  <teirllm@auburn.edu>

	* buffers.texi: Various changes in addition to:
	(Buffer File Name): Add `find-buffer-visiting'.
	(Buffer Modification): Mention optional ARG to `not-modified'.
	(Indirect Buffers): Mention optional CLONE argument to
	`make-indirect-buffer'.

	* files.texi: Various changes in addition to:
	(Visiting Functions): `find-file-hook' is now a normal hook.
	(File Name Expansion): Explain difference between the way that
	`expand-file-name' and `file-truename' treat `..'.
	(Contents of Directories): Mention optional ID-FORMAT argument to
	`directory-files-and-attributes'.
	(Format Conversion): Mention new optional CONFIRM argument to
	`format-write-file'.

2004-04-12  Miles Bader  <miles@gnu.org>

	* macros.texi (Expansion): Add description of `macroexpand-all'.

2004-04-05  Jesper Harder  <harder@ifa.au.dk>

	* variables.texi (Variable Aliases): Mention
	cyclic-variable-indirection.

	* errors.texi (Standard Errors): Ditto.

2004-04-04  Luc Teirlinck  <teirllm@auburn.edu>

	* backups.texi: Various small changes in addition to:
	(Making Backups): Mention return value of `backup-buffer'.
	(Auto-Saving): Mention optional FORCE argument to
	`delete-auto-save-file-if-necessary'.
	(Reverting): Mention optional PRESERVE-MODES argument to
	`revert-buffer'.  Correct description of `revert-buffer-function'.

2004-03-22  Juri Linkov  <juri@jurta.org>

	* sequences.texi (Sequence Functions): Replace xref to `Vectors'
	with `Vector Functions'.

	* text.texi (Sorting): Add missing quote.

2004-03-14  Luc Teirlinck  <teirllm@auburn.edu>

	* intro.texi (Lisp History): Replace xref to `cl' manual with
	inforef.

2004-03-12  Richard M. Stallman  <rms@gnu.org>

	* intro.texi (Version Info): Add arg to emacs-version.
	(Lisp History): Change xref to CL manual.

2004-03-09  Luc Teirlinck  <teirllm@auburn.edu>

	* minibuf.texi (Completion Commands): Add xref to Emacs manual
	for Partial Completion mode.

2004-03-07  Thien-Thi Nguyen  <ttn@gnu.org>

	* customize.texi: Fix typo.  Remove eol whitespace.

2004-03-04  Richard M. Stallman  <rms@gnu.org>

	* processes.texi: Fix typos.

	* lists.texi (Building Lists): Minor clarification.

	* hash.texi (Creating Hash): Correct the meaning of t for WEAK
	in make-hash-table.

2004-02-29  Juanma Barranquero  <lektu@terra.es>

	* makefile.w32-in (clean, maintainer-clean): Use $(DEL) instead of
	rm, and ignore exit code.

2004-02-27  Dan Nicolaescu  <dann@ics.uci.edu>

	* display.texi (Defining Faces): Add description for min-colors.
	Update example.

2004-02-23  Luc Teirlinck  <teirllm@auburn.edu>

	* abbrevs.texi: Various corrections and clarifications in addition
	to the following:
	(Abbrev Tables): Delete add-abbrev (as suggested by RMS).

2004-02-22  Matthew Mundell  <matt@mundell.ukfsn.org>  (tiny change)

	* calendar.texi (Holiday Customizing): Quote arg of holiday-sexp.

2004-02-21  Luc Teirlinck  <teirllm@auburn.edu>

	* text.texi: Various small changes in addition to the following:
	(User-Level Deletion): Mention optional BACKWARD-ONLY argument
	to delete-horizontal-space.
	(Kill Functions, Yanking, Low-Level Kill Ring): Clarify and correct
	description of yank-handler text property at various places.

	* frames.texi (Window System Selections): Add anchor.

	* syntax.texi (Syntax Table Functions): Clarify and correct
	descriptions of make-syntax-table and copy-syntax-table.
	(Motion and Syntax): Clarify SYNTAXES argument to
	skip-syntax-forward.
	(Parsing Expressions): Mention that the return value of
	parse-partial-sexp is currently a list of ten rather than nine
	elements.
	(Categories): Various corrections and clarifications.

2004-02-17  Luc Teirlinck  <teirllm@auburn.edu>

	* markers.texi (Marker Insertion Types): Minor change.

	* locals.texi (Standard Buffer-Local Variables):
	* commands.texi (Interactive Codes, Using Interactive):
	* functions.texi (Related Topics): Fix xrefs.

2004-02-16  Luc Teirlinck  <teirllm@auburn.edu>

	* lists.texi (Sets And Lists): Update description of delete-dups.

2004-02-16  Jesper Harder  <harder@ifa.au.dk>  (tiny change)

	* keymaps.texi (Tool Bar): tool-bar-item => tool-bar-button.

2004-02-16  Jan Dj,Ad(Brv  <jan.h.d@swipnet.se>

	* frames.texi (Parameter Access): frame-parameters arg is optional.
	modify-frame-parameters handles nil for FRAME.
	(Window Frame Parameters): menu-bar-lines and tool-bar-lines
	are all-or-nothing for certain toolkits.
	Mention parameter wait-for-wm.
	(Frames and Windows): In frame-first-window and frame-selected-window
	the arg is optional.
	(Input Focus): In redirect-frame-focus the second arg is optional.
	(Window System Selections): Mention selection type CLIPBOARD.
	Mention data-type UTF8_STRING.
	Mention numbering of cut buffers.
	(Resources): Describe x-resource-name.

2004-02-16  Richard M. Stallman  <rms@gnu.org>

	* windows.texi (Buffers and Windows): Delete false table
	about all-frames.

	* syntax.texi (Parsing Expressions): Delete old caveat
	about parse-sexp-ignore-comments.

	* streams.texi (Output Variables): Add print-quoted.

	* lists.texi (Building Lists): Minor cleanup.

	* hash.texi (Creating Hash): Correct and clarify doc of WEAK values.

	* display.texi (Overlays): Explain overlays use markers.
	(Managing Overlays): Explain front-advance and rear-advance
	in more detail.

	* loading.texi (Unloading): Document unload-feature-special-hooks.
	Get rid of fns-NNN.el file.

2004-02-16  Matthew Mundell  <matt@mundell.ukfsn.org>  (tiny change)

	* help.texi (Describing Characters): Fix text-char-description
	example output.

	* edebug.texi (Using Edebug): Fix example.

	* debugging.texi (Internals of Debugger): Fix return value.

	* files.texi (Changing Files): Fix argname.

	* calendar.texi: Fix parens, and default values.

	* display.texi, frames.texi, internals.texi, modes.texi: Minor fixes.
	* nonascii.texi, objects.texi, os.texi: Minor fixes.
	* searching.texi, text.texi, tips.texi, windows.text: Minor fixes.

	* positions.texi (Text Lines): Don't add -1 in current-line.

2004-02-16  Richard M. Stallman  <rms@gnu.org>

	* compile.texi (Compiler Errors): if-boundp feature applies to cond.

2004-02-16  Jesper Harder  <harder@ifa.au.dk>  (tiny change)

	* processes.texi (Low-Level Network): Fix a typo.

2004-02-12  Kim F. Storm  <storm@cua.dk>

	* display.texi (Fringes): Use consistent wording.
	Note that window-fringe's window arg is optional.
	(Scroll Bars): Use consistent wording.

2004-02-11  Luc Teirlinck  <teirllm@auburn.edu>

	* tips.texi (Comment Tips): Document the new conventions for
	commenting out code.

2004-02-07  Jan Dj,Ad(Brv  <jan.h.d@swipnet.se>

	* positions.texi (Text Lines): Added missing end defun.

2004-02-07  Kim F. Storm  <storm@cua.dk>

	* positions.texi (Text Lines): Add line-number-at-pos.

2004-02-06  John Paul Wallington  <jpw@gnu.org>

	* display.texi (Button Properties, Button Buffer Commands):
	mouse-2 invokes button, not down-mouse-1.

2004-02-04  Jason Rumney  <jasonr@gnu.org>

	* makefile.w32-in: Sync with Makefile.in changes.

2004-02-03  Luc Teirlinck  <teirllm@auburn.edu>

	* minibuf.texi (Text from Minibuffer): Various corrections and
	clarifications.
	(Object from Minibuffer): Correct Lisp description of
	read-minibuffer.
	(Minibuffer History): Clarify description of cons values for
	HISTORY arguments.
	(Basic Completion): Various corrections and clarifications.  Add
	completion-regexp-list.
	(Minibuffer Completion): Correct and clarify description of
	completing-read.
	(Completion Commands): Mention Partial Completion mode.  Various
	other minor changes.
	(High-Level Completion): Various corrections and clarifications.
	(Reading File Names): Ditto.
	(Minibuffer Misc): Ditto.

2004-01-26  Luc Teirlinck  <teirllm@auburn.edu>

	* strings.texi (Text Comparison): assoc-string also matches
	elements of alists that are strings instead of conses.
	(Formatting Strings): Standardize Texinfo usage.  Update index
	entries.

2004-01-20  Luc Teirlinck  <teirllm@auburn.edu>

	* lists.texi (Sets And Lists): Add delete-dups.

2004-01-15  Luc Teirlinck  <teirllm@auburn.edu>

	* edebug.texi (Instrumenting Macro Calls): `declare' is not a
	special form.
	* macros.texi (Defining Macros): Update description of `declare',
	which now is a macro.
	(Wrong Time): Fix typos.

2004-01-14  Luc Teirlinck  <teirllm@auburn.edu>

	* compile.texi (Compilation Functions): Expand descriptions of
	`compile-defun', `byte-compile-file', `byte-recompile-directory'
	and `batch-byte-compile'.  In particular, mention and describe
	all optional arguments.
	(Disassembly): Correct and clarify the description of `disassemble'.

2004-01-11  Luc Teirlinck  <teirllm@auburn.edu>

	* searching.texi: Various small changes in addition to the
	following.
	(Regexp Example): Adapt to new value of `sentence-end'.
	(Regexp Functions): The PAREN argument to `regexp-opt' can be
	`words'.
	(Search and Replace): Add usage note for `perform-replace'.
	(Entire Match Data): Mention INTEGERS and REUSE arguments to
	`match-data'.
	(Standard Regexps): Update for new values of `paragraph-start'
	and `sentence-end'.

2004-01-07  Luc Teirlinck  <teirllm@auburn.edu>

	* files.texi (Saving Buffers): Clarify descriptions of
	`write-contents-functions' and `before-save-hook'.
	Make the defvar's for `before-save-hook' and `after-save-hook'
	into defopt's.

2004-01-07  Kim F. Storm  <storm@cua.dk>

	* commands.texi (Click Events): Describe new image and
	width/height elements of click events.
	(Accessing Events): Add posn-string, posn-image, and
	posn-object-width-height.  Change posn-object to return either
	image or string object.

2004-01-01  Simon Josefsson  <jas@extundo.com>

	* hooks.texi (Standard Hooks): Add before-save-hook.
	* files.texi (Saving Buffers): Likewise.

2004-01-03  Richard M. Stallman  <rms@gnu.org>

	* frames.texi (Frames and Windows): Delete frame-root-window.

2004-01-03  Luc Teirlinck  <teirllm@auburn.edu>

	* eval.texi, hash.texi, help.texi, symbols.texi: Add anchors.

	* functions.texi: Various small changes in addition to the
	following.
	(What Is a Function): `functionp' returns nil for macros.  Clarify
	behavior of this and following functions for symbol arguments.
	(Function Documentation): Add `\' in front of (fn @var{arglist})
	and explain why.
	(Defining Functions): Mention DOCSTRING argument to `defalias'.
	Add anchor.
	(Mapping Functions): Add anchor.  Unquote nil in mapcar* example.

2004-01-01  Miles Bader  <miles@gnu.org>

	* display.texi (Buttons): New section.

2003-12-31  Andreas Schwab  <schwab@suse.de>

	* numbers.texi (Math Functions): sqrt reports a domain-error
	error.
	(Float Basics): Use `(/ 0.0 0.0)' instead of `(sqrt -1.0)'.

2003-12-30  Luc Teirlinck  <teirllm@auburn.edu>

	* tips.texi (Documentation Tips): Update item on hyperlinks in
	documentation strings.

	* errors.texi (Standard Errors): Various small corrections and
	additions.

	* control.texi: Various small changes in addition to the
	following.
	(Signaling Errors): Provide some more details on how `signal'
	constructs the error message.  Add anchor to the definition of
	`signal'.
	(Error Symbols): Describe special treatment of `quit'.
	(Cleanups): Rename BODY argument of `unwind-protect' to BODY-FORM
	to emphasize that it has to be a single form.

	* buffers.texi: Add anchor.

2003-12-29  Richard M. Stallman  <rms@gnu.org>

	* windows.texi (Choosing Window): Add same-window-p, special-display-p.
	(Window Configurations): Add window-configuration-frame.

	* variables.texi (Creating Buffer-Local): Add local-variable-if-set-p.

	* text.texi (Examining Properties): Add get-char-property-and-overlay.
	Change arg name in get-char-property.
	(Special Properties): Update handling of keymap property.

	* strings.texi (Modifying Strings): Add clear-string.
	(Text Comparison): Add assoc-string and remove
	assoc-ignore-case, assoc-ignore-representation.

	* os.texi (Time of Day): Add set-time-zone-rule.

	* numbers.texi (Math Functions): asin, acos, log, log10
	report domain-error errors.

	* nonascii.texi (Converting Representations):
	Add multibyte-char-to-unibyte and unibyte-char-to-multibyte.
	(Encoding and I/O): Add file-name-coding-system.

	* modes.texi (Search-based Fontification): Explain that
	face specs are symbols with face names as values.

	* minibuf.texi (Minibuffer Misc): Add set-minibuffer-window.

	* lists.texi (Building Lists): remq moved elsewhere.
	(Sets And Lists): remq moved here.
	(Association Lists): Refer to assoc-string.

	* internals.texi (Garbage Collection): Add memory-use-counts.

	* frames.texi (Frames and Windows): Add set-frame-selected-window
	and frame-root-window.

	* files.texi (Contents of Directories):
	Add directory-files-and-attributes.

	* display.texi (Refresh Screen): Add force-window-update.
	(Invisible Text): Explain about moving point out of invis text.
	(Overlay Properties): Add overlay-properties.
	(Managing Overlays): Add overlayp.
	(GIF Images): Invalid image number displays a hollow box.

	* buffers.texi (Buffer Modification): Add restore-buffer-modified-p.
	(Killing Buffers): Add buffer-live-p.

2003-12-25  Markus Rost  <rost@mathematik.uni-bielefeld.de>

	* display.texi (Fringes): Fix typo "set-buffer-window".

2003-12-24  Luc Teirlinck  <teirllm@auburn.edu>

	* display.texi, eval.texi, help.texi, internals.texi, loading.texi:
	* nonascii.texi, processes.texi, tips.texi, variables.texi:
	Add or change various xrefs and anchors.

	* commands.texi: Replace all occurrences of @acronym{CAR} with
	@sc{car}, for consistency with the rest of the Elisp manual.
	`car' and `cdr' are historically acronyms, but are no longer
	widely thought of as such.

	* internals.texi (Pure Storage): Mention that `purecopy' does not
	copy text properties.
	(Object Internals): Now 29 bits are used (in most implementations)
	to address Lisp objects.

	* variables.texi (Variables with Restricted Values): New node.

	* objects.texi (Lisp Data Types): Mention that certain variables
	can only take on a restricted set of values and add an xref to
	the new node "Variables with Restricted Values".

	* eval.texi (Function Indirection): Describe the errors that
	`indirect-function' can signal.
	(Eval): Clarify the descriptions of `eval-region' and `values'.
	Describe `eval-buffer' instead of `eval-current-buffer' and
	mention `eval-current-buffer' as an alias for `current-buffer'.
	Correct the description and mention all optional arguments.

	* nonascii.texi: Various small changes in addition to the
	following.
	(Converting Representations): Clarify behavior of
	`string-make-multibyte' and `string-to-multibyte' for unibyte all
	ASCII arguments.
	(Character Sets): Document the variable `charset-list' and adapt
	the definition of the function `charset-list' accordingly.
	(Translation of Characters): Clarify use of generic characters in
	`make-translation-table'.  Clarify and correct the description of
	the use of translation tables in encoding and decoding.
	(User-Chosen Coding Systems): Correct and clarify the description
	of `select-safe-coding-system'.
	(Default Coding Systems): Clarify description of
	`file-coding-system-alist'.

2003-11-30  Luc Teirlinck  <teirllm@auburn.edu>

	* strings.texi (Text Comparison): Correctly describe when two
	strings are `equal'.  Combine and clarify descriptions of
	`assoc-ignore-case' and `assoc-ignore-representation'.

	* objects.texi (Non-ASCII in Strings): Clarify description of
	when a string is unibyte or multibyte.
	(Bool-Vector Type): Update examples.
	(Equality Predicates): Correctly describe when two strings are
	`equal'.

2003-11-29  Luc Teirlinck  <teirllm@auburn.edu>

	* lists.texi (Building Lists): `append' no longer accepts integer
	arguments.  Update the description of `number-sequence' to reflect
	recent changes.
	(Sets And Lists): Describe `member-ignore-case' after `member'.

2003-11-27  Kim F. Storm  <storm@cua.dk>

	* commands.texi (Click Events): Click object may be an images.
	Describe (dx . dy) element of click positions.
	(Accessing Events): Remove duplicate posn-timestamp.
	New functions posn-object and posn-object-x-y.

2003-11-23  Kim F. Storm  <storm@cua.dk>

	* commands.texi (Click Events): Describe enhancements to event
	position lists, including new text-pos and (col . row) items.
	Mention left-fringe and right-fringe area events.
	(Accessing Events): New functions posn-area and
	posn-actual-col-row.  Mention posn-timestamp.  Mention that
	posn-point in non-text area still returns buffer position.
	Clarify posn-col-row.

2003-11-21  Lars Hansen  <larsh@math.ku.dk>

	* files.texi (File Attributes): Describe new parameter ID-FORMAT.
	* anti.texi (File Attributes): Describe removed parameter
	ID-FORMAT.

2003-11-20  Luc Teirlinck  <teirllm@auburn.edu>

	* positions.texi (Positions): Mention that, if a marker is used as
	a position, its buffer is ignored.

	* markers.texi (Overview of Markers): Mention it here too.

2003-11-12  Luc Teirlinck  <teirllm@auburn.edu>

	* numbers.texi (Numeric Conversions): Not just `floor', but also
	`truncate', `ceiling' and `round' accept optional argument DIVISOR.

2003-11-10  Luc Teirlinck  <teirllm@auburn.edu>

	* markers.texi (Creating Markers): Specify insertion type of
	created markers.  Add xref to `Marker Insertion Types'.
	Second argument to `copy-marker' is optional.
	(Marker Insertion Types): Mention that most markers are created
	with insertion type nil.
	(The Mark): Correctly describe when `mark' signals an error.
	(The Region): Correctly describe when `region-beginning' and
	`region-end' signal an error.

2003-11-08  Luc Teirlinck  <teirllm@auburn.edu>

	* hash.texi (Creating Hash): Clarify description of `eql'.
	`makehash' is obsolete.
	(Hash Access): Add Common Lisp notes for `remhash' and `clrhash'.

	* positions.texi (Point): Change description of `buffer-end', so
	that it is also correct for floating point arguments.
	(List Motion): Correct argument lists of `beginning-of-defun' and
	`end-of-defun'.
	(Excursions): Add xref to `Marker Insertion Types'.
	(Narrowing): Argument to `narrow-to-page' is optional.

2003-11-06  Luc Teirlinck  <teirllm@auburn.edu>

	* streams.texi (Output Streams): Clarify behavior of point for
	marker output streams.

2003-11-04  Luc Teirlinck  <teirllm@auburn.edu>

	* variables.texi (Defining Variables): Second argument to
	`defconst' is not optional.
	(Setting Variables): Mention optional argument APPEND to
	`add-to-list'.
	(Creating Buffer-Local): Expand description of
	`make-variable-buffer-local'.
	(Frame-Local Variables): Expand description of
	`make-variable-frame-local'.
	(Variable Aliases): Correct description of optional argument
	DOCSTRING to `defvaralias'.  Mention return value of
	`defvaralias'.
	(File Local Variables): Add xref to `File variables' in Emacs
	Manual.  Correct description of `hack-local-variables'.  Mention
	`safe-local-variable' property.  Mention optional second argument
	to `risky-local-variable-p'.

2003-11-03  Luc Teirlinck  <teirllm@auburn.edu>

	* symbols.texi (Symbol Plists): Mention return value of `setplist'.

2003-11-02  Jesper Harder  <harder@ifa.au.dk>  (tiny change)

	* lispref/anti.texi, lispref/backups.texi, lispref/commands.texi
	lispref/customize.texi, lispref/display.texi, lispref/files.texi,
	lispref/internals.texi, lispref/keymaps.texi, lispref/loading.texi,
	lispref/modes.texi, lispref/nonascii.texi, lispref/numbers.texi,
	lispref/objects.texi, lispref/os.texi, lispref/positions.texi,
	lispref/processes.texi, lispref/searching.texi,
	lispref/sequences.texi, lispref/streams.texi, lispref/strings.texi,
	lispref/syntax.texi, lispref/text.texi: Replace @sc{foo} with
	@acronym{FOO}.

2003-10-27  Luc Teirlinck  <teirllm@auburn.edu>

	* strings.texi (Creating Strings): Argument START to `substring'
	can not be `nil'.  Expand description of
	`substring-no-properties'.  Correct description of `split-string',
	especially with respect to empty matches.  Prevent very bad line
	break in definition of `split-string-default-separators'.
	(Text Comparison): `string=' and `string<' also accept symbols as
	arguments.
	(String Conversion): More completely describe argument BASE in
	`string-to-number'.
	(Formatting Strings): `%s' and `%S' in `format' do require
	corresponding object.  Clarify behavior of numeric prefix after
	`%' in `format'.
	(Case Conversion): The argument to `upcase-initials' can be a
	character.

2003-10-27  Kenichi Handa  <handa@m17n.org>

	* display.texi (Fontsets): Fix texinfo usage.

2003-10-25  Kenichi Handa  <handa@m17n.org>

	* display.texi (Fontsets): Add description of the function
	set-fontset-font.

2003-10-23  Luc Teirlinck  <teirllm@auburn.edu>

	* display.texi (Temporary Displays): Add xref to `Documentation
	Tips'.

	* functions.texi (Function Safety): Use inforef instead of pxref
	for SES.

2003-10-23  Andreas Schwab  <schwab@suse.de>

	* Makefile.in (TEX, texinputdir): Don't define.
	(TEXI2DVI): Define.
	(srcs): Remove $(srcdir)/index.perm and $(srcdir)/index.unperm,
	add $(srcdir)/index.texi.
	($(infodir)/elisp): Remove index.texi dependency.
	(elisp.dvi): Likewise.  Use $(TEXI2DVI).
	(index.texi): Remove target.
	(dist): Don't link $(srcdir)/permute-index.
	(clean): Don't remove index.texi.

	* permute-index, index.perm: Remove.
	* index.texi: Rename from index.unperm.

2003-10-22  Luc Teirlinck  <teirllm@auburn.edu>

	* tips.texi (Documentation Tips): Document new behavior for face
	and variable hyperlinks in Help mode.

2003-10-21  Luc Teirlinck  <teirllm@auburn.edu>

	* objects.texi (Integer Type): Update for extra bit of integer range.
	(Character Type): Ditto.

2003-10-16  Eli Zaretskii  <eliz@gnu.org>

	* numbers.texi (Integer Basics): Add index entries for reading
	numbers in hex, octal, and binary.

2003-10-16  Lute Kamstra  <lute@gnu.org>

	* modes.texi (Mode Line Format): Mention force-mode-line-update's
	argument.

2003-10-13  Luc Teirlinck  <teirllm@auburn.edu>

	* windows.texi (Choosing Window): Fix typo.
	* edebug.texi (Edebug Execution Modes): Fix typo.

2003-10-13  Richard M. Stallman  <rms@gnu.org>

	* windows.texi (Basic Windows): A window has fringe settings,
	display margins and scroll-bar settings.
	(Splitting Windows): Doc split-window return value.
	Clean up one-window-p.
	(Selecting Windows): Fix typo.
	(Cyclic Window Ordering): Explain frame as ALL-FRAMES in next-window.
	(Buffers and Windows): In set-window-buffer, explain effect
	on fringe settings and scroll bar settings.
	(Displaying Buffers): In pop-to-buffer, explain nil as buffer arg.
	(Choosing Window): Use defopt for pop-up-frame-function.
	For special-display-buffer-names, explain same-window and same-frame.
	Clarify window-dedicated-p return value.
	(Textual Scrolling): scroll-up and scroll-down can get an error.
	(Horizontal Scrolling): Clarify auto-hscroll-mode.
	Clarify set-window-hscroll.
	(Size of Window): Don't mention tool bar in window-height.
	(Coordinates and Windows): Explain what coordinates-in-window-p
	returns for fringes and display margins.
	(Window Configurations): Explain saving fringes, etc.

	* tips.texi (Library Headers): Clean up Documentation.

	* syntax.texi (Parsing Expressions): Clean up forward-comment
	and parse-sexp-lookup-properties.

	* sequences.texi (Sequence Functions): sequencep accepts bool-vectors.

	* os.texi (System Environment): Clean up text for load-average errors.

	* modes.texi (Hooks): Don't explain local hook details at front.
	Clarify run-hooks and run-hook-with-args a little.
	Clean up add-hook and remove-hook.

	* edebug.texi (Edebug Execution Modes): Clarify t.
	Document edebug-sit-for-seconds.
	(Coverage Testing): Document C-x X = and =.
	(Instrumenting Macro Calls): Fix typo.
	(Specification List): Don't index the specification keywords.

2003-10-10  Kim F. Storm  <storm@cua.dk>

	* processes.texi (Network): Introduce make-network-process.

2003-10-09  Luc Teirlinck  <teirllm@auburn.edu>

	* tips.texi (Library Headers): Fix typo.

2003-10-07  Juri Linkov  <juri@jurta.org>

	* modes.texi (Imenu): Mention imenu-create-index-function's
	default value.  Explain submenus better.

2003-10-07  Lute Kamstra  <lute@gnu.org>

	* modes.texi (Faces for Font Lock): Fix typo.
	(Hooks): Explain how buffer-local hook variables can refer to
	global hook variables.
	Various minor clarifications.

2003-10-06  Lute Kamstra  <lute@gnu.org>

	* tips.texi (Coding Conventions): Mention naming conventions for
	hooks.

2003-10-05  Luc Teirlinck  <teirllm@auburn.edu>

	* loading.texi (Library Search): Correct default value of
	load-suffixes.
	(Named Features): Fix typo.

2003-10-05  Richard M. Stallman  <rms@gnu.org>

	* loading.texi (Named Features): In `provide',
	say how to test for subfeatures.
	(Unloading): In unload-feature, use new var name
	unload-feature-special-hooks.

2003-10-03  Lute Kamstra  <lute@gnu.org>

	* modes.texi (Major Mode Conventions): Mention third way to set up
	Imenu.
	(Imenu): A number of small fixes.
	Delete documentation of internal variable imenu--index-alist.
	Document the return value format of imenu-create-index-function
	functions.

2003-09-30  Richard M. Stallman  <rms@gnu.org>

	* processes.texi (Network): Say what stopped datagram connections do.

	* lists.texi (Association Lists): Clarify `assq-delete-all'.

	* display.texi (Overlay Properties): Clarify `evaporate' property.

2003-09-29  Lute Kamstra  <lute@gnu.org>

	* modes.texi (Mode Line Data): Explain when symbols in mode-line
	constructs should be marked as risky.
	Change cons cell into proper list.
	(Mode Line Variables): Change cons cell into proper list.

2003-09-26  Lute Kamstra  <lute@gnu.org>

	* modes.texi (Mode Line Data): Document the :propertize construct.
	(Mode Line Variables): Reorder the descriptions of the variables
	to match their order in the default mode-line-format.
	Describe the new variables mode-line-position and mode-line-modes.
	Update the default values of mode-line-frame-identification,
	minor-mode-alist, and default-mode-line-format.
	(Properties in Mode): Mention the :propertize construct.

2003-09-26  Richard M. Stallman  <rms@gnu.org>

	* buffers.texi, commands.texi, debugging.texi, eval.texi:
	* loading.texi, minibuf.texi, text.texi, variables.texi:
	Avoid @strong{Note:}.

2003-09-26  Richard M. Stallman  <rms@gnu.org>

	* keymaps.texi (Remapping Commands): Fix typo.

2003-09-23  Luc Teirlinck  <teirllm@mail.auburn.edu>

	* processes.texi (Low-Level Network): Fix typo.

2003-09-23  Kim F. Storm  <storm@cua.dk>

	* processes.texi (Network, Network Servers): Fix typos.
	(Low-Level Network): Add timeout value for :server keyword.
	Add new option keywords to make-network-process.
	Add set-network-process-options.
	Explain how to test availability of network options.

2003-09-19  Richard M. Stallman  <rms@gnu.org>

	* text.texi (Motion by Indent): Arg to
	backward-to-indentation and forward-to-indentation is optional.

	* strings.texi (Creating Strings): Add substring-no-properties.

	* processes.texi
	(Process Information): Add list-processes arg QUERY-ONLY.
	Delete process-contact from here.
	Add new status values for process-status.
	Add process-get, process-put, process-plist, set-process-plist.
	(Synchronous Processes): Add call-process-shell-command.
	(Signals to Processes): signal-process allows process objects.
	(Network): Complete rewrite.
	(Network Servers, Datagrams, Low-Level Network): New nodes.

	* positions.texi (Word Motion): forward-word, backward-word
	arg is optional.  Reword.

	* abbrevs.texi (Defining Abbrevs): Index no-self-insert.

	* variables.texi (Creating Buffer-Local):
	Delete duplicate definition of buffer-local-value.
	(File Local Variables): Explain about discarding text props.

2003-09-11  Richard M. Stallman  <rms@gnu.org>

	* minibuf.texi (Intro to Minibuffers): Explain that the minibuffer
	changes variables that record input events.
	(Minibuffer Misc): Add minibuffer-selected-window.

	* lists.texi (Building Lists): Add copy-tree.

	* display.texi (Fontsets): Add char-displayable-p.
	(Scroll Bars): New node.

2003-09-08  Lute Kamstra  <lute@gnu.org>

	* modes.texi (%-Constructs): Document new `%i' and `%I'
	constructs.

2003-09-03  Peter Runestig  <peter@runestig.com>

	* makefile.w32-in: New file.

2003-08-29  Richard M. Stallman  <rms@gnu.org>

	* display.texi (Overlay Properties): Clarify how priorities
	affect use of the properties.

2003-08-19  Luc Teirlinck  <teirllm@mail.auburn.edu>

	* customize.texi (Type Keywords): Correct the description of
	`:help-echo' in the case where `motion-doc' is a function.

2003-08-14  John Paul Wallington  <jpw@gnu.org>

	* modes.texi (Emulating Mode Line): Subsection, not section.

2003-08-13  Richard M. Stallman  <rms@gnu.org>

	* elisp.texi (Top): Update subnode lists in menu.

	* text.texi (Insertion): Add insert-buffer-substring-no-properties.
	(Kill Functions): kill-region has new arg yank-handler.
	(Yanking): New node.
	(Yank Commands): Add yank-undo-function.
	(Low-Level Kill Ring):
	kill-new and kill-append have new arg yank-handler.
	(Changing Properties): Add remove-list-of-text-properties.
	(Atomic Changes): New node.

	* symbols.texi (Other Plists): Add lax-plist-get, lax-plist-put.

	* streams.texi (Output Variables): Add eval-expression-print-length
	and eval-expression-print-level.

	* os.texi (Time Conversion): For encode-time, explain limits on year.

	* objects.texi (Character Type): Define anchor "modifier bits".

	* modes.texi (Emulating Mode Line): New node.
	(Search-based Fontification): Font Lock uses font-lock-face property.
	(Other Font Lock Variables): Likewise.

	* keymaps.texi (Format of Keymaps): Keymaps contain char tables,
	not vectors.
	(Active Keymaps): Add emulation-mode-map-alists.
	(Functions for Key Lookup): key-binding has new arg no-remap.
	(Remapping Commands): New node.
	(Scanning Keymaps): where-is-internal has new arg no-remap.
	(Tool Bar): Add tool-bar-local-item-from-menu.
	Clarify when to use tool-bar-add-item-from-menu.

	* commands.texi (Interactive Call): commandp has new arg.
	(Command Loop Info): Add this-original-command.

2003-08-06  John Paul Wallington  <jpw@gnu.org>

	* compile.texi (Compiler Errors): Say `@end defmac' after `@defmac'.

	* display.texi (Warning Basics): Fix typo.
	(Fringes): Add closing curly bracket and fix typo.

	* elisp.texi (Top): Fix typo.

2003-08-05  Richard M. Stallman  <rms@gnu.org>

	* elisp.texi: Update lists of subnodes.

	* windows.texi (Buffers and Windows): set-window-buffer has new arg.

	* variables.texi (Local Variables): Use lc for example variable names.

	* tips.texi (Library Headers): Explain where to put -*-.

	* strings.texi (Creating Strings): Fix xref for vconcat.

	* sequences.texi (Vector Functions):
	vconcat no longer allows integer args.

	* minibuf.texi (Reading File Names): read-file-name has new
	arg PREDICATE.  New function read-directory-name.

	* macros.texi (Defining Macros): Give definition of `declare'
	(Indenting Macros): New node.

	* frames.texi (Parameter Access): Add modify-all-frames-parameters.
	(Window Frame Parameters): Make separate table of parameters
	that are coupled with specific face attributes.
	(Deleting Frames): delete-frame-hooks renamed to
	delete-frame-functions.

	* files.texi (Magic File Names): Add file-remote-p.
	Clarify file-local-copy.

	* edebug.texi (Instrumenting Macro Calls): Don't define `declare'
	here; instead xref Defining Macros.

	* display.texi (Warnings): New node, and subnodes.
	(Fringes): New node.

	* debugging.texi (Test Coverage): New node.

	* compile.texi (Compiler Errors): Explain with-no-warnings
	and other ways to suppress warnings.

	* commands.texi (Interactive Call): Minor clarification.

	* buffers.texi (Buffer File Name): set-visited-file-name
	renames the buffer too.

	* abbrevs.texi (Abbrev Tables): Add copy-abbrev-table.

2003-07-24  Markus Rost  <rost@math.ohio-state.edu>

	* abbrevs.texi (Abbrev Expansion): Use \s syntax in example.

2003-07-22  Markus Rost  <rost@math.ohio-state.edu>

	* internals.texi (Garbage Collection): Fix previous change.

2003-07-22  Richard M. Stallman  <rms@gnu.org>

	* files.texi (Truenames): Add LIMIT arg to file-chase-links.

	* display.texi (Width): Use \s syntax in example.
	(Font Selection): Add face-font-rescale-alist.

	* modes.texi (Imenu): Add xref to Emacs Manual node on Imenu.
	Remove spurious indent in example.

	* lists.texi (Building Lists): Add number-sequence.

	* internals.texi (Garbage Collection): Add gcs-done, gc-elapsed.

	* functions.texi (Function Documentation): Explain how to
	show calling convention explicitly in the doc string.

	* windows.texi (Selecting Windows): save-selected-window saves
	selected window of each frame.
	(Window Configurations): Minor change.

	* syntax.texi (Syntax Table Functions): Use \s syntax in examples.

	* streams.texi (Output Variables): Add print-continuous-numbering
	and print-number-table.

	* processes.texi (Decoding Output): New node.

	* os.texi (Time Conversion): decode-time arg is optional.

	* objects.texi (Character Type): Don't use space as example for \.
	Make list of char names and \-sequences correspond.
	Explain that \s is not used in strings.  `\ ' needs space after.

	* nonascii.texi (Converting Representations): Add string-to-multibyte.
	(Translation of Characters): Add translation-table-for-input.
	(Default Coding Systems): Add auto-coding-functions.
	(Explicit Encoding): Add decode-coding-inserted-region.
	(Locales): Add locale-info.

	* minibuf.texi (Basic Completion): Describe test-completion.
	Collections can be lists of strings.
	Clean up lazy-completion-table.
	(Programmed Completion): Mention test-completion.
	Clarify why lambda expressions are not accepted.
	(Minibuffer Misc): Describe minibufferp.

2003-07-14  Richard M. Stallman  <rms@gnu.org>

	* buffers.texi (Killing Buffers): kill-buffer-hook is perm local.

	* windows.texi (Selecting Windows): New arg to select-window.
	(Selecting Windows): Add with-selected-window.
	(Size of Window): Add window-inside-edges, etc.

	* internals.texi (Garbage Collection): Add post-gc-hook.

	* processes.texi (Subprocess Creation): Add exec-suffixes.

	* keymaps.texi (Functions for Key Lookup): Add current-active-maps.
	(Scanning Keymaps): Add map-keymaps.
	(Defining Menus): Add keymap-prompt.

	* numbers.texi (Integer Basics): Add most-positive-fixnum,
	most-negative-fixnum.

	* compile.texi (Byte Compilation): Explain no-byte-compile
	(Compiler Errors): New node.

	* os.texi (User Identification): user-uid, user-real-uid
	can return float.

	* modes.texi (Major Mode Conventions): Explain about run-mode-hooks
	and about derived modes.
	(Minor Modes): Add minor-mode-list.
	(Defining Minor Modes): Keyword args for define-minor-mode.
	(Search-based Fontification): Explain managing other properties.
	(Other Font Lock Variables): Add font-lock-extra-managed-props.
	(Faces for Font Lock): Add font-locl-preprocessor-face.
	(Hooks): Add run-mode-hooks and delay-mode-hooks.

	* variables.texi (Creating Buffer-Local): Add buffer-local-value.
	(Variable Aliases): Clarify defvaralias.

	* loading.texi (Library Search): Add load-suffixes.

	* minibuf.texi (Basic Completion): Add lazy-completion-table.
	(Programmed Completion): Add dynamic-completion-table.

	* files.texi (Changing Files): copy-file allows dir as NEWNAME.
	(Magic File Names): Specify precedence order of handlers.

	* commands.texi (Command Overview): Emacs server runs pre-command-hook
	and post-command-hook.
	(Waiting): New calling convention for sit-for.

	* text.texi (Special Properties): local-map and keymap properties
	apply based on their stickiness.

2003-07-07  Richard M. Stallman  <rms@gnu.org>

	* modes.texi (Minor Mode Conventions): Specify only some kinds
	of list values as args to minor modes.

	* files.texi (File Name Expansion): Warn about iterative use
	of substitute-in-file-name.

	* advice.texi (Activation of Advice): Clean up previous change.

2003-07-06  Markus Rost  <rost@math.ohio-state.edu>

	* advice.texi (Activation of Advice): Note that ad-start-advice is
	turned on by default.

2003-06-30  Richard M. Stallman  <rms@gnu.org>

	* text.texi (Buffer Contents): Document current-word.
	(Change Hooks): Not called for *Messages*.

	* functions.texi (Defining Functions): Explain about redefining
	primitives.
	(Function Safety): Renamed.  Minor changes.
	Comment out the detailed criteria for what is safe.

2003-06-22  Andreas Schwab  <schwab@suse.de>

	* objects.texi (Symbol Type): Fix description of examples.

2003-06-16  Andreas Schwab  <schwab@suse.de>

	* hash.texi (Creating Hash): Fix description of :weakness.

2003-06-13  Kai Gro,A_(Bjohann  <kai.grossjohann@gmx.net>

	* files.texi (Changing Files): copy-file copies file modes, too.

2003-05-28  Richard M. Stallman  <rms@gnu.org>

	* strings.texi (Creating Strings): Clarify split-string.

2003-05-22  Stephen J. Turnbull  <stephen@xemacs.org>

	* strings.texi (Creating Strings): Update split-string specification
	and examples.

2003-05-19  Richard M. Stallman  <rms@gnu.org>

	* elisp.texi: Correct invariant section names.

2003-04-20  Richard M. Stallman  <rms@gnu.org>

	* os.texi (Timers): Explain about timers and quitting.

2003-04-19  Richard M. Stallman  <rms@gnu.org>

	* internals.texi (Writing Emacs Primitives): Strings are
	no longer special for GCPROs.  Mention GCPRO5, GCPRO6.
	Explain GCPRO convention for varargs function args.

2003-04-16  Richard M. Stallman  <rms@gnu.org>

	* minibuf.texi (Minibuffer Misc): Document fn minibuffer-message.

2003-04-08  Richard M. Stallman  <rms@gnu.org>

	* files.texi (Kinds of Files): Correct return value of file-symlink-p.

2003-02-13  Kim F. Storm  <storm@cua.dk>

	* objects.texi (Character Type): New \s escape for space.

2003-01-31  Joe Buehler  <jhpb@draco.hekimian.com>

	* os.texi (System Environment): Added cygwin system-type.

2003-01-25  Richard M. Stallman  <rms@gnu.org>

	* keymaps.texi: Document that a symbol can act as a keymap.

2003-01-13  Richard M. Stallman  <rms@gnu.org>

	* text.texi (Changing Properties): Say string indices are origin-0.

	* positions.texi (Screen Lines) <compute-motion>:
	Correct order of elts in return value.

	* keymaps.texi (Changing Key Bindings) <define-key>: Mention
	how to define a default binding.

2002-12-07  Markus Rost  <rost@math.ohio-state.edu>

	* loading.texi (Unloading): Fix recent change for load-history.

	* customize.texi (Simple Types): Clarify description of custom
	type 'number.  Describe new custom type 'float.

2002-12-04  Markus Rost  <rost@math.ohio-state.edu>

	* variables.texi (File Local Variables): Fix typo.

2002-10-23  Kai Gro,A_(Bjohann  <kai.grossjohann@uni-duisburg.de>

	From Michael Albinus <Michael.Albinus@alcatel.de>.

	* README: Target for Info file is `make info'.

	* files.texi (File Name Components): Fixed typos in
	`file-name-sans-extension'.
	(Magic File Names): Complete list of operations for magic file
	name handlers.

2002-09-16  Jonathan Yavner  <jyavner@engineer.com>

	* variables.texi (File Local Variables): New function
	risky-local-variable-p.

2002-09-15  Jonathan Yavner  <jyavner@engineer.com>

	* functions.texi (Function safety): New node about unsafep.

2002-08-05  Per Abrahamsen  <abraham@dina.kvl.dk>

	* customize.texi (Splicing into Lists): Fixed example.
	Reported by Fabrice Bauzac <fabrice.bauzac@wanadoo.fr>

2002-06-17  Juanma Barranquero  <lektu@terra.es>

	* frames.texi (Display Feature Testing): Fix typo.

2002-06-12  Andreas Schwab  <schwab@suse.de>

	* frames.texi (Initial Parameters, Resources): Fix references to
	the Emacs manual.

2002-05-13  Kim F. Storm  <storm@cua.dk>

	* variables.texi (Intro to Buffer-Local): Updated warning and
	example relating to changing buffer inside let.

2002-03-10  Jan Dj,Ad(Brv  <jan.h.d@swipnet.se>

	* os.texi (Session Management): New node about X Session management.

2002-01-18  Eli Zaretskii  <eliz@is.elta.co.il>

	* elisp.texi (VERSION): Set to 2.9.  Update the version of Emacs
	to which the manual corresponds, and the copyright years.

	* Makefile.in (VERSION): Set to 2.9.

2001-11-29  Eli Zaretskii  <eliz@is.elta.co.il>

	* elisp.texi: Change the category in @dircategory to "Emacs", to
	make it consistent with info/dir.

2001-11-25  Miles Bader  <miles@gnu.org>

	* text.texi (Fields): Describe new `limit' arg in
	field-beginning/field-end.

2001-11-17  Eli Zaretskii  <eliz@is.elta.co.il>

	* permute-index: Don't depend on csh-specific features.  Replace
	the interpreter name with /bin/sh.

	* two-volume-cross-refs.txt: New file.
	* two.el: New file.
	* spellfile: New file.

2001-11-16  Eli Zaretskii  <eliz@is.elta.co.il>

	* permute-index: New file.

	* vol1.texi, vol2.texi: Renamed from elisp-vol1.texi and
	elisp-vol2.texi, respectively, to avoid file-name clashes in DOS
	8+3 restricted namespace.

	* Makefile.in (infodir): Define relative to $(srcdir).
	($(infodir)/elisp): Don't chdir into $(srcdir), but add it to the
	include directories list via -I switch to makeinfo.
	(index.texi): Use cp if both hard and symbolic links fail.

2001-11-10  Eli Zaretskii  <eliz@is.elta.co.il>

	* Makefile.in (distclean): Add.

	The following changes make ELisp manual part of the Emacs
	distribution:

	* Makefile.in: Add Copyright notice.
	(prefix): Remove.
	(infodir): Change value to "../info".
	(VPATH): New variable.
	(MAKE): Don't define.
	(texmacrodir): Don't define.
	(texinputdir): Append the existing value of TEXINPUTS.
	($(infodir)/elisp): Instead of just "elisp".  Reformat the
	command to be compatible with man/Makefile.in, and to put the
	output into ../info.
	(info): Add target.
	(installall): Target removed.

2001-10-31  Pavel Jan,Am(Bk  <Pavel@Janik.cz>

	* tips.texi (Coding Conventions): Fix typo.

2001-10-23  Gerd Moellmann  <gerd@gnu.org>

	* Makefile.in (srcs): Add gpl.texi and doclicense.texi.

2001-10-22  Eli Zaretskii  <eliz@is.elta.co.il>

	* files.texi (File Name Components): Update the description of
	file-name-sans-extension and file-name-extension, as they now
	ignore leading dots.

2001-10-20  Gerd Moellmann  <gerd@gnu.org>

	* (Version 21.1 released.)

2001-10-19  Miles Bader  <miles@gnu.org>

	* positions.texi (Text Lines): Describe behavior of
	`beginning-of-line'/`end-of-line' in the presence of field properties.

2001-10-17  Gerd Moellmann  <gerd@gnu.org>

	* Makefile.in (VERSION): Set to 2.8.
	(manual): Use `manual-21'.

	* elisp.texi (VERSION): Add and use it where the version
	number was used.  Set it to 2.8.

	* intro.texi: Likewise.

2001-10-13  Eli Zaretskii  <eliz@is.elta.co.il>

	* files.texi (File Name Completion): Document the significance of
	a trailing slash in elements of completion-ignored-extensions.

2001-10-06  Miles Bader  <miles@gnu.org>

	* variables.texi (Variable Aliases): It's `@defmac', not `@defmacro'.

2001-10-04  Gerd Moellmann  <gerd@gnu.org>

	* variables.texi (Variable Aliases): New node.

2001-10-04  Gerd Moellmann  <gerd@gnu.org>

	* Branch for 21.1.

2001-10-02  Miles Bader  <miles@gnu.org>

	* minibuf.texi (Minibuffer Misc): Add entries for
	`minibuffer-contents', `minibuffer-contents-no-properties', and
	`delete-minibuffer-contents'.
	Correct description for `minibuffer-prompt-end'.

	* text.texi (Property Search): Correct descriptions of
	`next-char-property-change' and `previous-char-property-change'.
	Add entries for `next-single-char-property-change' and
	`previous-single-char-property-change'.
	Make operand names a bit more consistent.

2001-09-30  Eli Zaretskii  <eliz@is.elta.co.il>

	* frames.texi (Finding All Frames): Document that next-frame and
	previous-frame are local to current terminal.

2001-09-26  Eli Zaretskii  <eliz@is.elta.co.il>

	* keymaps.texi (Creating Keymaps): Fix the description of the
	result of make-keymap.

2001-09-23  Eli Zaretskii  <eliz@is.elta.co.il>

	* display.texi (Font Lookup, Attribute Functions)
	(Image Descriptors): Add cross-references to the definition of
	selected frame.

	* buffers.texi (The Buffer List): Add cross-references to the
	definition of selected frame.

	* frames.texi (Input Focus): Clarify which frame is _the_ selected
	frame at any given time.
	(Multiple Displays, Size and Position): Add a cross-reference to
	the definition of the selected frame.

2001-09-08  Eli Zaretskii  <eliz@is.elta.co.il>

	* strings.texi (String Conversion) <string-to-number>: Document
	that a float is returned for integers that are too large.

	* frames.texi (Mouse Position): Document mouse-position-function.
	(Display Feature Testing): Document display-images-p.
	(Window Frame Parameters): Document the cursor-type variable.

	* numbers.texi (Integer Basics): Document CL style read syntax for
	integers in bases other than 10.

	* positions.texi (List Motion): Document
	open-paren-in-column-0-is-defun-start.

	* lists.texi (Sets And Lists): Document member-ignore-case.

	* internals.texi (Garbage Collection): Document the used and free
	strings report.
	(Memory Usage): Document strings-consed.

	* os.texi (Time of Day): Document float-time.
	(Recording Input): Document that clear-this-command-keys clears
	the vector to be returned by recent-keys.

	* keymaps.texi (Scanning Keymaps) <where-is-internal>: The
	argument keymap can be a list.

	* nonascii.texi (User-Chosen Coding Systems)
	<select-safe-coding-system>: Document the new argument
	accept-default-p and the variable
	select-safe-coding-system-accept-default-p.  Tell what happens if
	buffer-file-coding-system is undecided.
	(Default Coding Systems): Document auto-coding-regexp-alist.

	* display.texi (The Echo Area) <message>: Document
	message-truncate-lines.
	(Glyphs): Document that the glyph table is unused on windowed
	displays.

	* help.texi (Describing Characters) <single-key-description>:
	Document the new argument no-angles.
	(Accessing Documentation) <documentation-property>: Document that
	a non-string property is evaluated.
	<documentation>: Document that the function-documentation property
	is looked for.

	* windows.texi (Selecting Windows): Document some-window.

	* text.texi (MD5 Checksum): New node, documents the md5 primitive.

	* hooks.texi (Standard Hooks): Add kbd-macro-termination-hook and
	apropos-mode-hook.

	* commands.texi (Using Interactive): Document interactive-form.
	(Keyboard Macros): Document kbd-macro-termination-hook.
	(Command Loop Info): Document that clear-this-command-keys clears
	the vector to be returned by recent-keys.

2001-09-04  Werner LEMBERG  <wl@gnu.org>

	* Makefile.in (srcdir, texinputdir): New variables.
	(srcs, index.texi, install): Use $(srcdir).
	(.PHONY): Remove elisp.dvi.
	(elisp): Use -I switch for makeinfo.
	(elisp.dvi): Use $(srcdir) and $(texinputdir).
	(installall, dist): Use $(srcdir).
	Fix path to texinfo.tex.
	(maintainer-clean): Add elisp.dvi and elisp.oaux.

2001-08-30  Gerd Moellmann  <gerd@gnu.org>

	* display.texi (Conditional Display): Adjust to API change.

	* configure: New file.

2001-07-30  Gerd Moellmann  <gerd@gnu.org>

	* commands.texi (Repeat Events): Add description of
	double-click-fuzz.

2001-05-08  Stefan Monnier  <monnier@cs.yale.edu>

	* syntax.texi (Syntax Class Table): Add the missing designator for
	comment and string fences.
	(Syntax Properties): Add a xref to syntax table internals.
	(Syntax Table Internals): Document string-to-syntax.

2001-05-07  Gerd Moellmann  <gerd@gnu.org>

	* Makefile.in (install): Use install-info command line options
	like in Emacs' Makefile.in.

2000-12-09  Miles Bader  <miles@gnu.org>

	* windows.texi (Window Start): Update documentation for
	`pos-visible-in-window-p'.

2000-11-12  Stefan Monnier  <monnier@cs.yale.edu>

	* lists.texi (Building Lists): Add footnote to explain how to add
	to the end of a list.

2000-10-25  Gerd Moellmann  <gerd@gnu.org>

	* files.texi (Visiting Functions): Typos.

2000-10-25  Kenichi Handa  <handa@etl.go.jp>

	* files.texi (Visiting Functions): Return value of
	find-file-noselect may be a list of buffers if wildcards are used.

2000-10-24  Miles Bader  <miles@lsi.nec.co.jp>

	* display.texi (Defining Faces): Document `graphic' display type
	in face specs.

2000-10-18  Kai Grossjohann  <Kai.Grossjohann@CS.Uni-Dortmund.DE>

	* hooks.texi (Standard Hooks): Replace obsolete
	`after-make-frame-hook' with `after-make-frame-functions'.

	* frames.texi (Creating Frames): Ditto.

	* variables.texi (Future Local Variables): Ditto.

2000-10-16  Gerd Moellmann  <gerd@gnu.org>

	* display.texi (Other Image Types): Add description of :foreground
	and :background properties of mono PBM images.

2000-08-17  Werner LEMBERG  <wl@gnu.org>

	* .cvsignore: New file.

2000-01-05  Gerd Moellmann  <gerd@gnu.org>

	* tindex.pl: New script.

1999-12-03  Dave Love  <fx@gnu.org>

	* Makefile.in (MAKEINFO): New parameter.

1999-09-17  Richard Stallman  <rms@gnu.org>

	* Makefile.in (srcs): Add hash.texi.
	(VERSION): Update to 20.6.

1999-09-13  Richard Stallman  <rms@gnu.org>

	* Makefile.in (index.texi): If cannot make a symlink, make a hard link.

1998-08-29  Karl Heuer  <kwzh@gnu.org>

	* configure.in: New file.
	* Makefile.in: Renamed from Makefile.
	(prefix, infodir): Use value obtained from configure.
	(emacslibdir): Obsolete variable deleted.
	(dist): Distribute configure.in, configure, Makefile.in.

1998-06-12  Richard Stallman  <rms@psilocin.ai.mit.edu>

	* Makefile (INSTALL_INFO): New variable.
	(install): Run install-info.

1998-05-09  Richard Stallman  <rms@psilocin.ai.mit.edu>

	* Makefile (elisp.dvi): Add missing backslash.

1998-05-02  Richard Stallman  <rms@psilocin.gnu.org>

	* Makefile (elisp.dvi): Don't depend on texindex or on elisp.tps.
	Run texindex without `./'.  Always run texindex on elisp.tp.
	(elisp.tps): Target deleted.

1998-04-05  Richard Stallman  <rms@psilocin.gnu.org>

	* Makefile (srcs): Add nonascii.texi and customize.texi.
	(dist): Start by deleting `temp'.

1998-02-17  Richard Stallman  <rms@psilocin.gnu.org>

	* Makefile (makeinfo, texindex): Targets deleted.
	(makeinfo.o, texindex.o): Targets deleted.
	(clean, dist): Don't do anything with them or with getopt*.

1998-01-30  Richard Stallman  <rms@psilocin.gnu.org>

	* Makefile (SHELL): Defined.

1998-01-27  Richard Stallman  <rms@psilocin.gnu.org>

	* Makefile (elisp.tps): New target.
	(elisp.dvi): Depend on elisp.tps.

Wed Apr  3 15:24:25 1996  Karl Heuer  <kwzh@gnu.ai.mit.edu>

	* README: Update phone number.

	* Makefile (elisp): Make this be the default target.
	Depend on makeinfo.c instead of makeinfo.
	(install): Don't depend on elisp.dvi, since we don't install that.
	Use mkinstalldirs.
	(dist): Add mkinstalldirs.

Mon Jun 19 14:35:26 1995  Richard Stallman  <rms@mole.gnu.ai.mit.edu>

	* Makefile (VERSION): Update version number.
	(maintainer-clean): Renamed from realclean.

Wed Jun  7 17:04:59 1995  Karl Heuer  <kwzh@nutrimat.gnu.ai.mit.edu>

	* Makefile (realclean): New target.
	(elisp): Remove any old elisp-* files first.

Tue Nov 23 19:59:40 1993  Noah Friedman  (friedman@nutrimat.gnu.ai.mit.edu)

	* Makefile (VERSION): New variable.
	(dist): Make packaged directory name `elisp-manual-19-$(VERSION)'.
	Compressed file suffix should be `.gz', not `.z'.

Mon Nov 22 15:06:19 1993  Richard Stallman  (rms@mole.gnu.ai.mit.edu)

	* Makefile (elisp): Depend on makeinfo.

Fri Nov 19 02:29:33 1993  Noah Friedman  (friedman@gnu.ai.mit.edu)

	* Makefile (srcs): Add anti.texi.

Fri May 28 18:04:53 1993  Richard Stallman  (rms@mole.gnu.ai.mit.edu)

	* Makefile (infodir, prefix): New vars.
	(install): Use infodir.
	(emacsinfodir): Deleted.

Thu May 27 02:11:25 1993  Richard Stallman  (rms@mole.gnu.ai.mit.edu)

	* Makefile (srcs): Add calendar.texi.

	* Makefile (dist): Copy texindex.c and makeinfo.c.
	Limit elisp-* files to those with one or two digits.

Sun May 16 17:58:21 1993  Jim Blandy  (jimb@wookumz.gnu.ai.mit.edu)

	* Makefile (dist): Changed to use Gzip instead of compress.

Fri Apr 23 01:05:23 1993  Eric S. Raymond  (eric@mole.gnu.ai.mit.edu)

	* loading.texi (Unloading): define-function changed back to
	defalias.  It may not stay this way, but at least it's
	consistent with the known-good version of the code patch.

Fri Mar 26 21:14:54 1993  Eric S. Raymond  (eric@geech.gnu.ai.mit.edu)

	* modes.texi (Hooks): Document new optional arg of add-hook.

Wed Mar 17 08:48:24 1993  Eric S. Raymond  (eric@mole.gnu.ai.mit.edu)

	* variables.texi: Document nil initial value of buffer-local variables.

	* tips.texi: Add new section on standard library headers.

Sat Feb 27 18:00:25 1993  Jim Blandy  (jimb@wookumz.gnu.ai.mit.edu)

	* Makefile (srcs): Add frame.texi to the list of sources.

Tue Feb 23 10:50:25 1993  Jim Blandy  (jimb@wookumz.gnu.ai.mit.edu)

	* Makefile (dist): Don't bother excluding autosave files; they'll
	never make it into the temp directory anyway, and the hash marks
	in the name are problematic for make and the Bourne shell.
	(srcs):

Fri Feb 12 16:54:38 1993  Jim Blandy  (jimb@wookumz.gnu.ai.mit.edu)

	* Makefile (dist): Don't include backup files or autosave files in
	the distribution tar file.

Tue Nov 26 21:10:34 1991  Richard Stallman  (rms@mole.gnu.ai.mit.edu)

	* Makefile (srcs): Added index.perm.
	(elisp.dvi): Remove erroneous shell comment.
	Expect output of permute-index in permuted.fns.
	Save old elisp.aux in elisp.oaux.
	(clean): Added index.texi to be deleted.

Sat Aug 11 17:39:10 1990  Richard Stallman  (rms@sugar-bombs.ai.mit.edu)

	* Makefile (elisp.dvi, index.texi): Use shell if instead of ifdef.

Tue Jun 26 09:57:26 1990  David Lawrence  (tale@geech)

	* files.texi: Noted that completion-ignored-extensions is ignored
	when making *Completions*.

Fri Jun  8 16:44:44 EDT 1990 Jay Fenlason (hack@ai.mit.edu)

	* Makefile  make dist now depends on elisp.dvi, since it tries
	to include it in the dist file.

Wed Mar 28 22:57:35 1990  Jim Kingdon  (kingdon@mole.ai.mit.edu)

	* functions.texinfo (Mapping Functions): Add missing quote

Mon Jun 19 18:09:24 1989  Richard Stallman  (rms@sugar-bombs.ai.mit.edu)

	* texinfo.tex (frenchspacing): Use decimal codes for char to be set.
	(defunargs): Turn off \hyphenchar of \sl font temporarily.

Wed May 10 18:01:17 1989  Robert J. Chassell  (bob@rice-chex.ai.mit.edu)

	* @result{}, @expansion{}, @print{}, @quiv{}, @point{},
	and @error{} are the terms now being used.  The files in the
	directory have been changed to reflect this.

	* All instances of @indentedresultt{} have been changed to
	`     @result{}', using 5 spaces at the begining of the line.

Mon Apr 24 21:02:55 1989  Robert J. Chassell  (bob@rice-chex.ai.mit.edu)

	* @result{}, @expandsto{}, @prints{}, @quiv{}, @error{}, and the
	experimental @indentedresult{}, @indentedexpandsto{} are part of
	the texinfo.tex in this directory.  These TeX macros are not
	stable yet.

Mon Apr 17 18:56:50 1989  Robert J. Chassell  (bob@rice-chex.ai.mit.edu)

	* texinfo.tex: Temporarily added
		\let\result=\dblarrow
		\def\error{{\it ERROR} \longdblarrow}
	We need to do this better soon.

Tue Apr 11 12:23:28 1989  Robert J. Chassell  (bob@rice-chex.ai.mit.edu)

	* Applied Karl Berry's patches to *.texinfo files, but not to
	texinfo.tex; those diffs are in `berry-texinfo-tex-diffs'.  (Karl's
	new title page format is also not applied, since it requires
	texinfo.tex changes.)

	* Cleaned up `Makefile' and defined the `emacslibdir' directory
	for the Project GNU development environment.

;; Local Variables:
;; coding: iso-2022-7bit
;; add-log-time-zone-rule: t
;; End:

    Copyright (C) 1998, 1999, 2000, 2001, 2002, 2003, 2004,
      2005, 2006, 2007 Free Software Foundation, Inc.

  This file is part of GNU Emacs.

  GNU Emacs is free software; you can redistribute it and/or modify
  it under the terms of the GNU General Public License as published by
  the Free Software Foundation; either version 2, or (at your option)
  any later version.

  GNU Emacs is distributed in the hope that it will be useful,
  but WITHOUT ANY WARRANTY; without even the implied warranty of
  MERCHANTABILITY or FITNESS FOR A PARTICULAR PURPOSE.  See the
  GNU General Public License for more details.

  You should have received a copy of the GNU General Public License
  along with GNU Emacs; see the file COPYING.  If not, write to the
  Free Software Foundation, Inc., 51 Franklin Street, Fifth Floor,
  Boston, MA 02110-1301, USA.

;;; arch-tag: 985ae0ce-df29-475b-b3f8-4bbcbf6f7fda<|MERGE_RESOLUTION|>--- conflicted
+++ resolved
@@ -1,20 +1,13 @@
-<<<<<<< HEAD
-=======
 2007-05-04  Karl Berry  <karl@tug.org>
 
 	* elisp.texi (EMACSVER) [smallbook]: 22.1, not 22.
 
->>>>>>> 25111705
 2007-05-04  Eli Zaretskii  <eliz@gnu.org>
 
 	* tips.texi (Documentation Tips): Rearrange items to place the
 	more important ones first.  Add an index entry for hyperlinks.
 
-<<<<<<< HEAD
 2007-05-03  Karl Berry  <karl@gnu.org>
-=======
-2007-05-03  Karl Berry  <karl@tug.org>
->>>>>>> 25111705
 
 	* elisp.texi (\urlcolor, \linkcolor) [smallbook]: \Black for printing.
 	 (EMACSVER) [smallbook]: 22 for printed version.
