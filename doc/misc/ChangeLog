--- conflicted
+++ resolved
@@ -1,4 +1,11 @@
-<<<<<<< HEAD
+2015-03-18  Eli Zaretskii  <eliz@gnu.org>
+
+	* efaq-w32.texi: Remove outdated information and update.
+
+2015-03-18  Martin Rudalics  <rudalics@gmx.at>
+
+	* efaq.texi (Fullscreen mode on MS-Windows): Fix description (Bug#20110).
+
 2015-03-04  Michael Albinus  <michael.albinus@gmx.de>
 
 	* tramp.texi (External methods) <adb>: Explain, when Tramp
@@ -10,17 +17,6 @@
 	* trampver.texi: Update release number.
 
 2015-03-03  Kelvin White  <kwhite@gnu.org>
-=======
-2015-03-16  Eli Zaretskii  <eliz@gnu.org>
-
-	* efaq-w32.texi: Remove outdated information and update.
-
-2015-03-15  Martin Rudalics  <rudalics@gmx.at>
-
-	* efaq.texi (Fullscreen mode on MS-Windows): Fix description (Bug#20110).
-
-2015-02-04  Kelvin White  <kwhite@gnu.org>
->>>>>>> 1a941d6c
 
 	* erc.texi (Advanced Usage, Options): Add descriptions and examples
 	for erc-format-nick-function and erc-rename-buffers options.
