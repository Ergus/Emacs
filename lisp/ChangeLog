<<<<<<< HEAD
2004-04-29  Miles Bader  <miles@gnu.org>

	* emacs-lisp/bytecomp.el (byte-compile-top-level): Add new entries
	to `byte-compile-lexical-environment' at the start, not end.
	(byte-compile-delay-out): Correctly default STACK-ADJUST to zero.

	* emacs-lisp/byte-opt.el (byte-opt-update-stack-params): Don't
	crash on no-op lapcode entries (car is nil).

	* emacs-lisp/byte-lexbind.el (byte-compile-make-lambda-lexenv):
	Push a lexvar onto lexenv, not a vinfo!

2004-04-11  Miles Bader  <miles@gnu.org>

	* emacs-lisp/bytecomp.el (byte-compile-top-level): Correctly
	analyze lexically-bound arguments.

	* emacs-lisp/byte-lexbind.el (byte-compile-lforminfo-analyze):
	Use `append' instead of `nconc'.

	* emacs-lisp/byte-lexbind.el (byte-compile-make-lvarinfo): Don't
	use backquote to make a mutable data-structure.
	(byte-compile-lvarinfo-num-refs, byte-compile-lvarinfo-num-sets):
	Renamed to use `num-' instead of `num'.
	(byte-compile-make-lambda-lexenv): Adjusted accordingly.

2004-04-10  Miles Bader  <miles@gnu.org>

	* emacs-lisp/byte-lexbind.el (byte-compile-compute-lforminfo):
	Look at variable's global specialp state too.

2004-04-09  Miles Bader  <miles@gnu.org>

	* emacs-lisp/byte-opt.el (byte-optimize-lapcode): Default
	initial-stack-depth to 0.
	(byte-optimize-lapcode): Discard the right number of values in
	the stack-set+discard-->discard optimization.

2004-04-02  Miles Bader  <miles@gnu.org>

	* emacs-lisp/lisp-mode.el (eval-last-sexp-1): Setup the lexical
	environment if lexical-binding is enabled.

2003-10-14  Miles Bader  <miles@gnu.org>

	* emacs-lisp/macroexp.el (macroexpand-all-1): Special-case
	`backquote-list*' to avoid stack overflows.

2003-04-04  Miles Bader  <miles@gnu.org>

	* help-fns.el (help-function-arglist): Handle interpreted closures.

2002-11-20  Miles Bader  <miles@gnu.org>

	* emacs-lisp/bytecomp.el (byte-compile-stack-adjustment):
	Correctly handle discardN* operators.
	* emacs-lisp/byte-opt.el (byte-optimize-lapcode): Fix stack-depth
	tracking errors.

2002-08-26  Miles Bader  <miles@gnu.org>

	* international/mule.el (make-char): Macroexpand call to
	charset-id constructed by `byte-compile' hook.

	* emacs-lisp/macroexp.el (macroexpand-all-1): Expand defconst value.

	* emacs-lisp/byte-opt.el (byte-opt-update-stack-params): New macro.
	(byte-optimize-lapcode): Keep track of stack-depth in final pass too.
	Add more optimizations for lexical binding.
	(byte-compile-inline-expand): Macroexpand result of inlining.

	* emacs-lisp/bytecomp.el (byte-compile-lambda): Update call to
	byte-compile-closure-initial-lexenv-p.
	(byte-discardN-preserve-tos): Alias to byte-discardN.
	(byte-compile-push-binding-init): Don't push unused variables on
	init-lexenv.
	(byte-compile-push-binding-init): Don't use LFORMINFO if it's nil.
	(byte-compile-lambda): Don't look at lexical environment unless
	we're using lexical binding.
	(byte-compile-defmacro): Correctly generate macros.

	* emacs-lisp/byte-lexbind.el (byte-compile-unbind): Optimize the
	dynamic-bindings-only case.
	(byte-compile-bind): Don't special-case unused lexical variables.

	* emacs-lisp/disass.el (disassemble-1): Print arg for discardN ops.

2002-08-19  Miles Bader  <miles@gnu.org>

	* emacs-lisp/byte-opt.el (byte-decompile-bytecode-1): Handle
	`byte-discardN-preserve-tos' pseudo-op.
	(byte-compile-side-effect-and-error-free-ops): Add `byte-stack-ref'.
	(byte-compile-side-effect-free-ops): Add `byte-vec-ref'.
	(byte-optimize-lapcode): Add some cases for stack-set/ref ops.
	Add tracking of stack-depth.  Unfinished code to collapse
	lexical-unbinding sequences.

	* emacs-lisp/bytecomp.el (byte-compile-lapcode): Handle
	`byte-discardN-preserve-tos' pseudo-op.
	(byte-compile-top-level): If there are lexical args, output a TAG
	op to record the initial stack-depth for the optimizer.

2002-08-17  Miles Bader  <miles@gnu.org>

	* emacs-lisp/bytecomp.el (byte-discardN): Add byte-defop.
	(byte-compile-lapcode): Include byte-discardN.
	(byte-compile-lambda): Fixup closure detection.
	(byte-compile-top-level): Handle arguments for a lexical lambda.
	(byte-compile-lexical-variable-ref, byte-compile-variable-ref)
	(byte-compile-variable-set): Use byte-compile-stack-set/ref.
	(byte-compile-discard): Add new parameters NUM and PRESERVE-TOS.
	(byte-compile-stack-ref, byte-compile-stack-set): New functions.
	(byte-compile-push-binding-init): Get the variable list properly
	from LFORMINFO.

	* emacs-lisp/byte-lexbind.el (byte-compile-lforminfo-analyze):
	Ignore setq'd variables we're not interested in.
	(byte-compile-make-lambda-lexenv): Add assertion that closed-over
	variables be heap allocated.
	(byte-compile-closure-initial-lexenv-p): Renamed from
	byte-compile-closure-lexenv-p.
	(byte-compile-non-stack-bindings-p): Get the variable list
	properly from LFORMINFO.
	(byte-compile-maybe-push-heap-environment): Handle the
	no-closed-over-variables case correctly.
	(byte-compile-bind): Use byte-compile-stack-set/ref.
	Don't bother modifying INIT-LEXENV as no one will see the changes.
	(byte-compile-unbind): Call `byte-compile-discard' to handle
	unbinding lexical bindings.

	* emacs-lisp/disass.el (disassemble-internal): Handle closures.
	(disassemble-1): Handle new bytecodes.
	* emacs-lisp/byte-opt.el (disassemble-offset): Handle new bytecodes.

2002-06-16  Miles Bader  <miles@gnu.org>

	* emacs-lisp/macroexp.el (macroexp-accumulate): New macro.
	(macroexpand-all-forms, macroexpand-all-clauses): Use it.
	* Makefile.in (compile): Undo previous change.

2002-06-14  Miles Bader  <miles@gnu.org>

	* Makefile.in (COMPILE_FIRST): Add `emacs-lisp/macroexp.el'.
	(compile): Add a special case that compiles `emacs-lisp/macroexp.el'
	with an increased max-lisp-eval-depth.

	* emacs-lisp/bytecomp.el: Provide `bytecomp-preload', at the
	beginning of the file.  Require `byte-lexbind' at compile time.
	Add a few doc string.
	(byte-compile-push-bytecodes)
	(byte-compile-push-bytecode-const2): New macros.
	(byte-compile-lapcode): Use them.  Do general code cleanup.
	(byte-compile-initial-macro-environment): Expand macros in
	byte-compile-eval before passing to byte-compile-top-level.
	(byte-compile): Use the `byte-compile-initial-macro-environment'.

	* emacs-lisp/byte-lexbind.el: Require `bytecomp-preload' instead of
	`bytecomp'.
	(byte-compile-bind): Use `byte-compile-dynamic-variable-bind' to bind
	dynamic variables.
	(byte-compile-maybe-push-heap-environment): Fix function name typo.

2002-06-13  Miles Bader  <miles@gnu.org>

	Byte compiler lexical binding support (not finished yet):
	* emacs-lisp/bytecomp.el: Require `macroexp'.
	(byte-compile-lexical-environment) 
	(byte-compile-current-heap-environment) 
	(byte-compile-current-num-closures): New variables.
	(0, 178, 179, 180, 181): New byte-opcodes.
	(byte-compile-lapcode): Handle stack-ref/set opcodes.  Signal an
	error if a delay-output placeholder is not filled in yet.
	(byte-compile-file-form, byte-compile): Expand all macros with
	`macroexpand-all'.
	(byte-compile-file-form-defsubst, byte-compile-form): Don't expand
	macros here.
	(byte-compile-make-lambda-lexenv): Autoload.
	(byte-compile-lambda): Initial code for handling lexically-bound
	arguments and closures; doesn't work yet.
	(byte-compile-closure-code-p, byte-compile-make-closure) 
	(byte-compile-closure): New functions.
	(byte-compile-check-variable, byte-compile-dynamic-variable-op) 
	(byte-compile-dynamic-variable-bind) 
	(byte-compile-lexical-variable-ref, byte-compile-variable-set): 
	New functions.
	(byte-compile-variable-ref): Remove second argument.  Now only
	handles real variable references (not setting or binding).
	(byte-compile-push-unknown-constant) 
	(byte-compile-resolve-unknown-constant): New functions.
	(byte-compile-funarg, byte-compile-funarg-2): Functions removed.
	(byte-compile-function-form): Use either `byte-compile-constant'
	or `byte-compile-closure'.
	(byte-compile-setq): Use `byte-compile-variable-set' instead of
	`byte-compile-variable-ref'.
	(apply, mapcar, mapatoms, mapconcat, mapc, sort):
	`byte-defop-compiler-1's removed.
	(byte-compile-while): Make sure lexically-bound variables inside
	the loop don't get stored in an environment outside the loop.
	(byte-compile-compute-lforminfo): Autoload.
	(byte-compile-push-binding-init): New function.
	(byte-compile-let, byte-compile-let*): Handle lexical binding.
	(byte-compile-defun): Use `byte-compile-closure' to do the work.
	(byte-compile-defmacro): Use `byte-compile-make-closure'.
	(byte-compile-defvar): Expand the generated call to `push' since
	we're past macroexpansion already.
	(byte-compile-stack-adjustment): New function.
	(byte-compile-out): Make second arg optional.  Rewrite for clarity.
	(byte-compile-delay-out, byte-compile-delayed-out): New functions.

	* emacs-lisp/byte-opt.el (byte-optimize-form-code-walker): Don't
	expand macros here.

	* emacs-lisp/macroexp.el (macroexpand-all-1): Expand defmacro forms.

	* emacs-lisp/byte-lexbind.el (byte-compile-make-lvarinfo) 
	(byte-compile-lforminfo-add-var) 
	(byte-compile-lforminfo-note-closure) 
	(byte-compile-compute-lforminfo) 
	(byte-compile-lforminfo-from-lambda) 
	(byte-compile-lforminfo-analyze) 
	(byte-compile-heapenv-add-accessible-env) 
	(byte-compile-heapenv-ensure-access) 
	(byte-compile-rearrange-let-clauses, byte-compile-bind) 
	(byte-compile-unbind): Fix a bunch of typos.

2002-06-12  Miles Bader  <miles@gnu.org>

	* emacs-lisp/byte-lexbind.el, emacs-lisp/macroexp.el: New files.

	* subr.el (functionp): Function removed (now a subr).
	* help-fns.el (describe-function-1): Handle interpreted closures.
=======
2004-06-03  Karl Fogel  <kfogel@red-bean.com>

	* vc-svn.el (vc-svn-checkin): Use 'nconc' instead of 'list*',
	because the latter is a CL-ism.  This fixes the bug reported by
	Shawn Boyette <mdxi@collapsar.net> in 
        http://lists.gnu.org/archive/html/emacs-devel/2004-05/msg00442.html.

2004-06-04  Miles Bader  <miles@gnu.org>

	* faces.el (display-supports-face-attributes-p): Function moved to
	C code.  Previously only the tty-related portion of this function
	was done in C; however the previous attempt to do a halfway-proper
	job for non-tty displays in lisp didn't work properly because of
	funny conditions during emacs startup.
>>>>>>> 9717e36c

2004-06-04  Miles Bader  <miles@gnu.org>

	* faces.el (face-differs-from-default-p): Use a different
	implementation, so we can really check whether FACE displays
	differently or not.

2004-06-04  Miles Bader  <miles@gnu.org>

	* faces.el (display-supports-face-attributes-p): Implement a
	`different from default' check for non-tty displays.

2004-06-03  David Kastrup  <dak@gnu.org>

	* woman.el (woman-mapcan): More concise code.
	(woman-topic-all-completions, woman-topic-all-completions-1)
	(woman-topic-all-completions-merge): Replace by a simpler and
	much faster implementation based on O(n log n) sort/merge instead
	of the old O(n^2) behavior.

2004-06-03  Miles Bader  <miles@gnu.org>

	* subr.el (read-number): Use canonical format for default in prompt.

	* minibuf-eldef.el (minibuffer-default-in-prompt-regexps): Add
	regexp for " [...]" style defaults.

2004-06-02  Romain Francoise  <romain@orebokech.com>

	* ibuf-ext.el (ibuffer-jump-to-buffer): Add support for filter
	groups: if the user asks for a hidden buffer, open the
	corresponding filter group to expose it.

	* ibuffer.el (ibuffer-mode-map): Add key binding `M-g' to
	`ibuffer-jump-to-buffer'.
	(ibuffer-jump-offer-only-visible-buffers): New user option.

2004-06-02  Juanma Barranquero  <lektu@terra.es>

	* faces.el (frame-update-faces): Add empty docstring so the one
	for `ignore' doesn't show through.

	* subr.el (process-kill-without-query): Remove spurious "\n" on
	obsolescence string.
	(focus-frame, unfocus-frame): Add obsolescence declaration and
	empty docstring.

	* international/mule.el (register-char-codings): Make alias for
	`ignore'.  Move docstring to obsolescence info and remove
	redundancy.

2004-06-02  Kim F. Storm  <storm@cua.dk>

	* frame.el (blink-cursor-start): Turn cursor off initially so blink
	starts after blink-cursor-delay rather than 2*blink-cursor-delay.

2004-05-31  Stefan Monnier  <monnier@iro.umontreal.ca>

	* vc-arch.el (vc-arch-state): Don't assume the file exists.

2004-05-31  Lars Hansen  <larsh@math.ku.dk>

	* desktop.el (desktop-save): Don't save minor modes without a
	known mode initialization function.

2004-05-30  Luc Teirlinck  <teirllm@auburn.edu>

	* replace.el (query-replace-interactive): Convert defvar -> defcustom.

	* autorevert.el: Update `Commentary' section.

2004-05-30  Juanma Barranquero  <lektu@terra.es>

	* dos-fns.el (convert-standard-filename):
	* files.el (convert-standard-filename):
	* w32-fns.el (convert-standard-filename):
	Rework docstring (wording by Eli Zaretskii and Kai Grossjohann).

2004-05-30  Kai Grossjohann  <kai.grossjohann@gmx.net>

	Sync with Tramp.

	* net/tramp.el (tramp-let-maybe): Reverse args of `get'.
	(tramp-let-maybe): Move to an earlier spot in the file.
	Patch by Andreas Schwab.

2004-05-30  Andreas Schwab  <schwab@suse.de>

	* dired.el (dired-get-filename): Don't use dired-re-dot.

2004-05-30  Richard M. Stallman  <rms@gnu.org>

	* files.el (find-file): Doc fix.

	* font-lock.el (lisp-font-lock-keywords-2): Add multiple-value-bind.

2004-05-30  Nick Roberts  <nickrob@gnu.org>

	* progmodes/gdb-ui.el (gdb-current-frame, gud-watch)
	(gdb-locals-mode, gdb-frame-handler): Display current frame in the
	modeline of the locals buffer.
	(gdb-goto-breakpoint): Handle gdbmi.
	(gdb-get-frame-number): Change for gdbmi.

2004-05-30  Michael Albinus  <michael.albinus@gmx.de>

	* files.el (file-remote-p): Apply file name handler for operation
	`file-remote-p'.  It isn' a property any longer.
	(file-relative-name): `fh' and `fd' get the required value via
	`find-file-name-handler' already.

	* ange-ftp.el (ange-ftp-file-remote-p): New defun.
	(top): Remove setting of `file-remote-p' property for
	`ange-ftp-hook-function'.  Add `ange-ftp' property to `file-remote-p'.

2004-05-29  Michael Albinus  <michael.albinus@gmx.de>

	Version 2.0.41 of Tramp released.

	* tramp.el (tramp-wait-for-regexp, tramp-wait-for-output):
	Throw away if process has died.
	Reported by Luc Teirlinck <teirllm@dms.auburn.edu>.
	(tramp-out-of-band-prompt-regexp): Rename to
	`tramp-process-alive-regexp', because its usage is widen.
	(tramp-actions-copy-out-of-band): Apply it.
	(tramp-actions-before-shell, tramp-multi-actions):
	Add `tramp-action-process-alive' action.
	(tramp-action-process-alive): New defun.
	(tramp-file-name-handler-alist, tramp-file-name-for-operation):
	Add entry for `file-remote-p'.
	(tramp-handle-file-remote-p): New defun.
	(top): Remove setting of `file-remote-p'.  Don't set
	`inhibit-file-name-handlers' and `inhibit-file-name-operation'.

	* tramp-smb.el (tramp-smb-file-name-handler-alist): Add entry for
	`file-remote-p'.

	* tramp-uu.el (tramp-uuencode-region): Padding characters aren't
	counted for (last) line.  [They should or they shouldn't?  --Stef]
	Reported by Aaron Ucko <ucko@ncbi.nlm.nih.gov>.

2004-05-29  Kai Grossjohann  <kai.grossjohann@gmx.net>

	* tramp.el (tramp-initial-commands): Add "unset HISTFILE"; this is
	not really necessary but seems to keep the shell history smaller
	in some cases.  It is no substitute for setting HISTFILE and
	HISTSIZE from tramp-open-connection-setup-interactive-shell,
	though.  Suggested by Luc Teirlinck.
	(tramp-open-connection-setup-interactive-shell): Export variables
	HISTFILE and HISTSIZE, do not just set them.  From Luc Teirlinck.
	(tramp-set-process-query-on-exit-flag): New compat function.
	(tramp-open-connection-multi, tramp-open-connection-su)
	(tramp-open-connection-rsh, tramp-open-connection-telnet)
	(tramp-do-copy-or-rename-file-out-of-band): Use it.
	(tramp-let-maybe): New macro, let-binds a variable only if it
	isn't obsolete.
	(tramp-check-ls-commands, tramp-handle-expand-file-name)
	(tramp-handle-file-truename): Use it.
	(tramp-completion-file-name-regexp-unified): Avoid matching
	filenames starting with "/:" -- those are reserved for
	file-name-non-special.

	* tramp-smb.el (tramp-smb-open-connection):
	Use tramp-set-process-query-on-exit-flag compat function.

2004-05-29  Richard M. Stallman  <rms@gnu.org>

	* net/browse-url.el (browse-url-interactive-arg): Doc fix.

	* emacs-lisp/lisp-mode.el (prin1-char): Catch errors from `string'.
	(eval-last-sexp-print-value): Print char equivalent regardless
	of standard-output value.

	* thumbs.el (thumbs-subst-char-in-string): Delete.
	(thumbs-thumbname): Use subst-char-in-string.
	(thumbs-resize-image): Use condition-case, not ignore-errors.
	(thumbs-kill-buffer): Likewise.

	* thumbs.el: Don't include cl.  Don't bother with old Emacs versions.
	(thumbs-mode): Make buffer read-only.
	(thumbs-make-thumb): Unconditionally accept an existing file.
	(thumbs-insert-thumb): Add thumb-image-file property to the image.
	(thumbs-do-thumbs-insertion): Be smarter about where to put newlines.
	(thumbs-show-thumbs-list): Error if images not supported.
	(thumbs-save-current-image): Improve prompt string.
	(thumbs-mode-map): Define u, R, x.
	(thumbs-unmark): New command.
	(thumbs-emboss-image): Minor cleanup.
	(thumbs-forward-char, thumbs-backward-char): Skip chars with no image.
	(thumbs-rename-images): New command.
	(thumbs-show-image-num): Rewrite.  Don't rename the buffer.

	* thumbs.el (thumbs-current-image): New function.
	(thumbs-file-list, thumbs-file-alist): New functions.
	(thumbs-find-image): Delete arg L.
	Don't set up thumbs-fileL as buffer-local global var.
	(thumbs-find-image-at-point): Use thumbs-current-image.
	(thumbs-set-image-at-point-to-root-window): Likewise.
	(thumbs-delete-images): Use thumbs-current-image, thumbs-file-alist.
	Record and warn about errors.  Update thumbs-markedL for deletions.
	(thumbs-next-image, thumbs-previous-image): Use thumbs-file-alist.
	(thumbs-redraw-buffer): Use thumbs-file-list.
	(thumbs-mark): Use thumbs-current-image.
	(thumbs-show-name): Use thumbs-current-image.

	* imenu.el (imenu--menubar-select): Set imenu-menubar-modified-tick
	and imenu--last-menubar-index-alist.

	* subr.el (with-selected-window): Undo previous change.

2004-05-29  John Paul Wallington  <jpw@gnu.org>

	* thumbs.el (thumbs-show-name): Do nothing if no image at point.
	(thumbs-mouse-find-image): New command.
	(thumbs-mode-map): Bind it to mouse-2.
	(thumbs-mode):  Make mode-class special.
	(thumbs-view-image-mode): Likewise.

2004-05-29  Pavel Kobiakov  <pk_at_work@yahoo.com>

	* flymake.el: New file.

2004-05-28  Luc Teirlinck  <teirllm@auburn.edu>

	* files.el (find-file-noselect-1): Do not bind
	`inhibit-read-only' to t during execution of
	`find-file-not-found-functions'.

2004-05-28  Stefan Monnier  <monnier@iro.umontreal.ca>

	* vc-mcvs.el (vc-mcvs-print-log, vc-mcvs-diff):
	* vc-arch.el (vc-arch-diff): Add optional `buffer' arg.

2004-05-28  Juri Linkov  <juri@jurta.org>

	* simple.el (eval-expression-print-format): New fun.

	* simple.el (eval-expression):
	* emacs-lisp/lisp-mode.el (eval-last-sexp-print-value):
	* emacs-lisp/edebug.el (edebug-compute-previous-result)
	(edebug-eval-expression): Print additionally the value returned by
	`eval-expression-print-format'.

	* emacs-lisp/lisp.el (insert-pair-alist): New var.
	(insert-pair): Make arguments optional.  Find character pair
	from `insert-pair-alist' according to the last input event.
	(insert-parentheses): Make arguments optional.
	(raise-sexp, delete-pair): New funs.

	* emacs-lisp/lisp-mode.el (indent-pp-sexp): New fun.
	(emacs-lisp-mode-map, lisp-interaction-mode-map):
	Bind C-M-q to `indent-pp-sexp'.

	* emacs-lisp/pp.el (pp-buffer): New fun created from the code in
	`pp-to-string' modified to be able to format text with newlines.
	(pp-to-string): Move the buffer-formatting part of the code to
	`pp-buffer'.  Call `pp-buffer'.

	* info.el (Info-desktop-buffer-misc-data): Don't save information
	about virtual files.
	(Info-restore-desktop-buffer): Restore Info buffers in prepared
	buffers with names obtained from the desktop file instead of the
	default *info* buffer.

2004-05-28  Stefan Monnier  <monnier@iro.umontreal.ca>

	* subr.el (with-selected-window): Only save/restore the selected window.

	* progmodes/compile.el (compilation-error-regexp-alist):
	Use expand-file-name and data-directory.

	* progmodes/grep.el (grep-tree): Rework previous fix.

	* mouse.el (mouse-set-region-1): Use temporary transient-mark-mode
	after the user marked text with the mouse.

	* startup.el (command-line): Keep the first regexp of
	auto-save-file-name-transforms intact.

2004-05-28  Juanma Barranquero  <lektu@terra.es>

	* cus-edit.el (customize-face, customize-face-other-window)
	(custom-face-edit-delete): Make arguments match their use in
	docstring.
	(custom-unloaded-symbol-p, custom-unloaded-widget-p): Fix typo in
	docstring.

	* cvs-status.el (cvs-tree-merge, cvs-tags->tree): Use `butlast',
	not `cvs-butlast'.

	* pcvs-util.el (cvs-butlast, cvs-nbutlast): Remove (`butlast' and
	`nbutlast' are in subr.el).

	* w32-fns.el (w32-using-nt, w32-shell-dos-semantics)
	(set-w32-system-coding-system): Doc fixes.

	* textmodes/artist.el (artist-last, artist-remove-nulls): Simplify.
	(artist-draw-ellipse-general, artist-draw-ellipse-with-0-height):
	Make arguments match their use in docstring.
	(artist-draw-region-trim-line-endings)
	(artist-mouse-choose-operation): Fix typo in docstring.
	(artist-key-set-point-common): Doc fix.

2004-05-28  Simon Josefsson  <jas@extundo.com>

	* mail/smtpmail.el (smtpmail-open-stream):
	Bind starttls-extra-arguments too, if starttls.el uses GNUTLS.

2004-05-26  Simon Josefsson  <jas@extundo.com>

	* starttls.el: Merge with my GNUTLS based starttls.el.
	(starttls-gnutls-program, starttls-use-gnutls)
	(starttls-extra-arguments, starttls-process-connection-type)
	(starttls-connect, starttls-failure, starttls-success): New variables.
	(starttls-program, starttls-extra-args): Doc fix.
	(starttls-negotiate-gnutls, starttls-open-stream-gnutls): New funs.
	(starttls-negotiate, starttls-open-stream): Check `starttls-use-gnutls'
	and pass on to corresponding *-gnutls function if it is set.

2004-05-27  Luc Teirlinck  <teirllm@auburn.edu>

	* autorevert.el (auto-revert-handler): Disable auto-reverting of
	remote files.

2004-05-27  Michael Albinus  <michael.albinus@gmx.de>

	* files.el (file-name-non-special): There are more operations
	which need handling: `find-backup-file-name',
	`insert-file-contents', `verify-visited-file-modtime',
	`write-region'.  Rename t value of method to `add'.  Add new
	methods `quote' and `unquote-then-quote' to file-arg-indices.

2004-05-25  Juri Linkov  <juri@jurta.org>

	* info.el (Info-toc): Call Info-mode on intermediate buffer.
	(Info-index-nodes): Enclose code in condition-case to catch errors.
	(Info-index-node): Don't search all index nodes if request is only
	for the current node and file is not in the cache of index nodes.
	(Info-mode-map): Bind Info-copy-current-node-name to `w'
	for consistency with dired-copy-filename-as-kill.
	Bind `S' to Info-search-case-sensitively.
	(Info-copy-current-node-name): New arg.  With zero prefix arg put
	the name inside a function call to `info'.  Display copied text in
	the echo area.

2004-05-25  Sam Steingold  <sds@gnu.org>

	* emacs-lisp/lisp-mode.el (lisp-find-tag-default): New function:
	strip the package prefix from the symbol name, if any.
	Make it the `find-tag-default-function' for `lisp-mode'.

2004-05-25  John Paul Wallington  <jpw@gnu.org>

	* gs.el (gs-load-image): Use `set-process-query-on-exit-flag'
	instead of obsolete `process-kill-without-query'.

	* textmodes/texinfmt.el (texinfo-indexvar-alist):
	Declare as variable, not constant.

2004-05-25  Luc Teirlinck  <teirllm@auburn.edu>

	* files.el (find-file-noselect-1): Fix bug introduced by
	Revision 1.694.  As a side effect, `inhibit-read-only'
	is again, by default, t during execution of
	`find-file-not-found-functions'.
	(insert-directory): Check that lines were really inserted by
	the --dired switch, before erasing them.

2004-05-24  Nick Roberts  <nickrob@gnu.org>

	* progmodes/gdb-ui.el (gdb-breakpoints-mode, gdb-frames-mode)
	(gdb-locals-mode): Check gud-minor-mode in gud-comint-buffer.
	(gdb-var-update, gdb-var-update-handler, gdb-var-delete)
	(gdb-edit-value, gdb-speedbar-expand-node): Handle new value for
	gud-minor-mode (gdbmi).

2004-05-24  Yoichi NAKAYAMA  <yoichi@geiin.org>  (tiny change)

	* net/browse-url.el (browse-url-interactive-arg): Enable user to
	explicitly select the text to be taken as URL.

2004-05-23  Juri Linkov  <juri@jurta.org>

	* info.el (Info-index-nodes): New var and fun.
	(Info-goto-index, Info-index, info-apropos)
	(Info-find-emacs-command-nodes): Rewrite to use Info-index-nodes.
	(Info-index): Fix docstring.  Store and restore Info-history-list.
	(Info-complete-nodes): New var.
	(Info-complete-menu-item): Use it.
	(Info-index-node): New fun.
	(Info-final-node, Info-forward-node, Info-backward-node)
	(Info-build-toc, Info-try-follow-nearest-node, Info-fontify-node):
	Use Info-index-node.
	(Info-extract-menu-item, Info-extract-menu-counting): Set second
	arg of `Info-extract-menu-node-name' to non-nil for index nodes.
	(Info-find-node-2): If a node with period in its name not found,
	try to find a node without the name part after period.
	(Info-select-node): Call Info-fontify-node only if
	Info-fontify-maximum-menu-size is not nil.
	(info-apropos): Set Info-fontify-maximum-menu-size to nil.
	(Info-find-emacs-command-nodes, Info-goto-emacs-command-node):
	Preserve Info-history-list.
	(Info-toc): Set Info-current-file.
	(Info-build-toc): Move point to the beginning of the buffer.
	Add main-file variable.
	(Info-dir-remove-duplicates, Info-history, Info-toc, info-apropos):
	Use backslashed representation of the control character ^_.

	* textmodes/texinfmt.el (texinfo-print-index): Print index line
	numbers in the new Texinfo 4.7 format.

	* add-log.el (change-log-font-lock-keywords): Remove `:' from
	regexps for function and variable names.

	* descr-text.el (describe-property-list): Add [show] button for
	`syntax-table' property with action to pp to a separate buffer.
	(describe-char): Replace search-forward by re-search-forward with
	whitespace regexp after "character:" to not fail in too narrow windows.

	* simple.el (next-error-find-buffer): Add a rule to return
	next-error capable buffer if one window on the selected frame
	displays such buffer.

2004-05-23  Nick Roberts  <nickrob@gnu.org>

	* progmodes/gdb-ui.el (gdb-server-prefix): New variable.
	(gud-watch, gdb-send-item, gdb-breakpoints-mode, gdb-frames-mode)
	(gdb-locals-mode, gdb-send-item, gdb-toggle-breakpoint)
	(gdb-delete-breakpoint, gdb-frames-select, gdb-threads-buffer)
	(gdb-registers-buffer, gdb-reset, gdb-assembler-buffer):
	Handle new value for gud-minor-mode (gdbmi).
	(gdb-buffer-type, gdb-input-queue, gdb-prompting)
	(gdb-output-sink, gdb-current-item, gdb-pending-triggers):
	Change from local to global gdb variable set.
	(gdb-ann3): Initialise above gdb variable set.
	(gdb-var-update, gdb-var-update-handler, gdb-enqueue-input)
	(gdb-dequeue-input, gdb-source, gdb-pre-prompt, gdb-prompt)
	(gdb-subprompt, gdb-starting, gdb-stopping, gdb-frame-begin)
	(gdb-stopped, gdb-post-prompt, gdb-concat-output)
	(def-gdb-auto-update-trigger, def-gdb-auto-update-handler)
	(gdb-info-locals-handler, gdb-invalidate-assembler)
	(gdb-get-current-frame, gdb-frame-handler): Handle gdb variable
	set as global variables.
	(gdb-get-create-buffer): Don't make gud-comint buffer-local.
	Handle gdbmi.
	(gdb-info-breakpoints-custom): Fix regexp.
	(def-gdb-var): Delete.

	* progmodes/gud.el (gud-menu-map, gud-speedbar-menu-items)
	(gud-speedbar-buttons, gud-sentinel, gud-display-line)
	(gud-basic-call): Handle new value for gud-minor-mode (gdbmi) for
	a new mode.  The file (gdb-mi.el) for this mode will be included
	with the GDB distribution (6.2 onwards) and will use GDB/MI as its
	primary interface.

2004-05-23  Jesper Harder  <harder@ifa.au.dk>

	* progmodes/grep.el (grep-tree): Ensure that DIR argument is
	interpreted as a directory.

2004-05-22  Richard M. Stallman  <rms@gnu.org>

	* textmodes/paragraphs.el (sentence-end): Match unicode curly quotes
	as a close quote.

	* textmodes/bibtex.el: Use assoc-string, not assoc-ignore-case.

	* progmodes/idlw-shell.el (idlwave-shell-get-object-class):
	Use assoc-string, not assoc-ignore-case.

	* progmodes/ada-mode.el: Use assoc-string, not assoc-ignore-case.

	* emacs-lisp/lisp.el (mark-defun, narrow-to-defun):
	If moving back then fwd gets a defun that ends before point,
	try again moving fwd then back.

	* files.el (file-name-non-special): Allow t in file-arg-indices
	to mean requote the return value.  Use `identity' as an element
	rather than as the whole value.

	* gs.el (gs-options): Add -dSAFER.  Mark it risky.

2004-05-22  Juanma Barranquero  <lektu@terra.es>

	* help-fns.el (help-add-fundoc-usage): Use %S only for output of
	`help-make-usage'.
	(help-highlight-arguments): Skip function name before searching
	for arguments.

2004-05-21  Juanma Barranquero  <lektu@terra.es>

	* allout.el (allout-chart-subtree, allout-rebullet-topic-grunt):
	Don't mention in the docstring these arguments meant for
	internal (recursive) use only.
	(allout-char-spec): Comment out (it's not implemented).
	(allout-old-expose-topic, allout-exposure): Fix docstring and add
	obsolescence declaration.
	(allout-flatten-exposed-to-buffer)
	(allout-indented-exposed-to-buffer): Fix typos in docstring.
	(my-mark-marker): Doc fix.
	(produce-allout-mode-map, allout-sibling-index)
	(allout-isearch-expose, allout-distinctive-bullet)
	(allout-open-topic, allout-reindent-body)
	(allout-rebullet-heading, allout-process-exposed)
	(allout-insert-listified, allout-latex-verb-quote)
	(allout-insert-latex-header, allout-insert-latex-trailer):
	Make arguments match their use in docstring.
	(allout-primary-bullet, allout-old-style-prefixes)
	(allout-inhibit-protection, allout-init, allout-mode)
	(allout-before-change-protect, allout-flag-region):
	Use "Emacs" instead of "emacs" in docstrings.

2004-05-21  Masayuki Ataka  <ataka@milk.freemail.ne.jp>  (tiny change)

	* international/characters.el: Modify syntax of more characters.

2004-05-21  Masatake YAMATO  <jet@gyve.org>

	* progmodes/etags.el (tags-apropos, list-tags): Require apropos.
	(etags-tags-completion-table): Show parsing progress.

2004-05-20  Luc Teirlinck  <teirllm@auburn.edu>

	* locate.el (locate-prompt-for-command): Shorten first line of
	docstring.
	(locate-mode): Expand docstring and include keymap summary.

	* files.el (find-file-noselect-1): Limit the scope of the
	`inhibit-read-only' binding.  Make sure that `inhibit-read-only'
	is, by default, nil during the execution of
	`find-file-not-found-functions' and `find-file-hook'.

2004-05-20  Michael Mauger  <mmaug@yahoo.com>

	* facemenu.el (facemenu-color-name-equal): New function.
	(list-colors-display): Use it to compare colors instead of
	facemenu-color-equal.

2004-05-20  Dan Nicolaescu  <dann@ics.uci.edu>

	* compare-w.el (compare-windows-face): Use min-colors instead of
	checking for tty or pc types.

2004-05-19  Stefan Monnier  <monnier@iro.umontreal.ca>

	* simple.el (do-auto-fill): Remove unused vars `bol' and `opoint'.
	(completion-setup-function): Use with-current-buffer.
	Properly save excursion.  Simplify.
	Don't assume there is necessarily a `mouse-face' property somewhere.

	* progmodes/gud.el (gud-reset): Use unless & with-current-buffer.

	* progmodes/gdb-ui.el (gdb-reset): Use unless.  Fix regexp.

	* emacs-lisp/bytecomp.el (byte-compile-log): Use backquotes.
	(byte-compile-log-1): Don't call (byte-goto-log-buffer).
	Use with-current-buffer.
	(byte-goto-log-buffer): Delete.
	(byte-compile-log-file): Call compilation-forget-errors.

2004-05-19  Takaaki Ota  <Takaaki.Ota@am.sony.com>  (tiny change)

	* net/ldap.el (ldap-search-internal): Avoid mixing standard error
	output messages into the search result.

2004-05-19  Masatake YAMATO  <jet@gyve.org>

	* wid-edit.el (widget-radio-button-notify): Revert my last
	change.  Reported by Katsumi Yamaoka <yamaoka@jpl.org>.

2004-05-19  Kenichi Handa  <handa@m17n.org>

	* international/characters.el: Fix syntax (open/close) of CJK chars.

2004-05-18  Karl Chen  <quarl@hkn.eecs.berkeley.edu>  (tiny change)

	* help-mode.el (help-go-back): Don't depend on position of back button.

2004-05-18  Stefan Monnier  <monnier@iro.umontreal.ca>

	* files.el (auto-save-file-name-transforms): Make sure ange-ftp temp
	files files don't contain an accidental additional /.

	* textmodes/tex-mode.el (tex-compilation-parse-errors): Save excursion
	in source buffer.

2004-05-18  Masatake YAMATO  <jet@gyve.org>

	* wid-edit.el (widget-radio-button-notify): Don't pass `widget'
	to widget-apply.  :action method assumes 2 arguments, not 3.

2004-05-17  Glenn Morris  <gmorris@ast.cam.ac.uk>

	* progmodes/f90.el (f90-end-block-re, f90-start-block-re):
	New constants.
	(hs-special-modes-alist): Add an f90-mode entry.

2004-05-17  Sam Steingold  <sds@gnu.org>

	* emacs-lisp/cl-indent.el (common-lisp-indent-function-1):
	Indent "without-" forms just like "with-" and "do-".  Use regexp-opt.

2004-05-16  Kim F. Storm  <storm@cua.dk>

	* emacs-lisp/timer.el (timer-event-handler): Fix last change.

2004-05-15  John Wiegley  <johnw@newartisans.com>

	* eshell/esh-io.el (eshell-get-target): Whitespace changes.
	(eshell-output-object-to-target): Improve output speed 20% by not
	calling `eshell-stringify' if something is already known to be a string.

2004-05-15  Alex Ott  <ott@jet.msk.su>

	* textmodes/ispell.el (ispell-local-dictionary-alist):
	Add windows-1251 to the choice of coding systems.
	(ispell-dictionary-alist-6): Add support for "russianw.aff",
	encoded in cp1251.

2004-05-15  Dan Nicolaescu  <dann@ics.uci.edu>

	* progmodes/compile.el (compilation-warning-face)
	(compilation-info-face): Use min-colors.

2004-05-15  Jan Dj,Ad(Brv  <jan.h.d@swipnet.se>

	* toolbar/close.pbm, toolbar/close.xpm
	* toolbar/copy.pbm, toolbar/copy.xpm
	* toolbar/cut.pbm, toolbar/cut.xpm
	* toolbar/help.pbm, toolbar/help.xpm
	* toolbar/home.pbm, toolbar/home.xpm
	* toolbar/index.pbm, toolbar/index.xpm
	* toolbar/jump_to.pbm, toolbar/jump_to.xpm
	* toolbar/left_arrow.pbm, toolbar/left_arrow.xpm
	* toolbar/new.pbm, toolbar/new.xpm
	* toolbar/open.pbm, toolbar/open.xpm
	* toolbar/paste.pbm, toolbar/paste.xpm
	* toolbar/preferences.pbm, toolbar/preferences.xpm
	* toolbar/print.pbm, toolbar/print.xpm
	* toolbar/right_arrow.pbm, toolbar/right_arrow.xpm
	* toolbar/save.pbm, toolbar/save.xpm
	* toolbar/saveas.pbm, toolbar/saveas.xpm
	* toolbar/search.pbm, toolbar/search.xpm
	* toolbar/spell.pbm, toolbar/spell.xpm
	* toolbar/undo.pbm, toolbar/undo.xpm
	* toolbar/up_arrow.pbm, toolbar/up_arrow.xpm: New icons from
	GTK+ version 2.


2004-05-15  Kim F. Storm  <storm@cua.dk>

	* emacs-lisp/timer.el (timer-activate): Add optional arg triggered-p.
	Use it to set triggered-p element of timer.
	(timer-event-handler): Set triggered-p element non-nil while running
	the timer function.

2004-05-14  David Ponce  <david@dponce.com>

	* tree-widget.el: New file.

2004-05-13  Marcelo Toledo  <marcelo@marcelotoledo.org>

	* language/european.el ("Brazilian Portuguese"): Add support for
	Brazilian Portuguese.

2004-05-13  John Wiegley  <johnw@newartisans.com>

	* iswitchb.el (iswitchb-use-virtual-buffers): Only turn on
	`recentf-mode' if this variable has been customized to t.

	* eshell/esh-test.el (eshell-test): Call the function
	`emacs-version' rather than trying to build a custom version string.

2004-05-13  Stefan Monnier  <monnier@iro.umontreal.ca>

	* net/telnet.el (telnet-mode): Use define-derived-mode.
	Don't modify the global value of comint-prompt-regexp.

2004-05-13  John Paul Wallington  <jpw@gnu.org>

	* version.el (emacs-version): Check for `gtk' feature before
	`x-toolkit' feature.

2004-05-13  Juanma Barranquero  <lektu@terra.es>

	* files.el (file-truename): Don't mention COUNTER and PREV-DIRS
	arguments in the docstring, they're used only in recursive calls.

	* help-fns.el (help-arg-highlighting-function)
	(help-argument-name): Delete.
	(help-default-arg-highlight): New function.
	(help-do-arg-highlighting): Use it.

2004-05-13  Glenn Morris  <gmorris@ast.cam.ac.uk>

	* calendar/appt.el (appt-disp-window):
	Use `calendar-set-mode-line' for a centered mode-line.

2004-05-13  Takaaki Ota  <Takaaki.Ota@am.sony.com>  (tiny change)

	* calendar/appt.el (appt-disp-window): Do not split window
	excessively when `split-height-threshold' is low.

2004-05-12  Nick Roberts  <nickrob@gnu.org>

	* progmodes/gud.el (gud-mode): Add gud-kill-buffer-hook to
	kill-buffer-hook here and make it local.
	(gud-kill-buffer-hook): Use kill-process for a sure kill.

2004-05-12  Daniel Pfeiffer  <occitan@esperanto.org>

	* progmodes/compile.el (compilation-set-window-height):
	Use save-excursion to protect against misplaced marker.

2004-05-12  Jan Dj,Ad(Brv  <jan.h.d@swipnet.se>

	* custom.el (defface): Document that type can have value gtk.

	* faces.el (face-spec-set-match-display): Handle type gtk in display.

2004-05-12  Kenichi Handa  <handa@m17n.org>

	* descr-text.el: Require quail at comile time.
	(describe-char): If an input method is on and it supports the
	character, show how to input it.

	* international/quail.el (quail-install-decode-map): Accept a
	char-table whose subtype is `quail-decode-map'.
	(quail-store-decode-map-key, quail-gen-decode-map1)
	(quail-gen-decode-map, quail-find-key1, quail-find-key)
	(quail-show-key): New functions.

2004-05-12  Juanma Barranquero  <lektu@terra.es>

	* generic.el (define-generic-mode): Remove redundant arglist info.

	* help-fns.el (help-split-fundoc, help-add-fundoc-usage):
	Make arguments match their use in docstring.
	(help-arg-highlighting-function): New variable.
	(help-argument-name): Mention it in the docstring.
	(help-do-arg-highlight): Use it.  Expand regexp to accept also
	ARG-xxx and xxx-ARG references.

2004-05-11  Yoichi NAKAYAMA  <yoichi@geiin.org>  (tiny change)

	* mail/rfc2368.el (rfc2368-parse-mailto-url): Make the results of
	parsing "mailto:addr1%2C%20addr2", "mailto:?to=addr1%2C%20addr2",
	and "mailto:addr1?to=addr2" equal.

2004-05-11  Alexander Pohoyda  <alexander.pohoyda@gmx.net>  (tiny change)

	* man.el (Man-getpage-in-background): Use shell-file-name
	and shell-command-switch variables instead of hard-coded values.

2004-05-11  Eli Zaretskii  <eliz@gnu.org>

	* iimage.el: New file.

2004-05-11  Juanma Barranquero  <lektu@terra.es>

	* custom.el (custom-initialize-default, defcustom):
	Fix typo in docstring.

	* files.el (set-visited-file-name, file-expand-wildcards):
	Fix docstring.

2004-05-10  Stefan Monnier  <monnier@iro.umontreal.ca>

	* emacs-lisp/lisp-mode.el (prin1-char): Use eventp.

	* subr.el (eventp): Be more discriminating with integers.

2004-05-10  Daniel Pfeiffer  <occitan@esperanto.org>

	* progmodes/compile.el (compile): Add universal prefix arg.
	(compilation-error-regexp-alist-alist): Add edg patterns.

2004-05-10  Sam Steingold  <sds@gnu.org>

	* textmodes/ispell.el (ispell-message):
	Use `message-cite-prefix-regexp' instead of `message-yank-prefix'.

2004-05-10  Dave Love  <fx@gnu.org>

	* progmodes/python.el (help-buffer): Autoload when compiling.
	(python-after-info-look): Don't assume Info-goto-node returns non-nil.
	(run-python): Prepend to any existing PYTHONPATH.

2004-05-10  Nick Roberts  <nick@nick.uklinux.net>

	* progmodes/gdb-ui.el (gdb-annotation-rules): Add nquery annotation
	for pending breakpoints.

2004-05-10  Richard M. Stallman  <rms@gnu.org>

	* mail/unrmail.el (unrmail): Mostly rewritten.  Parses the file
	directly without calling any functions in Rmail.
	(unrmail-unprune): Function deleted.

2004-05-10  Stefan Monnier  <monnier@iro.umontreal.ca>

	* progmodes/python.el (inferior-python-mode-map): Remove erroneous
	C-c C-z binding.

2004-05-10  Kenichi Handa  <handa@m17n.org>

	* descr-text.el (describe-char): Fix previous change.  Don't make
	a unibyte character to multibyte in the *Help* buffer.

2004-05-10  Miles Bader  <miles@gnu.org>

	* lisp/progmodes/gud.el (gud-common-init): Only consider an existing
	buffer an error if the debugger process is actually running.

2004-05-10  Juanma Barranquero  <lektu@terra.es>

	* help-fns.el (help-argument-name): Default to italic.
	(help-highlight-arguments): Return always (usage . doc), even when
	usage is nil.

	* ibuf-macs.el (define-ibuffer-column, define-ibuffer-sorter)
	(define-ibuffer-filter): Add usage info.
	(define-ibuffer-op): Add usage info (but CL-style defaults for
	keyword args are not shown).

	* subr.el (remove-overlays, read-passwd): Fix docstring.
	(start-process-shell-command): Fix docstring.  Put usage info in a
	format usable by `describe-function'.
	(open-network-stream, open-network-stream-nowait)
	(open-network-stream-server): Fix docstring.

2004-05-09  Jason Rumney  <jasonr@gnu.org>

	* international/code-pages (cp932, cp936, cp949, c950): Remove.
	Only define cp125* if windows-125* is already defined.

	* language/korean.el (cp949): Add alias.

	* language/chinese.el (cp936, cp950): Add aliases.

	* language/japanese.el (cp932): Add alias.

	* term/w32-win.el: Require code-pages.

	* international/mule-cmds.el (set-locale-environment):
	On MS-Windows use ansi code-page for default coding-systems.
	Set up paper sizes for Windows 3 letter languages.

	* international/code-pages.el (cp932, cp936, cp949, cp950):
	Add aliases.  Also add cp125* if not already defined.

2004-05-09  Juanma Barranquero  <lektu@terra.es>

	* help-fns.el (help-highlight-arguments): Don't try to highlight
	missing or autoloaded arglists.  Accept structured arguments, like
	the first ones of `do' and `flet'.

	* pcvs.el (cvs-mode-run, cvs-is-within-p): Fix typo in docstring.
	(cvs-get-marked): Remove redundant arglist info.

	* net/quickurl.el (quickurl, quickurl-browse-url, quickurl-read):
	Don't use CL-style default args.

2004-05-08  Andreas Schwab  <schwab@suse.de>

	* emacs-lisp/checkdoc.el (checkdoc-minor-mode): Doc fix.

	* international/subst-ksc.el: Fix references to utf-translate-cjk
	into utf-translate-cjk-mode.
	* international/subst-big5.el: Likewise.
	* international/subst-gb2312.el: Likewise.
	* international/subst-jis.el: Likewise.
	* international/utf-16.el: Likewise.
	* international/utf-8.el: Likewise.

2004-05-08  John Wiegley  <johnw@newartisans.com>

	* iswitchb.el (iswitchb-use-virtual-buffers): Add support for
	"virtual buffers" (off by default), which makes it possible to
	switch to the "virtual" buffers of recently visited files.  When a
	buffer name search fails, and this option is on, iswitchb will
	look at the list of recently visited files, and permit matching
	against those names.  When the user hits RET on a match, it will
	revisit that file.
	(iswitchb-read-buffer): Add two optional arguments, which makes
	isearchb.el possible.
	(iswitchb-completions, iswitchb-set-matches, iswitchb-prev-match)
	(iswitchb-next-match): Add support for virtual buffers.

	* isearchb.el: This module extends iswitchb to provide "as you
	type" buffer selection.

	* textmodes/flyspell.el (flyspell-highlight-incorrect-region):
	Ignore the read-only property when flyspell highlighting is on.
	Not ignoring it leads to a series of confusing errors.
	(flyspell-highlight-duplicate-region): Ignore read-only, as above,
	but also make sure to call flyspell-incorrect-hook.
	(flyspell-maybe-correct-transposition): Perform transposition test
	by bit twiddling a string, rather than using a temp buffer.
	(flyspell-maybe-correct-doubling): Use a string rather than a temp
	buffer.  This is also the original version of the code, which
	could not be checked in before due to a previous lack of
	assignment papers.  This version has seen heavy usage on my system
	for several years now.

	* calendar/cal-bahai.el: New file, which adds support for the
	Baha'i calendar to Emacs.  This calendar is based on a solar year
	of 19 months of 19 days, with 4 intercalary days.  Each year
	begins on March 21, with the calendar starting in 1844.

	* calendar/cal-menu.el, calendar/calendar.el,
	calendar/diary-lib.el, calendar/holidays.el: Added support for
	using cal-bahai.el.

	* eshell/em-glob.el (eshell-glob-initialize): Move initialization
	of `eshell-glob-chars-regexp' into `eshell-glob-regexp', so that
	function can be used outside of eshell buffers.
	(eshell-glob-regexp): Initialize `eshell-glob-chars-regexp' here.

2004-05-08  Juanma Barranquero  <lektu@terra.es>

	* help-fns.el (help-do-arg-highlight): Temporarily set ?\- to be a
	word constituent so FOO-ARG is not recognized as an arg.
	(help-highlight-arguments): Don't skip lists in mandatory arguments.

	* simple.el (next-error): Fix typo in docstring.
	(open-line): Make argument names match their use in docstring.
	(split-line): Fix docstring.

	* emacs-lisp/cl-macs.el (do, do*): Put usage info in a format
	usable by `describe-function'.
	(gensym, gentemp, typep, ignore-errors): Make argument names match
	their use in docstring.

	* progmodes/python.el (python-describe-symbol): Pass INTERACTIVE-P
	argument to `help-setup-xref'.

2004-05-07  Kai Grossjohann  <kai@emptydomain.de>

	Version 2.0.40 of Tramp released.

	* net/tramp.el (tramp-completion-mode, tramp-md5-function):
	Use symbol-function to invoke functions only known on some Emacs
	flavors.  This avoids byte-compiler warnings.  Reported by Kevin
	Scaldeferri <kevin@scaldeferri.com>.
	(tramp-do-copy-or-rename-file-via-buffer): Rename from
	tramp-do-copy-or-rename-via-buffer (without `file'), to make it
	consistent with the other tramp-do-* functions.
	(tramp-do-copy-or-rename-file): Calls adjusted.
	(tramp-process-initial-commands): Avoid liveness check on shell --
	we know that it must be alive since we're opening a connection at
	this moment.
	(tramp-last-cmd): New internal variable.
	(tramp-process-echoes): New tunable.
	(tramp-send-command): Set tramp-last-cmd.
	(tramp-wait-for-output): Delete echo, if applicable.
	(tramp-read-passwd): Construct the key for the password cache in a
	way that works for multi methods, too.
	(tramp-bug): Add backup-directory-alist and
	bkup-backup-directory-info to bug reports, with Tramp counterparts.

2004-05-07  Michael Albinus  <michael.albinus@gmx.de>

	* net/tramp*.el: Suppress byte-compiler warnings where possible.

	* net/tramp.el (tramp-out-of-band-prompt-regexp)
	(tramp-actions-copy-out-of-band): New defcustoms.
	(tramp-do-copy-or-rename-file-out-of-band): Asynchronous process
	used instead of a synchronous one.  Allows password entering.
	(tramp-action-out-of-band): New defun.
	(tramp-open-connection-rsh, tramp-method-out-of-band-p):
	Remove restriction with password from doc string.
	(tramp-bug): Add variables `tramp-terminal-prompt-regexp',
	`tramp-out-of-band-prompt-regexp',
	`tramp-actions-copy-out-of-band', `password-cache' and
	`password-cache-expiry'.
	(toplevel): Remove todo item wrt ssh-agent.  Obsolete due to
	password caching.
	(tramp-touch): FILE can be a local file, too.
	(TODO): Remove items done.
	(tramp-handle-insert-directory): Properly quote file name also if
	not full-directory-p.  Handle wildcard case.  Reported by Andreas
	Schwab <schwab@suse.de>.
	(tramp-do-copy-or-rename-file-via-buffer): Set permissions of the
	new file.
	(tramp-handle-file-local-copy, tramp-handle-write-region):
	The permissions of the temporary file are set if filename exists.
	Reported by Ted Stern <stern@cray.com>.
	(tramp-backup-directory-alist)
	(tramp-bkup-backup-directory-info): New defcustoms.
	(tramp-file-name-handler-alist): Add entry for `find-backup-file-name'.
	(tramp-handle-find-backup-file-name): New function.
	Implements Tramp's find-backup-file-name.

	* net/tramp-smb.el (tramp-smb-file-name-handler-alist): Add entry
	for `find-backup-file-name'.

	* net/tramp-vc.el (tramp-vc-workfile-unchanged-p): Correct typo
	("file" -> "filename").  Reported by Kim F. Storm <storm@cua.dk>.

2004-05-07  Lars Hansen  <larsh@math.ku.dk>

	* desktop.el (desktop-buffer-mode-handlers): Fix docstring.

2004-05-07  Juanma Barranquero  <lektu@terra.es>

	* subr.el (lambda): Add arglist description to docstring.
	(declare): Fix typo in docstring.
	(open-network-stream): Fix docstring.
	(process-kill-without-query): Fix docstring and add obsolescence info.
	(last, butlast, nbutlast): Make arguments match their use in docstring.
	(insert-buffer-substring-no-properties): Likewise.
	(insert-buffer-substring-as-yank): Likewise.
	(split-string): Fix docstring.

	* emacs-lisp/byte-run.el (make-obsolete, make-obsolete-variable):
	Make argument names match their use in docstring.

	* emacs-lisp/re-builder.el (reb-auto-update): Fix typo in docstring.

2004-05-06  Nick Roberts  <nickrob@gnu.org>

	* progmodes/gdb-ui.el: Improve/extend documentation strings.
	Fit first sentence on one line for apropos-command.

2004-05-06  Stefan Monnier  <monnier@iro.umontreal.ca>

	Changes largely merged in from Dave Love's code.
	* progmodes/python.el: Doc fixes.
	(python-mode-map): Add python-complete-symbol.
	(python-comment-line-p, python-beginning-of-string): Use syntax-ppss.
	(python-comment-indent, python-complete-symbol)
	(python-symbol-completions, python-partial-symbol)
	(python-try-complete): New.
	(python-indent-line): Remove optional arg.  Use python-block-end-p.
	(python-check): Bind compilation-error-regexp-alist.
	(inferior-python-mode): Use rx.  Move keybindings to top level.
	Set comint-input-filter.
	(python-preoutput-filter): Use rx.
	(python-input-filter): Re-introduce.
	(python-proc): Start new process if necessary.
	Check python-buffer non-nil.
	(view-return-to-alist): Defvar.
	(python-send-receive): New.
	(python-eldoc-function): Use it.
	(python-mode-running): Don't defvar.
	(python-mode): Set comment-indent-function.
	Maybe update hippie-expand-try-functions-list.
	(python-indentation-levels): Initialize differently.
	(python-block-end-p): New.
	(python-indent-line): Use it.
	(python-compilation-regexp-alist): Augment.
	(run-python): Import `emacs' module to Python rather than loading
	code directly.  Set python-buffer differently.
	(python-send-region): Use emacs.eexecfile.  Fix orig-start calculation.
	Use python-proc.
	(python-send-command): Go to end of comint buffer.
	(python-load-file): Use python-proc, emacs.eimport.
	(python-describe-symbol): Simplify interactive form.
	Use emacs.help.  Do use temp-buffer-show-hook.
	Call print-help-return-message.
	(hippie-exp): Require when compiling.
	(python-preoutput-continuation): Use rx.

	* diff-mode.el (diff-make-unified): Fix regexp.

2004-05-06  Romain Francoise  <romain@orebokech.com>  (tiny change)

	* ibuffer.el (ibuffer-redisplay-engine): Do not remove folded
	filter groups from the buffer when rebuilding the Ibuffer buffer
	and `ibuffer-show-empty-filter-groups' is nil.

2004-05-06  Vinicius Jose Latorre  <viniciusjl@ig.com.br>

	* ps-print.el (ps-print-quote): Call ps-value-string.
	(ps-setup): Call ps-comment-string.
	(ps-value-string, ps-comment-string): New funs.

2004-05-06  Juanma Barranquero  <lektu@terra.es>

	* ehelp.el (electric-help-command-loop): Check whether the last
	character is visible, not (point-max).

	* help-fns.el (help-argument-name): Default to bold; don't inherit
	from font-lock-variable-name-face.
	(help-do-arg-highlight): Grok also ARGth occurrences in the docstring.

2004-05-05  Kenichi Handa  <handa@m17n.org>

	* descr-text.el (describe-char): Copy the character with text
	properties and overlays into the first line, and call
	describe-text-properties on it.

2004-05-05  Stephen Eglen  <stephen@anc.ed.ac.uk>

	* iswitchb.el (iswitchb-global-map): Fix typo.
	Remove unwanted ###autoloads from source file.

2004-05-05  Lars Hansen  <larsh@math.ku.dk>

	* wdired.el (wdired-change-to-wdired-mode): Quote wdired-mode-hook
	in run-hooks.  Use substitute-command-keys in message.
	(wdired-abort-changes): Add message.

2004-05-03  Michael Mauger  <mmaug@yahoo.com>

	* emacs/lisp/progmodes/sql.el (sql-xemacs-p, sql-emacs19-p)
	(sql-emacs20-p): Remove.
	(sql-mode-syntax-table): Use shared GNU EMacs/XEmacs syntax.
	(sql-builtin-face, sql-doc-face): Remove.
	(sql-mode-ansi-font-lock-keywords)
	(sql-mode-oracle-font-lock-keywords)
	(sql-mode-postgres-font-lock-keywords)
	(sql-mode-linter-font-lock-keywords)
	(sql-mode-ms-font-lock-keywords)
	(sql-mode-mysql-font-lock-keywords): Use standard fonts.
	(sql-product-font-lock): Fix font-lock reset when font rules change.
	(sql-highlight-product): Remove incorrect font-lock reset logic.

2004-05-04  Jonathan Yavner  <jyavner@member.fsf.org>

	* ses.el (ses-set-parameter): Fix typo.

2004-05-04  Kim F. Storm  <storm@cua.dk>

	* ido.el (ido-read-internal): Fix call to read-file-name for edit.
	Must expand directory for completion to work; and don't mess with
	process-environment.
	(ido-read-file-name): If command has ido property, don't use ido
	if value is ignore, or read as directory if value is dir.
	Set ido ignore property for dired-do-rename command.

2004-05-04  Juanma Barranquero  <lektu@terra.es>

	* ehelp.el (electric-help-command-loop, electric-help-undefined)
	(electric-help-help): Check against unmapped commands.

	* help-fns.el (help-argument-name): New face, inheriting from
	font-lock-variable-name-face, to highlight function arguments in
	`describe-function' and `describe-key'.
	(help-do-arg-highlight): Auxiliary function to highlight a given
	list of arguments in a string.
	(help-highlight-arguments): Highlight the function arguments and
	all uses of them in the docstring.
	(describe-function-1): Use it.  Do docstring output via `insert',
	not 'princ', so text attributes are preserved.

	* winner.el (winner-mode-map): Move `winner-undo' and
	`winner-redo' to C-c <left> and C-c <right>, respectively (the
	previous bindings conflict with `prev-buffer', `next-buffer').

2004-05-03  Roland Winkler  <Roland.Winkler@physik.uni-erlangen.de>

	* textmodes/bibtex.el (bibtex-progress-message): Fix docstring.
	(bibtex-entry-update): New command bound to C-c C-u.
	(bibtex-text-in-string): Fix regexp.
	(bibtex-assoc-of-regexp): Remove.
	(bibtex-progress-message): Fix docstring.
	(bibtex-inside-field): Use if.
	(bibtex-assoc-regexp): New function.
	(bibtex-format-entry): Make code more robust so that it formats
	also old entries.
	(bibtex-autokey-demangle-title): Merge with obsolete function
	bibtex-assoc-of-regexp.
	(bibtex-field-list): New function.
	(bibtex-entry): Use bibtex-field-list.
	(bibtex-parse-entry): Fix docstring.
	(bibtex-print-help-message): Use bibtex-field-list.
	(bibtex-make-field): Use bibtex-field-list.
	(bibtex-entry-index): Bugfix.  Return crossref key if required.
	(bibtex-lessp): Fix docstring.

2004-05-03  Luc Teirlinck  <teirllm@auburn.edu>

	* select.el (xselect-convert-to-string): Move comment to intended line.

2004-05-03  Jan Dj,Ad(Brv  <jan.h.d@swipnet.se>

	* toolbar/tool-bar.el (tool-bar-setup): Use lookup-key for
	cut/copy/paste in case menu-bar-enable-clipboard is in effect.

2004-05-03  Jan Dj,Ad(Brv  <jan.h.d@swipnet.se>

	* term/x-win.el (x-clipboard-yank): Don't exit on error from
	x-get-selection.

2004-05-03  Jason Rumney  <jasonr@gnu.org>

	* makefile.nt: Remove.

2004-05-03  Kim F. Storm  <storm@cua.dk>

	* emulation/cua-base.el (cua--update-indications): Fix last change.
	(cua-mode): Deactivate mark when cua-mode is enabled.

2004-05-02  Luc Teirlinck  <teirllm@auburn.edu>

	* select.el (xselect-convert-to-string): Bind `inhibit-read-only' to t.

2004-05-03  Nick Roberts  <nickrob@gnu.org>

	* progmodes/gdb-ui.el (gud-watch, gdb-display-buffer)
	(gdb-display-source-buffer, gdb-put-breakpoint-icon)
	(gdb-remove-breakpoint-icons, gdb-assembler-custom): Look for
	window over visible frames.
	(gdb-goto-breakpoint): Make buffer display file at breakpoint.

2004-05-02  Stefan Monnier  <monnier@iro.umontreal.ca>

	* progmodes/compile.el (compilation-gcpro): New var.
	(compilation-fake-loc): Use it.
	(compilation-forget-errors): Reset it.

2004-05-02  Dan Nicolaescu  <dann@ics.uci.edu>

	* diff-mode.el (diff-header-face, diff-file-header-face):
	Use min-colors.

2004-05-02  Roland Winkler  <Roland.Winkler@physik.uni-erlangen.de>

	* textmodes/bibtex.el (bibtex-sort-buffer): Remove error message.
	(bibtex-clean-entry): Disentangle code.
	(bibtex-realign): New function.
	(bibtex-reformat): Use mapcar and bibtex-realign.  Do not use
	bibtex-beginning-of-first-entry and bibtex-skip-to-valid-entry.
	Remove undocumented optional arg called-by-convert-alien.
	(bibtex-convert-alien): Use bibtex-realign.  Use bibtex-reformat
	for sorting instead of bibtex-sort-buffer.

2004-05-02  Eli Zaretskii  <eliz@gnu.org>

	* progmodes/compile.el (compilation-start): In the
	no-async-subprocesses branch, call sit-for to give redisplay a
	chance to show the updated process status in the mode line, and
	fontify the buffer explicitly after the process exits.

2004-05-01  Stefan Monnier  <monnier@iro.umontreal.ca>

	* progmodes/python.el (python-compilation-line-number): Remove.
	(python-compilation-regexp-alist): Don't use it any more.
	(python-orig-start, python-input-filter): Remove.
	(inferior-python-mode): Don't set up comint-input-filter-functions.
	(python-send-region): Use compilation-fake-loc.

	* progmodes/compile.el (compilation-messages-start): New var.
	(compilation-mode): Don't setup next-error-function here.
	(compilation-setup): Set it up here instead (for minor modes as well).
	Make compilation-messages-start buffer local.
	(compilation-next-error-function): Use it.
	(compilation-forget-errors): Set compilation-messages-start.

2004-05-01  Luc Teirlinck  <teirllm@auburn.edu>

	* ielm.el (ielm-prompt-read-only): Update docstring.

	* comint.el (comint-prompt-read-only): Update docstring.
	(comint-update-fence, comint-kill-whole-line)
	(comint-kill-region): New functions.

	* simple.el (kill-whole-line): Use "p" instead of "P" in
	interactive form.

2004-05-01  Juanma Barranquero  <lektu@terra.es>

	* help-fns.el (help-add-fundoc-usage): Use %S instead of %s to
	format arglist so default values in CL-style argument lists are
	correctly shown.

2004-05-01  Jason Rumney  <jasonr@gnu.org>

	* term/w32-win.el (w32-drag-n-drop): Use x-dnd.el functions.

2004-05-01  Kenichi Handa  <handa@m17n.org>

	* international/titdic-cnv.el (miscdic-convert): Don't generate a
	quail file if it is up to date.

2004-04-30  Juri Linkov  <juri@jurta.org>

	* cus-edit.el (custom-mode-map):
	Add key binding `C-x C-s' to `Custom-save'.

	* outline.el (outline-blank-line): New var.
	(outline-next-preface, outline-show-heading)
	(outline-end-of-subtree): Use it.

	* dired-aux.el (dired-touch-initial): New fun.
	(dired-do-chxxx): Call it for op-symbol `touch'.
	(dired-diff): Use `dired-dwim-target-directory'
	if current dired buffer has no buffer mark.

	* bindings.el (propertized-buffer-identification):
	Replace `(:weight bold)' by `Buffer-menu-buffer-face'.
	Add C-M-arrow keys for consistency.

	* files.el (confirm-kill-emacs):
	Change group from top-level `emacs' to `convenience'.

	* emacs-lisp/lisp.el (beginning-of-defun, end-of-defun):
	Push mark on the first call of successive command calls.
	(insert-pair): New fun created from `insert-parentheses' with
	`open' and `close' arguments added.  Enclose active regions
	in paired characters.  Compare adjacent characters syntax with
	inserted characters syntax before inserting a space.
	(insert-parentheses): Call `insert-pair' with ?\( ?\).

	* delsel.el: Don't put `delete-selection' property
	on `insert-parentheses' symbol to take advantage of
	region handling in `insert-pair' function.
	Suggested by Stephan Stahl <stahl@eos.franken.de>.

2004-04-30  Kim F. Storm  <storm@cua.dk>

	* emulation/cua-base.el: Add support for changing cursor types;
	based on patch from Michael Mauger.
	(cua-normal-cursor-color, cua-read-only-cursor-color)
	(cua-overwrite-cursor-color, cua-global-mark-cursor-color):
	Customization cursor type and/or cursor color.
	(cua--update-indications): Handle cursor type changes.
	(cua-mode): Update cursor indications if enabled.

	* menu-bar.el (menu-bar-options-menu): Change menu text for CUA.

	* mouse.el (mouse-drag-copy-region): New defcustom.
	(mouse-set-region, mouse-drag-region-1): Use it.

	* simple.el (kill-ring-save): If region face background color is
	unspecified (if no highlighting), show extent of fully visible
	region even if transient-mark-mode is enabled.

	* emulation/cua-base.el (cua--standard-movement-commands):
	Add cua-scroll-up and cua-scroll-down.
	(cua-scroll-up, cua-scroll-down): New commands.
	(cua--init-keymaps): Remap scroll-up and scroll-down.

	* emulation/cua-rect.el (cua--convert-rectangle-as):
	New defmacro.
	(cua-upcase-rectangle, cua-downcase-rectangle): Use it.
	(cua-upcase-initials-rectangle, cua-capitalize-rectangle):
	New commands (suggested by Jordan Breeding).

2004-04-30  Juanma Barranquero  <lektu@terra.es>

	* smerge-mode.el (smerge-diff-switches): Fix typo in docstring.

2004-04-30  Mario Lang  <mlang@delysid.org>

	* diff.el (diff-switches): Fix typo in docstring.

2004-04-30  Alex Schroeder  <alex@gnu.org>

	* xml.el (xml-debug-print-internal): Don't add newline and
	indentation to text nodes and write empty elements as empty tags
	instead of opening and closing tags.
	(xml-debug-print): Take optional indent-string argument.
	(xml-print): Alias for xml-debug-print.

2004-04-30  Glenn Morris  <gmorris@ast.cam.ac.uk>

	* progmodes/fortran.el (fortran-fill): Use local var `bol' rather
	than duplicate call to `line-beginning-position'.

	* progmodes/f90.el (f90-get-present-comment-type):
	Return whitespace, as well as comment chars, for consistent filling
	of comment blocks.  Use `match-string-no-properties'.
	(f90-break-line): Trim trailing whitespace when filling comments.

2004-04-30  Dave Love  <fx@gnu.org>

	* calendar/diary-lib.el (diary-outlook-formats): New variable.
	(diary-from-outlook-internal, diary-from-outlook)
	(diary-from-outlook-gnus, diary-from-outlook-rmail):
	New functions to import diary entries from Outlook-format
	appointments in mail messages.

2004-04-29  Stefan Monnier  <monnier@iro.umontreal.ca>

	* progmodes/python.el (python-send-command): New fun.
	(python-send-region, python-load-file): Use it.

	* progmodes/compile.el (compilation-last-buffer): Add var alias.

	* help-fns.el (help-C-file-name): Use new subr-name.
	Prepend `src/' to the file name.
	(help-C-source-directory, help-subr-name, help-find-C-source): Remove.
	(describe-function-1, describe-variable): Only find a C source file
	name if DOC is already loaded.

	* help-mode.el (help-function-def, help-variable-def):
	Use the new find-function-search-for-symbol functionality.
	Allow FILE to be `C-source'.

	* emacs-lisp/find-func.el (find-function-C-source-directory): New var.
	(find-function-C-source): New fun.
	(find-function-search-for-symbol): Use it.

2004-03-29  Michael Mauger  <mmaug@yahoo.com>

	* progmodes/sql.el (sql-product-alist): Rename variable
	`sql-product-support'.  Add Postgres login parameters.
	(sql-set-product, sql-product-feature): Update with renamed variable.
	(sql-connect-postgres): Add username prompt.
	(sql-imenu-generic-expression, sql-mode-font-lock-object-name):
	Make patterns less product specific.
	(sql-xemacs-p, sql-emacs19-p): Add flags for emacs variants.
	(sql-mode-abbrev-table): Modify initialization.
	(sql-builtin-face): Add variable.
	(sql-keywords-re): Add macro.
	(sql-mode-ansi-font-lock-keywords): Update for ANSI-92.
	(sql-mode-oracle-font-lock-keywords): Update for Oracle 9i.
	(sql-mode-postgres-font-lock-keywords): Update for Postgres 7.3.
	(sql-mode-mysql-font-lock-keywords): Update for MySql 4.0.
	(sql-mode-linter-font-lock-keywords)
	(sql-mode-ms-font-lock-keywords): Use `sql-keywords-re' macro.
	(sql-mode-sybase-font-lock-keywords)
	(sql-mode-informix-font-lock-keywords)
	(sql-mode-interbase-font-lock-keywords)
	(sql-mode-ingres-font-lock-keywords)
	(sql-mode-solid-font-lock-keywords)
	(sql-mode-sqlite-font-lock-keywords)
	(sql-mode-db2-font-lock-keywords): Default to nil.
	(sql-product-font-lock): Always highlight ANSI keywords.
	(sql-add-product-keywords): Made similar to `font-lock-add-keywords'.
	(sql-send-string): Add function.

2004-04-29  Dave Love  <fx@gnu.org>

	* progmodes/cfengine.el (cfengine-beginning-of-defun)
	(cfengine-end-of-defun): Ensure progress through buffer.

	* info-look.el (cfengine-mode): Accept a terminal ().

2004-04-29  Juri Linkov  <juri@jurta.org>

	* isearch.el (isearch-mode-map): Bind \C-w to isearch-yank-word
	instead of isearch-yank-word-or-char.  Add new key bindings for
	isearch-yank-char to \C-f, and isearch-del-char to \C-b.
	(isearch-del-char): New fun.
	(isearch-forward, isearch-edit-string): Update docstring.
	(isearch-yank-char): Doc fix.
	(isearch-other-meta-char): Restore point after scrolling.

	* progmodes/compile.el (compilation-context-lines): Add nil option
	to disable compilation output window scrolling.
	(compilation-set-window): Use it.

	* outline.el (outline-next-preface, outline-show-heading):
	Don't leave unhidden blank line before heading.
	(outline-end-of-subtree): Include last newline into subtree.
	(hide-entry): Leave point at beginning of heading instead of end.
	(outline-up-heading): Push mark for the first call of successive
	command calls.

2004-04-28  Luc Teirlinck  <teirllm@auburn.edu>

	* comint.el (comint-prompt-read-only): New variable.
	(comint-output-filter): Implement it.

	* ielm.el (ielm-prompt-read-only, ielm-prompt): Update docstring.
	(ielm-prompt-internal): New variable.
	(ielm-font-lock-keywords): Remove irrelevant ielm-prompt keyword.
	(ielm-send-input): Delete unused variable `buf'.
	(ielm-eval-input): Use `ielm-prompt-internal'.
	(inferior-emacs-lisp-mode): Use new variables
	`comint-prompt-read-only' and `ielm-prompt-internal'.
	Get rid of obsolete variable `directory-sep-char'.
	(ielm): Use `zerop'.

2004-04-29  John Paul Wallington  <jpw@gnu.org>

	* thumbs.el (toplevel): Require cl at compile time.
	Remove conditional definitions of `ignore-errors' and `caddar'
	because they occur at run time.

2004-04-28  Nick Roberts  <nickrob@gnu.org>

	* progmodes/gdb-ui.el (gdb-frame-breakpoints-buffer)
	(gdb-frame-assembler-buffer, gdb-frame-threads-buffer)
	(gdb-frame-registers-buffer, gdb-frame-locals-buffer)
	(gdb-frame-gdb-buffer, gdb-frame-stack-buffer): Use selected-window.

	* progmodes/gud.el (gud-common-init): Throw an error if program is
	already running under gdb.

2004-04-28  John Paul Wallington  <jpw@gnu.org>

	* thumbs.el (thumbs-delete-images): Fix formatting of prompt.
	(thumbs-show-image-num): Move assignment of
	`thumbs-current-image-filename' within scope of `i'.
	(thumbs-emboss-image): Don't use `evenp'.

2004-04-28  Richard M. Stallman  <rms@gnu.org>

	* progmodes/compile.el (compilation-context-lines): Default now 0.

2004-04-28  Juanma Barranquero  <lektu@terra.es>

	Use `time-less-p' from calendar/time-date.el instead of defining
	custom versions of it.

	* pcomplete.el (pcomplete-time-less-p): Remove.

	* thumbs.el (time-less-p): Remove.

	* calendar/timeclock.el (timeclock-time-less-p): Remove.
	(timeclock-generate-report): Use `time-less-p'.

	* emacs-lisp/autoload.el (autoload-before-p): Remove.
	(update-file-autoloads, update-directory-autoloads): Use `time-less-p'.

2004-04-28  Masatake YAMATO  <jet@gyve.org>

	* subr.el (remove-overlays): Make arguments optional.

	* wid-edit.el (widget-specify-button): Put evaporate to the
	overlay for sample.
	(widget-specify-sample): Put evaporate to the overlay for sample.
	(widget-specify-doc): Put evaporate to the overlay for documentation.

2004-04-27  Jesper Harder  <harder@ifa.au.dk>

	* info.el (info-apropos): Make it an index node.  Align node names
	like makeinfo.

2004-04-27  Eli Zaretskii  <eliz@gnu.org>

	* net/browse-url.el (browse-url-netscape-sentinel)
	(browse-url-mozilla-sentinel, browse-url-galeon-sentinel)
	(browse-url-epiphany-sentinel, browse-url-mosaic):
	Use browse-url-*-program instead of a literal program name.

2004-04-27  Kevin Ryde  <user42@zip.com.au>

	* eshell/em-alias.el:
	* eshell/em-dirs.el:
	* eshell/em-hist.el:
	* eshell/em-unix.el: Add "(require 'eshell)", to get necessary
	features when M-x customize-group loads modules before the main
	eshell.el.

2004-04-27  Matthew Mundell  <matt@mundell.ukfsn.org>

	* subr.el (momentary-string-display): Support EXIT-CHAR that is
	either a character representation of an event or an event
	description list.

	* type-break.el: Capitalise Emacs and Lisp.
	(type-break-good-break-interval, type-break-demo-boring-stats)
	(type-break-terse-messages, type-break-file-name): New defcustoms.
	(type-break-post-command-hook)
	(type-break-warning-countdown-string): Quote variable names in doc.
	(type-break-interval-start, type-break-auto-save-file-name): New vars.
	(type-break-mode): Document type-break-good-break-interval and the
	"session" file.  Schedule break according to the session file.
	Kill session file buffer on exit.  Organise for save-some-buffers
	to always save the session file.
	(type-break-mode-line-message-mode, type-break-query-mode):
	Uppercase arguments.
	(type-break-file-time, type-break-file-keystroke-count, timep)
	(type-break-choose-file, type-break-get-previous-time)
	(type-break-get-previous-count): New defuns.
	(type-break): Avoid break querying after a completed break in the
	case where the query was initiated during user invocation of the
	break.  Optional terse messages.
	Use type-break-good-break-interval if type-break-good-rest-interval is
	nil.  File the break time.
	(type-break-schedule): New optional args for overriding the use of
	the current time.
	(type-break-cancel-time-warning-schedule): Avoid leftover warnings
	after a break.
	(type-break-check): File the keystroke count.
	(type-break-do-query): Prevent a second query when the break is
	interrupted.  Optional terse message.
	(type-break-keystroke-reset): Record the start of a typing interval.
	(type-break-demo-boring): Optional terse messages.  Display word
	per minute and keystroke counts according to
	type-break-demo-boring-stats.

2004-04-27  Daniel M Coffman  <coffmand@us.ibm.com>  (tiny change)

	* arc-mode.el (archive-maybe-copy): If ARCHIVE includes leading
	directories, make sure they exist under archive-tmpdir.

2004-04-27  Juri Linkov  <juri@jurta.org>

	* help.el (view-emacs-news): With argument, display info for the
	selected version by finding it among different NEWS files, and
	narrowing the buffer to the selected version.

	* info.el: Add *info*<[0-9]+> to same-window-regexps instead of
	same-window-buffer-names.
	(info): New arg `buffer'.  Use it.  Doc fix.  Read file name for
	non-numeric prefix argument, append the number to the buffer name
	for numeric prefix argument.
	(info-other-window): Bind same-window-regexps to nil.
	(Info-reference-name): Rename to Info-point-loc.
	(Info-find-node-2): Call forward-line for numeric Info-point-loc,
	and Info-find-index-name for stringy Info-point-loc.
	(Info-extract-menu-node-name): New arg `index-node'.  Use regexp
	without middle `.', but with final `.' and optional line number
	for it.  Set Info-point-loc for index nodes.
	(Info-index): Remove middle `.' from index entry regexp.
	Modify line number regexp.
	(Info-index-next): Decrement line number.
	(info-apropos): Remove middle `.' from index entry regexp.
	Add optional line number regexp at the end.  Add matched value
	for line number to the result list and insert it to the buffer.
	Replace match-string by match-string-no-properties.
	Reorder result list.
	(Info-fontify-node): Hide index line numbers.
	(Info-goto-node): Replace "\\s *\\'" by "\\s +\\'" to not trim
	empty matches.
	(Info-follow-reference): Use `str' instead of
	Info-following-node-name-re.
	(Info-toc): Use full file names.  Set Info-current-node to "Top".
	(Info-fontify-node): Compare file names without directory name.
	(Info-try-follow-nearest-node): Don't set Info-reference-name.
	Set second arg of Info-extract-menu-node-name for index nodes.
	(info-xref-visited): Use magenta3 instead of magenta4.
	(Info-mode): Add info-apropos to docstring.

	* log-view.el (log-view-diff): Replace interactive code "r"
	by a list to allow to call it even if region is not active.

	* paren.el (show-paren-highlight-openparen): New var.
	(show-paren-function): Turn on openparen highlighting when
	matching forward if show-paren-highlight-openparen is non-nil.

	* simple.el (kill-ring-save): Use blink-matching-delay instead of
	the constant value 1.
	(completions-common-part): Expand docstring.

	* textmodes/picture.el (picture-mode-map): Add arrow keys.

2004-04-27  Kim F. Storm  <storm@cua.dk>

	* image.el (insert-sliced-image): Use line-height instead of
	line-spacing property on newline.

2004-04-26  Lars Hansen  <larsh@math.ku.dk>

	* desktop.el (desktop-buffer-misc-data-function): Rename to
	desktop-save-buffer and change docstring.
	(desktop-buffer-modes-to-save): Delete.
	(desktop-save-buffer-p): Use desktop-save-buffer instead of
	desktop-buffer-modes-to-save.
	(desktop-save): Rename desktop-buffer-misc-data-function to
	desktop-save-buffer and allow non-function value.
	(desktop-missing-file-warning): Correct docstring.

	* dired.el (dired-mode): Rename desktop-buffer-misc-data-function
	to desktop-save-buffer.

	* info.el (Info-mode): Rename desktop-buffer-misc-data-function	to
	desktop-save-buffer.

	* mail/rmail.el (rmail-variables): Bind desktop-save-buffer to t.

	* mh-e/mh-e.el (mh-folder-mode): Bind desktop-save-buffer to t.

2004-04-26  Eli Zaretskii  <eliz@gnu.org>

	* progmodes/gud.el (gud-pdb-command-name): Change default to "pydb".

2004-04-25  Luc Teirlinck  <teirllm@auburn.edu>

	* ielm.el (ielm-prompt-read-only, ielm-prompt): Expand docstring.
	(ielm): Only go to the end of the buffer when starting a new process.

2004-04-25  Juanma Barranquero  <lektu@terra.es>

	* ielm.el (inferior-emacs-lisp-mode): Display working buffer on the
	mode line.  Bind `inhibit-read-only' to t before modifying
	properties of text in the buffer.
	(ielm): Force point to the end of buffer, even when running ielm
	from inside itself.

2004-04-25  Jesper Harder  <harder@ifa.au.dk>

	* info.el (info-apropos): Reset Info-complete-cache.

2004-04-25  Daniel Pfeiffer  <occitan@esperanto.org>

	* progmodes/compile.el (compilation-error-regexp-alist-alist):
	Also recognize severe Irix et al. messages.
	(compilation-normalize-filename, compile-abbreviate-directory):
	Delete functions.
	(compilation-get-file-structure): New function inherits
	functionality of the two preceding ones.
	(compilation-internal-error-properties, compilation-fake-loc):
	Use it so that different paths to the same file share the same
	markers.  Also optimize finding adjacent marker slightly.

2004-04-25  Kim F. Storm  <storm@cua.dk>

	* image.el (insert-sliced-image): Add line-spacing t property
	to newlines separating image lines.

2004-04-24  Luc Teirlinck  <teirllm@auburn.edu>

	* comint.el (comint-delete-output): Bind inhibit-read-only to t.

	* ielm.el (ielm-prompt-read-only): New user option.
	(ielm-prompt): Expand docstring to describe new behavior.
	(inferior-emacs-lisp-mode): Implement ielm-prompt-read-only and
	mention it in the docstring.

2004-04-24  Andreas Schwab  <schwab@suse.de>

	* progmodes/sh-script.el (sh-leading-keywords) <sh>: Add "!".

	* diff.el (diff): Set default-directory in diff buffer.

2004-04-24  Eli Zaretskii  <eliz@gnu.org>

	* mail/sendmail.el (mail-bury): Don't delete the frame where the
	mail was being composed if the terminal cannot display more than
	one frame; instead, switch to previous frame.

	* mail/rmail.el (rmail-mail-new-frame): Doc fix.
	(rmail-start-mail): Support rmail-mail-new-frame even on
	terminals that can display only one frame at a time.

2004-04-23  Stefan Monnier  <monnier@iro.umontreal.ca>

	* emacs-lisp/checkdoc.el (checkdoc-output-error-regex-alist): New var.
	(checkdoc-output-font-lock-keywords): Remove error regexp.
	(checkdoc-output-mode-map): Remove.
	(checkdoc-output-mode): Derive from compilation-mode.
	(checkdoc-find-error-mouse, checkdoc-find-error): Remove.

	* dired.el (dired-mode-map): Add a menu entry for wdired.

	* emacs-lisp/rx.el (rx-syntax): Move sregex style syntax to code.
	(rx-bracket, rx-check-any, rx-any): Clean up name space.

	* wdired.el: (wdired-mode-map): Move init into declaration.
	Fix `return' binding.
	(wdired-change-to-wdired-mode, wdired-change-to-dired-mode):
	Use force-mode-line-update.
	(wdired-get-filename): Use `unless'.
	(wdired-preprocess-files): Don't assume names have no \n and use / for
	dir separator.
	(wdired-normalize-filename): Use replace-regexp-in-string.
	(wdired-load-hooks): Remove.
	(wdired-mode-hooks): Rename to wdired-mode-hook.

	* info-look.el: Add support for cfengine-mode.
	(info-lookup-setup-mode): Use dolist.

2004-04-23  Juan Le,As(Bn Lahoz Garc,Am(Ba  <juan-leon.lahoz@tecsidel.es>

	* wdired.el: New file.

2004-04-23  Juanma Barranquero  <lektu@terra.es>

	* ielm.el (inferior-emacs-lisp-mode): Fix docstring.

	* pcomplete.el (pcomplete-opt, pcomplete-actual-arg)
	(pcomplete-match-string, pcomplete-comint-setup, pcomplete-here)
	(pcomplete--help, pcomplete--here): Doc fixes.

2004-04-23  Andre Spiegel  <spiegel@gnu.org>

	* vc-hooks.el (vc-default-workfile-unchanged-p): Fix code that
	handles wrong-number-of-arguments in backend call.

	* vc.el (vc-print-log): Likewise.

2004-04-20  Dave Love  <fx@gnu.org>

	* emacs-lisp/rx.el: Doc fixes.
	(rx-constituents): Add/extend many forms.
	(rx-check): Check form is a list.
	(bracket): Defvar.
	(rx-check-any, rx-any, rx-check-not): Modify.
	(rx-not): Simplify.
	(rx-trans-forms, rx-=, rx->=, rx-**, rx-not-char, rx-not-syntax): New.
	(rx-kleene): Use rx-trans-forms.
	(rx-quote-for-set): Delete.
	(rx): Allow multiple args.

2004-04-23  Kenichi Handa  <handa@m17n.org>

	* international/mule-util.el (char-displayable-p): Simplify by
	using internal-char-font.

2004-04-23  Juanma Barranquero  <lektu@terra.es>

	* makefile.w32-in: Add "-*- makefile -*-" mode tag.

2004-04-22  Stefan Monnier  <monnier@iro.umontreal.ca>

	* diff-mode.el (diff-next-error): New fun.
	(diff-mode): Use it.

	* simple.el (next-error): Change arg name.
	Add support for the documented C-u C-x ` usage.

	* frame.el (special-display-popup-frame, next-multiframe-window)
	(previous-multiframe-window): Only consider frames on same display.

2004-04-22  Lars Hansen  <larsh@math.ku.dk>

	* info.el (Info-restore-desktop-buffer): Delete with-no-warnings.
	* mh-e/mh-e.el (mh-restore-desktop-buffer): Delete with-no-warnings.

2004-04-22  Kim F. Storm  <storm@cua.dk>

	* net/telnet.el (telnet): Add optional port arg.

2004-04-21  Stefan Monnier  <monnier@iro.umontreal.ca>

	* progmodes/compile.el (compilation-mode-font-lock-keywords):
	Minor sanity check on the `hyperlink' slot.

	* Makefile.in (recompile): Compile new files.

	* emacs-lisp/bytecomp.el (batch-byte-recompile-directory):
	Add byte-recompile-directory's optional `arg'.

	* cvs-status.el (cvs-tree-use-charset): New var.
	(cvs-tree-char-space, cvs-tree-char-hbar, cvs-tree-char-vbar)
	(cvs-tree-char-branch, cvs-tree-char-eob, cvs-tree-char-bob)
	(cvs-status-cvstrees): Use it.

	* emacs-lisp/checkdoc.el (checkdoc-output-mode):
	Make it a normal major mode.
	(checkdoc-buffer-label): Make sure the file name is meaningful.
	(checkdoc-output-to-error-buffer): Remove.
	(checkdoc-error, checkdoc-start-section): Rewrite.

	* info.el (info-node, info-menu-5, info-xref, info-header-node)
	(Info-title-1-face, Info-title-2-face, Info-title-3-face)
	(Info-title-4-face): Use new syntax.
	(info-xref-visited): Inherit from info-xref.

	* progmodes/python.el (python-maybe-jython): Don't assume point-min==1.

2004-04-21  Teodor Zlatanov  <tzz@lifelogs.com>

	* simple.el (next-error-last-buffer, next-error-function):
	New variables for the next-error framework.
	(next-error-buffer-p): New function.
	(next-error-find-buffer): Generalize compilation-find-buffer.
	(next-error, previous-error, first-error, next-error-no-select)
	(previous-error-no-select): Move from compile.el.

	* replace.el (occur-next-error, occur-1): Hook into the next-error
	framework.

	* progmodes/compile.el (compilation-start):
	Set next-error-last-buffer so next-error knows where to jump.
	(compilation-setup): Set the buffer-local variable
	next-error-function to 'compilation-next-error-function.
	(compilation-buffer-p, compilation-buffer-internal-p): Use an
	alternate way to find if a buffer is a compilation buffer, for
	next-error convenience.
	(next-error-no-select, previous-error-no-select, next-error)
	(previous-error, first-error): Move to simple.el.
	(compilation-find-buffer): Move to next-error-find-buffer in simple.el.
	(compilation-last-buffer): Remove.
	(compilation-start, compilation-next-error, compilation-setup)
	(compilation-next-error-function, compilation-find-buffer):
	Remove compilation-last-buffer use.

2004-04-21  Juanma Barranquero  <lektu@terra.es>

	* font-lock.el (font-lock-preprocessor-face): Remove spurious quote.
	(font-lock-warning-face): Fix spacing.

	* makefile.w32-in (WINS): Add url/ directory.

2004-04-21  Lars Hansen  <larsh@math.ku.dk>

	* desktop.el (desktop-buffer-mode-handlers): New variable.
	Alist of major mode specific functions to restore a desktop buffer.
	(desktop-buffer-handlers): Make variable obsolete.
	(desktop-create-buffer): Use desktop-buffer-mode-handlers.
	Catch errors signaled in handlers.  Update buffer count.
	Evaluate desktop-buffer-point.
	(desktop-buffer-dired): Rename to dired-restore-desktop-buffer and
	move to dired.el.
	(desktop-buffer-info): Rename to Info-restore-desktop-buffer and
	move to info.el.
	(desktop-buffer-rmail): Rename to rmail-restore-desktop-buffer and
	move to mail/rmail.el.
	(desktop-buffer-mh): Rename to mh-restore-desktop-buffer and move
	to mh-e/mh-e.el.
	(desktop-buffer-file): Rename to desktop-restore-file-buffer.
	On fail, print message (to message buffer) even if
	desktop-missing-file-warning is nil.
	(desktop-buffer-misc-data-function): New buffer local variable.
	Function returning major mode specific data.
	(desktop-buffer-misc-functions): Make variable obsolete.
	(desktop-save): Use desktop-buffer-misc-data-function.
	(desktop-buffer-dired-misc-data): Rename to
	dired-desktop-buffer-misc-data and move to dired.el.
	(desktop-buffer-info-misc-data): Rename to
	Info-desktop-buffer-misc-data and move to info.el.
	(desktop-read): Add message about number of buffers restored/failed.
	* dired.el (dired-restore-desktop-buffer) Move from desktop.el.
	Add parameters.  Pause to display error only when
	desktop-missing-file-warning is non-nil.
	(dired-desktop-buffer-misc-data): Move from desktop.el.  Add parameter.
	(dired-mode): Bind desktop-buffer-misc-data-function.
	* info.el (Info-restore-desktop-buffer): Move from desktop.el.
	Add Parameters.
	(Info-desktop-buffer-misc-data): Move from desktop.el.  Add parameter.
	(Info-mode): Bind desktop-buffer-misc-data-function.
	* mail/rmail.el (rmail-restore-desktop-buffer): Move from desktop.el.
	Add Parameters.
	* mh-e/mh-e.el (mh-restore-desktop-buffer): Move from desktop.el.
	Add Parameters.

2003-04-21  Paul Pogonyshev  <pogonyshev@gmx.net>

	* dabbrev.el (dabbrev--substitute-expansion): Don't lose
	the case of letters in case-insensitive expansions when the
	abbrev is preceded by characters with letter syntax.

2004-04-21  Richard M. Stallman  <rms@gnu.org>

	* progmodes/cperl-mode.el (cperl-putback-char):
	Delete Emacs 18 definition.

	* international/mule.el (ctext-post-read-conversion):
	Use assoc-string, not assoc-ignore-case.

	* international/mule-cmds.el: Use assoc-string, not assoc-ignore-case.

	* emacs-lisp/easymenu.el (easy-menu-add):
	Do call x-popup-menu, but only if it's defined.

	* emacs-lisp/disass.el (disassemble): Handle lambda-exp as arg.

	* emacs-lisp/bytecomp.el (byte-compile-no-warnings):
	Handle multiple args: compile like progn.

	* emacs-lisp/byte-run.el (with-no-warnings): Simplify:
	take all args as &rest arg.

	* autoinsert.el (auto-insert-alist): Insert the user's name in
	copyright notice, rather than Free Software Foundation.

2004-04-21  Kenichi Handa  <handa@m17n.org>

	* descr-text.el (describe-char): Make it work on *Help* buffer.

2004-04-21  Kim F. Storm  <storm@cua.dk>

	* image.el (insert-image): Add optional SLICE arg.
	(insert-sliced-image): New defun.

2004-04-20  Lawrence Mitchell  <wence@gmx.li>  (tiny change)

	* subr.el (read-number): Check whether `default' is nil.

2004-04-20  Stefan Monnier  <monnier@iro.umontreal.ca>

	* progmodes/compile.el (compilation-error-properties):
	Split into two.
	(compilation-internal-error-properties): New one.
	(compilation-compat-error-properties): Use it.  Fix the non-marker case.

2004-04-20  Richard M. Stallman  <rms@gnu.org>

	* window.el (split-window-save-restore-data):
	Don't update the data if OLD-INFO is nil.

	* view.el (view-return-to-alist): Mark it permanent local.

	* subr.el (event-modifiers): Fix the criterion for ASCII control chars.

	* recentf.el (recentf-save-list): Catch and warn about errors.

	* menu-bar.el (menu-bar-update-buffers): Call copy-sequence
	so "Buffers" won't be pure.

	* help-mode.el (help-mode-finish): Set help-return-alist first
	thing, setting only the entry for the selected window.

	* help-fns.el (describe-function-1): If many non-control non-meta
	keys run the command, don't list all of them.

2004-04-20  Juanma Barranquero  <lektu@terra.es>

	* vc-svn.el (vc-svn-print-log, vc-svn-diff): Add optional BUFFER
	arg.  Copied from Andre Spiegel's patch of 2004-03-21.

	* calendar/time-date.el (time-to-day-in-year): Fix docstring.

2004-04-20  Kenichi Handa  <handa@m17n.org>

	* international/quail.el (quail-lookup-key): New optional arg
	NOT-RESET-INDICES.
	(quail-get-translations): Call quail-lookup-key with
	NOT-RESET-INDICES t.
	(quail-completion): Likewise.
	(quail-lookup-map-and-concat): Likewise.

2004-04-20  Kenichi Handa  <handa@m17n.org>

	* international/quail.el (quail-update-translation): Don't insert
	such an unsupported multibyte char in a unibyte buffer.

2004-04-20  Nick Roberts  <nick@nick.uklinux.net>

	* progmodes/gdb-ui.el (gdb-frame-parameters): New constant.
	(gdb-frame-breakpoints-buffer, gdb-frame-stack-buffer)
	(gdb-frame-threads-buffer, gdb-frame-registers-buffer)
	(gdb-frame-locals-buffer, gdb-frame-gdb-buffer)
	(gdb-frame-assembler-buffer): Improve behaviour with
	multiple frames.
	(gdb-display-buffer): Extend search to all visible frames.

2004-04-19  Eli Zaretskii  <eliz@gnu.org>

	* mail/rmail.el (rmail-convert-to-babyl-format): Don't remove ^M
	characters left after base64 decoding.
	(rmail-decode-region): Use -dos variety of `coding', to remove any
	^M characters left after qp or base64 decoding.

2004-04-19  Jan Dj,Ad(Brv  <jan.h.d@swipnet.se>

	* x-dnd.el (x-dnd-open-local-file, x-dnd-open-file): Improve error
	messages.

2004-04-19  Stephen Eglen  <stephen@gnu.org>

	* add-log.el (add-change-log-entry): Update doc string to mention
	add-log-full-name and add-log-mailing-address.

2004-04-18  Juri Linkov  <juri@jurta.org>

	* info.el (Info-find-file, Info-find-node-2): Add history and toc.
	(Info-find-node-2): Simplify error message.
	(Info-insert-dir): Use Info-following-node-name.
	(Info-goto-node): Remove *info-history* and *info-toc*.
	(Info-history): Create a node of the virtual history file.
	(Info-toc): Create a node of the virtual toc file.
	(Info-insert-toc): New arg `curr-file' for reference file names.
	(info-apropos): Remove redundant var binding for temp-file.
	(Info-index, Info-index-next, Info-mode): Doc fix.
	(Info-goto-emacs-command-node): Don't jump to *info* from
	non-*info* Info buffers.
	(Info-fontify-node): Don't show the file name of external
	references if `Info-hide-note-references' is `hide'.  Don't hide
	newlines at the end of paragraphs.

	* international/mule-diag.el (list-input-methods):
	Fix args to help-xref-button.

	* help-fns.el (help-with-tutorial): Call `hack-local-variables'
	to put into effect local variables from TUTORIAL files.

	* textmodes/paragraphs.el (sentence-end) <function>: New fun
	with default value taken from the variable `sentence-end'.
	(sentence-end) <defcustom>: Set default to nil.  Doc fix.
	Add nil const to :type.
	(sentence-end-without-period, sentence-end-double-space)
	(sentence-end-without-space): Doc fix.

	* textmodes/paragraphs.el (forward-sentence):
	* textmodes/fill.el (canonically-space-region, fill-nobreak-p)
	(fill-delete-newlines):
	* progmodes/cc-cmds.el (c-beginning-of-statement):
	Use function `sentence-end' instead of variable `sentence-end'.

2004-04-18  Andreas Schwab  <schwab@suse.de>

	* progmodes/compile.el (compilation-start): Set window start to
	point-min if compilation-scroll-output is nil.

2004-04-18  John Wiegley  <johnw@newartisans.com>

	* iswitchb.el (iswitchb-completions): Remove dependency on cl.

2004-04-18  Nick Roberts  <nick@nick.uklinux.net>

	* progmodes/gdb-ui.el (gdb-goto-info): Require 'info.
	(gdb-info-breakpoints-custom): Revert previous change.
	(gdb-view-assembler): Update assembler if necessary.
	(gdb-frame-handler): Parse correctly for gdb-current-frame.
	(gdb-display-source-buffer): Update properly when both source and
	assembler are visible.

2004-04-17  John Wiegley  <johnw@newartisans.com>

	* iswitchb.el (iswitchb-max-to-show): Add a new config variable
	which limits the number of names shown in the minibuffer.  Off by
	default.
	(iswitchb-completions): Use `iswitchb-max-to-show'.  This speeds
	up iswitchb for users with a multitude of open buffers by showing
	only the first and last N/2 buffers in the completion list (which
	is enough to aid C-s/C-r, and to know that more characters are
	needed to refine the completion list).

2004-04-17  Richard M. Stallman  <rms@gnu.org>

	* files.el (locate-file-completion): Handle nil in path-and-suffixes.
	(file-truename): Expand all ~ constructs directly.
	(insert-directory): Delete any error msg output by the
	`insert-directory-program'.

	* allout.el (allout-mode-exposure-menu, allout-mode-editing-menu):
	(allout-mode-navigation-menu, allout-mode-misc-menu): New defvars.
	(allout-prior-bindings, allout-added-bindings): Defvars deleted.
	(allout-init): Use find-file-hook, not find-file-hooks.
	(allout-mode): Eliminate Emacs 18 support.
	Use write-contents-functions, not local-write-file-hooks.

2004-04-17  Daniel Pfeiffer  <occitan@esperanto.org>

	* progmodes/compile.el (compilation-error-properties): Fix for
	adding messages when there are already markers for their file.
	(compilation-fake-loc): New function.

2004-04-16  Dave Love  <fx@gnu.org>

	* progmodes/python.el (python-compilation-line-number): Fix braindamage.
	(python-load-file): Fix python-orig-start setting.

	* progmodes/compile.el: Doc fixes.
	(compilation-error-regexp-alist-alist)
	(compilation-mode-font-lock-keywords): Allow non-ASCII where possible.
	(compilation-assq): Wrap in eval-when-compile.
	(compilation-mode-font-lock-keywords): Don't use list*.
	(compilation-start): Avoid warning.
	(compilation-compat-error-properties)
	(compilation-directory-properties): Add keymap property.
	(compilation-parsing-end): Make it a marker for better compatibility.

	* progmodes/python.el (python-after-info-look): Use with-no-warnings.

2004-04-16  Mark A. Hershberger  <mah@everybody.org>

	* xml.el: Doc fixes.
	(xml-get-children): Only looks at sub-tags and ignore strings.

	* xml.el (xml-parse-tag): Avoid overwriting node-name.

2004-04-16  Stefan Monnier  <monnier@iro.umontreal.ca>

	* url/url-util.el (url-debug): Use with-current-buffer.

	* url/url-nfs.el (url-nfs-file-attributes): Add id-format parameter.
	(url-nfs-create-wrapper): Use new backquote syntax.

	* url/url-https.el (url-https-file-attributes): Add id-format param.

	* url/url-http.el (url-http-head-file-attributes)
	(url-http-file-attributes): Add id-format parameter.

	* url/url-handlers.el: Use new find-file-hook.
	(url-file-attributes): Add id-format parameter.

	* url/url-file.el (url-file-create-wrapper): Use new backquote syntax.
	(url-file-file-attributes): Add id-format parameter.

	* url/url-dav.el: Use with-current-buffer.
	(url-dav-process-response): Fix regexps and spurious quote.
	(url-dav-file-attributes): Add id-format param.

	* diff-mode.el (diff-end-of-hunk): Be more careful with unified hunks.

2004-04-16  Andre Spiegel  <spiegel@gnu.org>

	* vc-hooks.el (vc-default-workfile-unchanged-p): Quote signal.

	* vc.el (vc-print-log): Likewise.

2004-04-16  Masatake YAMATO  <jet@gyve.org>

	* simple.el (completion-setup-function): Set an initial value
	to `element-common-end' before entering loop.  Set a value
	to `element-common-end' at the end of loop.
	The bug is reported by Juri Linkov <juri@jurta.org> in emacs-devel list.
	(completions-common-part): Rename from completion-de-emphasis.
	(completions-first-difference): Rename from completion-emphasis.
	Suggested by RMS.

2004-04-16  Juanma Barranquero  <lektu@terra.es>

	* bookmark.el (bookmark-send-edited-annotation): Fix docstring.
	(bookmark-edit-annotation-mode): Add mode name.

2004-04-15  Stefan Monnier  <monnier@iro.umontreal.ca>

	* smerge-mode.el (smerge-match-conflict): Try to do something sensible
	for nested conflict markers.
	(smerge-find-conflict): Better handle errors in smerge-match-conflict.

2004-04-15  Nick Roberts  <nick@nick.uklinux.net>

	* progmodes/gdb-ui.el (gdb-goto-info): New function.

	* progmodes/gud.el (gud-menu-map, gud-tool-bar-map): Add help button.

2004-04-14  Stefan Monnier  <monnier@iro.umontreal.ca>

	* emacs-lisp/bytecomp.el (batch-byte-compile-file):
	Give a backtrace if requested.

	* progmodes/ada-mode.el (ada-create-menu): Remove redundant call.

	* progmodes/python.el (python-mouse-2-command, python-RET-command):
	Remove unused functions.
	(python-orig-start-line, python-orig-file): Remove.
	(python-orig-start): New var.
	(python-input-filter, python-compilation-line-number)
	(python-send-region, python-load-file): Use it.

	* info.el (info): Always jump to *info*.

	* subr.el (posn-set-point): New function.

	* mouse.el (mouse-set-point): Use it.

	* progmodes/compile.el (compile-goto-error): Use it.
	(compilation-button-map): New keymap.
	(compilation-error-properties): Use it.
	(compilation-shell-minor-mode-map): Don't bind mouse-2.

	* smerge-mode.el (smerge-popup-context-menu): Use it.

	* emacs-lisp/checkdoc.el (checkdoc-output-mode-map)
	(checkdoc-find-error-mouse, checkdoc-find-error): Use it to merge the
	mouse and non-mouse case.

	* diff-mode.el (diff-goto-source): Make it work for mouse bindings.
	(diff-mouse-goto-source): Make it an alias of diff-goto-source.

	* pcvs.el (cvs-mode-toggle-mark): Rename from cvs-mouse-toggle-mark.
	Make it work for non-mouse events.

	* pcvs-info.el (cvs-status-map): Update binding name.

2004-04-14  Mark A. Hershberger  <mah@everybody.org>

	* xml.el (xml-maybe-do-ns): New function to handle namespace
	parsing of both attribute and element names.
	(xml-ns-parse-ns-attrs, xml-ns-expand-el, xml-ns-expand-attr)
	(xml-intern-attrlist): Remove in favor of xml-maybe-do-ns.
	(xml-parse-tag): Update assumed namespaces.  Clean up namespace parsing.
	(xml-parse-attlist): Make it do its own namespace parsing.

2004-04-14  Dave Love  <fx@gnu.org>

	* progmodes/python.el (run-python): Fix use of \n.
	(python-load-file): Remove `try' from Python fragment.
	(python-describe-symbol): Fix message.

	* comint.el: Doc fixes.
	(comint-last-input-start, comint-last-input-end)
	(comint-last-output-start): Give them values.
	(comint-arguments): Avoid warning.
	(comint-skip-prompt): Use line-end-position.
	(comint-backward-matching-input): Rename arg to agree with doc.
	(comint-extract-string): Use syntax-ppss.
	(comint-dynamic-simple-complete): Delete useless list construction.
	(comint-redirect-subvert-readonly): New.
	(comint-redirect-preoutput-filter): Use it.

	* emacs-lisp/lisp.el (beginning-of-defun-raw, end-of-defun):
	Correctly handle negative arguments when calling hook functions.

2004-04-14  Jesper Harder  <harder@ifa.au.dk>

	* info.el (info-apropos): Don't clobber Info-history-list.

2004-04-14  Daniel Pfeiffer  <occitan@esperanto.org>

	* progmodes/compile.el (compilation-setup):
	Localize overlay-arrow-position.
	(compilation-sentinel): Restructure code equivalently.
	(compilation-next-error): Find message on same line after point if
	not found before point.
	(compile-mouse-goto-error): Restore function so that compilation
	buffer need not be current and use compile-goto-error.
	(compile-goto-error): Restore function.
	(next-error): Set overlay-arrow-position.
	(compilation-forget-errors): Don't localize already local
	compilation-locs and remove FIXME about refontifying.

2004-04-14  Kim F. Storm  <storm@cua.dk>

	* startup.el (emacs-quick-startup): New defvar (set by -Q).
	(command-line): New option -Q.  Like -q --no-site-file, but
	in addition it also disables menu-bar, tool-bar, scroll-bars,
	tool-tips, and the blinking cursor.
	(command-line-1): Skip startup screen if -Q.
	(fancy-splash-head): Use ":align-to center" prop to center splash image.

	* emulation/cua-base.el (cua-read-only-cursor-color)
	(cua-overwrite-cursor-color, cua-global-mark-cursor-color): Doc fix.

2004-04-13  Dave Love  <fx@gnu.org>

	* progmodes/python.el: Doc fixes.  Changes for compiler warnings.
	(syntax): Don't require.
	(python) <defgroup>: Add :version.
	(python-quote-syntax): Re-written.
	(inferior-python-mode): Move stuff here from run-python and add
	some more.
	(python-preoutput-continuation, python-preoutput-result)
	(python-dotty-syntax-table): New.
	(python-describe-symbol): Use them.
	(run-python): Move stuff to inferior-python-mode.  Modify code
	loaded into Python.
	(python-send-region): Use python-proc, python-send-string.
	(python-send-string): Send newlines too.  Callers changed.
	(python-load-file): Re-written.
	(python-eldoc-function): New.
	(info-look): Don't require.
	(python-after-info-look): New.  A modified version of former
	top-level code for use with eval-after-load.
	(python-maybe-jython, python-guess-indent): Use widened buffer.
	(python-fill-paragraph): Re-written.
	(python-mode): Fix outline-regexp.  Set outline-heading-end-regexp,
	eldoc-print-current-symbol-info-function.  Add to eldoc-mode-hook.

2004-04-13  Stefan Monnier  <monnier@iro.umontreal.ca>

	* progmodes/python.el (run-python): Use compilation-shell-minor-mode.
	Set compilation-error-regexp-alist earlier.

	* progmodes/compile.el (compilation-minor-mode-map)
	(compilation-shell-minor-mode-map, compile-mouse-goto-error)
	(compile-goto-error): Re-merge the mouse and non-mouse commands.

2004-04-12  Stefan Monnier  <monnier@iro.umontreal.ca>

	* progmodes/compile.el (compile-goto-error): Select the buffer/window
	corresponding to the event.

	* url/url.el (url-retrieve): Use with-current-buffer.

	* url/url-http.el (url-http-parse-headers, url-http-file-exists-p):
	Remove unused var `version'.

	* url/url-handlers.el (url-handler-mode): New minor mode.
	(url-setup-file-name-handlers): Remove.

2004-04-12  Joe Buehler  <jbuehler@hekiman.com>

	* loadup.el: Add cygwin to system-type list, for unexec() support.

2004-04-12  John Paul Wallington  <jpw@gnu.org>

	* ibuffer.el (ibuffer-delete-window-on-quit): Remove.
	(ibuffer-restore-window-config-on-quit): New variable to replace
	`ibuffer-delete-window-on-quit'.  Update all references.
	(ibuffer-prev-window-config): New variable.
	(ibuffer-quit): Restore previous window configuration instead of
	deleting window.
	(ibuffer): Save window configuration before showing Ibuffer buffer.

	* help.el (describe-mode): Doc fix.

	* url/url-cookie.el (url-cookie-handle-set-cookie): Replace calls
	to obsolete `assoc-ignore-case' with calls to `assoc-string'.

2004-04-12  Stefan Monnier  <monnier@iro.umontreal.ca>

	* progmodes/compile.el (compilation-mode-font-lock-keywords): Fix test
	not to treat nil as a function.

	* vc-arch.el (vc-arch-root): Be a bit more careful.
	(vc-arch-register): Save the buffer if we modified it.
	(vc-arch-delete-rej-if-obsolete): Save excursion.
	(vc-arch-find-file-hook): Use the simpler after-save-hook.
	(vc-arch-responsible-p, vc-arch-init-version): New functions.

	* net/ldap.el (ldap-search): Use list*.

2004-04-12  Juri Linkov  <juri@jurta.org>

	* info.el (Info-follow-reference): Allow multiline reference name.

2004-04-11  Dave Love  <fx@gnu.org>

	* url/url-mailto.el (url-mailto):
	* url/url-history.el (url-history-setup-save-timer):
	* url/url-cookie.el (url-cookie-setup-save-timer): Avoid warnings.

	* url/url-file.el (url-file-build-filename): Don't use
	directory-sep-char.

	* url/url-auth.el (url-register-auth-scheme): Fix `format' call.

	* url/url-about.el (url-scheme-registry): Defvar.
	(url-about): Use text/plain.

	* url/url-vars.el (cl): Don't require.
	(url): Add :version.
	(url-bug-address): Use bug-gnu-emacs.

	* url/url-util.el (url-hexify-string): Don't give multibyte error
	for char <16.
	(mail-header-extract): Autoload.

	* url/url-parse.el: Doc fixes.

	* url/url-ldap.el (ldap): Require.
	(url-ldap): Fix `format' call.
	(url-ldap-certificate-formatter): Avoid warning.

	* url/url-https.el (url-https-create-secure-wrapper): Use modern
	backquotes.

	* url/url-dav.el (url-dav-rename-file): Fix args of `signal'.
	(url-intersection): New.
	(url-dav-supported-p): Use it.
	(url-dav-save-resource): Declare url-http-response-status special.

	* url/url-cache.el (url-util): Require.

	* emacs-lisp/bytecomp.el (byte-compile-cond): Fix last change.

	* progmodes/python.el: New file.

2004-04-11  Andre Spiegel  <spiegel@gnu.org>

	* vc-hooks.el (vc-arg-list): Function removed.
	(vc-default-workfile-unchanged-p): Use condition-case to check for
	backward compatibility.

	* vc.el (vc-print-log): Use condition-case to check for backward
	compatibility.

2004-04-11  Juri Linkov  <juri@jurta.org>

	* dired.el (dired-faces): New defgroup.
	(dired-header, dired-mark, dired-marked, dired-flagged)
	(dired-warning, dired-directory, dired-symlink, dired-ignored):
	New faces.
	(dired-header-face, dired-mark-face, dired-marked-face)
	(dired-flagged-face, dired-warning-face, dired-directory-face)
	(dired-symlink-face, dired-ignored-face): New face variables.
	(dired-font-lock-keywords): Use them instead of font-lock faces.
	Split the rule for dired marks into 3 separate rules: for marks,
	marked file names and flagged file names.

	* help-mode.el (help-make-xrefs): Add a final newline to the
	*Help* buffer.

2004-04-11  John Paul Wallington  <jpw@gnu.org>

	* replace.el (occur-engine): Distinguish between one and several
	matches in the matches per buffer heading.

2004-04-11  Kim F. Storm  <storm@cua.dk>

	* ido.el (ido-confirm-unique-completion): New defcustom.
	(ido-complete): Use it.
	(ido-write-file): Set it to t unconditionally.

2004-04-10  Miles Bader  <miles@gnu.org>

	RCS keyword removal (only non-comment changes are enumerated here):

	* emacs-lisp/bytecomp.el (byte-compile-version): Variable removed.
	(byte-compile-insert-header): Don't use `byte-compile-version'.
	* url/url-vars.el (url-version): Use the constant string "Emacs"
	instead of calculating something from the RCS `State' keyword
	[the latter is almost entirely useless anyway].
	* forms.el (forms-version): Variable removed.
	(forms-mode): Don't use `forms-version'.
	* recentf.el (recentf-version): Variable removed.
	* progmodes/delphi.el (delphi-version): Variable removed.
	* progmodes/ada-mode.el (ada-mode): RCS keyword removed from docstring.

2004-04-09  Stefan Monnier  <monnier@iro.umontreal.ca>

	* emacs-lisp/easymenu.el (easy-menu-add): Make it work in non-X Emacs.

2004-04-09  Jesper Harder  <harder@ifa.au.dk>

	* info.el (info-apropos): Improve menu item regexp.

2004-04-09  Simon Josefsson  <jas@extundo.com>

	* mail/smtpmail.el: Add comment, based on report by
	kdc@rcn.com (Kevin D. Clark).

2004-04-08  Stefan Monnier  <monnier@iro.umontreal.ca>

	* progmodes/compile.el (compilation-mode-font-lock-keywords):
	Redo one more thing that I didn't notice Daniel had undone.

2004-04-08  Nick Roberts  <nick@nick.uklinux.net>

	* progmodes/gdb-ui.el (gdb-source-window): Remove variable.
	(gdb-goto-breakpoint, gdb-display-buffer)
	(gdb-display-source-buffer, gdb-view-source-function)
	(gdb-view-assembler, gdb-setup-windows, gdb-restore-windows)
	(gdb-source-info, gdb-frame-handler): Don't specify a window
	for display.
	(gdb-info-breakpoints-custom): Remove superfluous update of
	assembler buffer.
	(gdb-many-windows): Make settable outside gdb.

2004-04-08  Glenn Morris  <gmorris@ast.cam.ac.uk>

	* calendar/diary-lib.el (diary-mode, fancy-diary-display-mode):
	Derive from fundamental-mode rather than text-mode.

2004-04-08  Juri Linkov  <juri@jurta.org>

	* info.el (Info-history): Doc fix.
	(Info-history-list): New var.
	(info-xref): Change magenta4 to blue, remove bold for dark and
	light backgrounds, change bold to underline for non-color classes.
	(info-xref-visited): New face.
	(Info-fontify-visited-nodes): New custom.
	(Info-hide-note-references): Add new value `hide'.  Doc fix.
	(Info-reference-name): New var.
	(Info-selection-hook): New custom.
	(Info-edit-mode-hook): New var.
	(Info-find-file): New fun.
	(Info-find-node): Move part of code to Info-find-file.
	(Info-find-node-2): Add anchors to Info-history-list.  Move point
	to the place with the reference name if name is defined.
	(Info-select-node): Add current node to Info-history-list.
	(Info-goto-node): Switch to *info* from *info-history* *info-toc*.
	(Info-search-whitespace-regexp): New custom.
	(Info-search-case-fold): New var.
	(Info-search): Add "case-sensitively" to the prompt.
	Use Info-search-whitespace-regexp.  Set Info-search-case-fold.
	(Info-search-case-sensitively, Info-search-next): New fun.
	(Info-up): Move point to the menu item of the current node.
	(Info-history): New fun.  Add *info-history* to
	same-window-buffer-names.
	(Info-toc): New fun.  Add *info-toc* to same-window-buffer-names.
	(Info-insert-toc): New fun.
	(Info-build-toc): New fun.
	(Info-follow-reference): Add new arg `fork'.  Doc fix.
	Replace [ \n\t]* by [ \n\t]+ in the *Note regexp.  For references
	with the same name prefer the reference closest to point.
	(Info-next-reference): Replace * by + in the *Note regexp.
	Add regexp for http:// and ftp://.  Skip the *Note prefix.
	(Info-prev-reference): Replace * by + in the *Note regexp.
	Add regexp for http:// and ftp://.  Skip the *Note prefix.
	(Info-follow-nearest-node): Add new arg `fork'.
	(Info-try-follow-nearest-node): Add new arg `fork'.
	Call browse-url for http:// and ftp:// references.
	Set Info-reference-name for index entries.
	(Info-mode-menu): Add menu items for Info-search-case-sensitively,
	Info-search-next, Info-history, Info-toc, clone-buffer.
	(Info-menu-update): Replace * by + in the *Note regexp.
	(Info-mode): Add documentation for Info-history, Info-toc,
	Info-search-case-sensitively, Info-search-next, clone-buffer.
	(Info-fontify-menu-headers): Remove fun.  Move code to
	Info-fontify-node.
	(Info-fontify-node): Add docstring.  Add local vars
	fontify-visited-p and not-fontified-p.  If not-fontified-p is t
	then fontify header line, titles, menu headers, http and ftp
	references, refill paragraphs.  If not-fontified-p is t or
	fontify-visited-p is t then fontify cross references, menu items.
	Fontify menu headers.  Fontify http and ftp references.
	Change regexp for cross references to require whitespace after *Note,
	add matching groups for file and node names.  Remove hack for quote.
	Use display property for Info-hide-note-references=t.  Use fifth
	or fourth match for help-echo.  Display visited nodes in a
	different face.  Unhide file names of external references.
	Unhide newlines.  Display visited menu items in a different face.

2004-04-07  Stefan Monnier  <monnier@iro.umontreal.ca>

	* progmodes/compile.el: Require CL.
	(compilation-mode-font-lock-keywords): Re-install the "line as
	function" patch.

	* help-fns.el (help-C-source-directory): New var.
	(help-subr-name, help-C-file-name, help-find-C-source): New funs.
	(describe-function-1, describe-variable): Use them.

	* help-mode.el (help-function-def, help-variable-def): Handle hyperrefs
	to C source files specially.

2004-04-07  Jan Nieuwenhuizen  <janneke@gnu.org>

	* info.el (Info-hide-cookies-node): New function.
	(Info-select-node): Use it.
	(Info-display-images-node): Remove message with image file name.

2004-04-07  Daniel Pfeiffer  <occitan@esperanto.org>

	* progmodes/compile.el (compilation-warning-face)
	(compilation-info-face, compilation-skip-threshold)
	(compilation-skip-visited, compilation-context-lines):
	Declare :version when added to Emacs.
	(compilation-error-regexp-alist-alist): Extend caml and irix.
	(compilation-setup): Fix if font-locked w/o font-lock-defaults.
	(compilation-mode-font-lock-keywords): Temporarily undo line as
	function patch, which wasn't ready.

2004-04-07  Kenichi Handa  <handa@m17n.org>

	* international/latin1-disp.el (latin1-display-setup): Check each
	character is displayable or not instead of calling
	latin1-display-check-font.

2004-04-06  Kenichi Handa  <handa@m17n.org>

	* language/ethio-util.el (ethio-sera-being-called-by-w3):
	New variable.
	(ethio-sera-to-fidel-ethio): Check ethio-sera-being-called-by-w3
	instead of sera-being-called-by-w3.
	(ethio-fidel-to-sera-buffer): Likewise.
	(ethio-find-file): Bind ethio-sera-being-called-by-w3 to t
	instead of sera-being-called-by-w3.
	(ethio-write-file): Likewise.

2004-04-05  Vinicius Jose Latorre  <viniciusjl@ig.com.br>

	* printing.el: Doc fix.

2004-04-05  Nick Roberts  <nick@nick.uklinux.net>

	* progmodes/gdb-ui.el (gdb-use-inferior-io-buffer): New option.
	(gdb-ann3, gdb-send, gdb-starting, gdb-stopping)
	(gdb-setup-windows): Only use separate IO buffer if required.

2004-04-06  Kim F. Storm  <storm@cua.dk>

	* term.el (term-is-xemacs): Remove.
	(term-if-xemacs, term-ifnot-xemacs): Test (featurep 'xemacs).
	(term-window-width): New function.
	(term-mode, term-check-size): Use it.
	(term-mode): Disable overflow-newline-into-fringe in term buffer.

2004-04-05  Per Abrahamsen  <abraham@dina.kvl.dk>

	* cus-edit.el (custom-add-parent-links): Change unbound variable
	`symbol' to `name'.

2004-04-05  Jesper Harder  <harder@ifa.au.dk>
	* info.el (info-apropos): New function.
	(Info-mode-menu): Add it.
	(Info-find-node, Info-find-node-2): Grok apropos virtual file.

	* help-mode.el (help-make-xrefs): Recognize aliased variable with
	inherited docstring.

	* play/gamegrid.el (gamegrid-add-score-insecure): Use sort-fields.

2004-04-04  Stefan Monnier  <monnier@iro.umontreal.ca>

	* textmodes/fill.el (fill-comment-paragraph): Obey indent-tabs-mode.

	* progmodes/compile.el (font-lock): Don't require any more.
	(compilation-error-properties, compilation-start, compilation-sentinel)
	(compilation-filter, next-error): Use with-current-buffer.
	(compilation-skip-to-next-location, compilation-skip-threshold)
	(compilation-skip-visited): Move to silence the byte-compiler.
	(compilation-setup): Simplify.
	(compilation-next-error): Use line-(beginning|end)-position.
	Make sure `pt' is non-nil before using compilation-loop.
	(compile-goto-error): Add optional event arg.  Use it.
	(compile-mouse-goto-error): Make it an alias of compile-goto-error.
	(compilation-minor-mode-map, compilation-shell-minor-mode-map):
	Update the binding for mouse-2.
	(first-error): Set compilation-current-error to nil rather than bob.
	(compilation-parsing-end, compilation-parse-errors-function)
	(compilation-error-list, compilation-old-error-list):
	"New" compatibility variables.
	(compile-buffer-substring, compilation-compat-error-properties)
	(compilation-compat-parse-errors, compilation-forget-errors):
	New compatibility functions.
	(compilation-mode-font-lock-keywords): Use them.

2004-04-04  Luc Teirlinck  <teirllm@auburn.edu>

	* autorevert.el (auto-revert-handler): If point (or a window
	point) is at the end of the buffer, keep it there after
	reverting.  This allows to tail a file.
	Mention this in the `Commentary'.

	* format.el (format-write-file): Add optional argument CONFIRM
	and make it behave like the analogous argument to `write-file'.

2004-04-04  Vinicius Jose Latorre  <viniciusjl@ig.com.br>

	* progmodes/ebnf2ps.el: Doc fix.
	(ebnf-version): New version number (4.2).
	(ebnf-syntax): Customization and docstring fix.
	(ebnf-eliminate-empty-rules, ebnf-optimize, ebnf-otz-initialize):
	Put autoloaded funs before first use.
	(ebnf-style-database): Add dtd entry.
	(ebnf-syntax-alist): Add dtd initialization.
	(ebnf-token-sequence): New fun.
	(ebnf-comment-table): Add new comment action character.
	(ebnf-dtd-parser, ebnf-dtd-initialize): Autoload funs from ebnf-dtd.

	* progmodes/ebnf-dtd.el: New file, implement a parser for DTD (Data
	Type Definition for XML).

	* progmodes/ebnf-abn.el (ebnf-abn-concatenation):
	* progmodes/ebnf-bnf.el (ebnf-sequence):
	* progmodes/ebnf-ebx.el (ebnf-ebx-concatenation):
	* progmodes/ebnf-iso.el (ebnf-iso-single-definition):
	* progmodes/ebnf-yac.el (ebnf-yac-sequence):
	Code simplification: call ebnf-token-sequence.

2004-04-04  Eli Zaretskii  <eliz@gnu.org>

	* calendar/timeclock.el (timeclock-relative)
	(timeclock-get-project-function, timeclock-get-workday-function)
	(timeclock-query-out, timeclock-when-to-leave)
	(timeclock-when-to-leave-string, timeclock-log-data)
	(timeclock-generate-report, timeclock-in): Doc fixes.

2004-04-03  Stefan Monnier  <monnier@iro.umontreal.ca>

	* url: Import the URL package from its repository.

	* url/url-methods.el:
	* url/url-parse.el: Don't require url-auto.

2004-04-03  Andreas Schwab  <schwab@suse.de>

	* diff-mode.el (diff-mode): Fix missing quote.

2004-04-03  Juri Linkov  <juri@jurta.org>

	* descr-text.el (describe-property-list): Add `font-lock-face'.

	* dired.el (dired-font-lock-keywords): Fix permission regexps.

2004-04-02  Jan Dj,Ad(Brv  <jan.h.d@swipnet.se>

	* x-dnd.el (x-dnd-handle-moz-url, x-dnd-insert-utf16-text):
	Use utf-16le on little endian machines and utf-16be otherwise.

2004-04-02  David Kastrup  <dak@gnu.org>

	* net/browse-url.el (browse-url-generic): Use call-process
	instead of start-process to allow browsers that fork and detach.

2004-04-01  Daniel Pfeiffer  <occitan@esperanto.org>

	* compile.el (compilation-current-error): New var.
	(compilation-setup, compile-mouse-goto-error)
	(compile-goto-error, next-error): Use it.
	(compilation-skip-to-next-location): Default to t, which gives
	contiguous skipping like old compile (where this was redundant).
	(compilation-next-error): Prevent previous-* commands from moving
	back to message at or just before point.

2004-04-01  Nick Roberts  <nick@nick.uklinux.net>

	* progmodes/gdb-ui.el (gdb-view-source-function, gdb-view-assembler)
	(gdb-source-info): Don't display source at startup, if required.
	(gdb-show-main): New option.
	(gdba): Update documentation.
	(gdb-source): Cover case of auto-display output.

2004-03-31  Luc Teirlinck  <teirllm@auburn.edu>

	* autorevert.el: Delete obsolete autoload's and defvar's.
	(auto-revert-check-vc-info): New user option.
	(auto-revert-vc-cvs-file-version, auto-revert-vc-buffer-p)
	(auto-revert-handler-vc): Delete.
	(auto-revert-handler): Treat return value `fast' of
	buffer-stale-function specially.  Check `auto-revert-check-vc-info'.

	* buff-menu.el (Buffer-menu-mode): Make the buffer-stale-function
	return `fast'.

	* files.el (buffer-stale-function): Doc change.

2004-03-31  Vinicius Jose Latorre  <viniciusjl@ig.com.br>

	* printing.el: New tip on Tips section.
	(pr-version): New version number (6.7.4).
	(pr-shell-file-name): Initialization fix.

2004-03-31  Juri Linkov  <juri@jurta.org>

	* dired.el: Add autoload for `dired-do-touch'.
	(dired-touch-program): New var.
	(dired-mode-map): Bind `dired-do-touch' to T and add menu-item.
	(dired-no-confirm): Add `touch' to docstring.

	* dired-aux.el (dired-do-touch): New fun.
	(dired-do-chxxx): Add argument -t for touch operation.

	* dired-x.el (dired-mark-sexp): Replace hard-coded month names by
	`dired-move-to-filename-regexp'.

2004-03-31  H,Ae(Bkan Granath  <hakan.granath@kau.se>  (tiny change)

	* dired.el (dired-move-to-filename-regexp): Add `.' to HH:MM.

2004-03-30  Vinicius Jose Latorre  <viniciusjl@ig.com.br>

	* progmodes/ebnf2ps.el (ebnf-eps-finish-and-write): Write a buffer if
	and only if the buffer was modified.

2004-03-30  Kenichi Handa  <handa@m17n.org>

	* international/characters.el: Delete pairs for U+2308..U+230B.

2004-03-29  Nick Roberts  <nick@nick.uklinux.net>

	* progmodes/gud.el (gud-gdb-marker-filter): Include "\n" in regexp
	to detect the beginning of a level 2 or 3 annotation.

2004-03-29  Kenichi Handa  <handa@m17n.org>

	* international/ucs-tables.el (ucs-insert): Fix the error message.

2004-03-29  Kenichi Handa  <handa@m17n.org>

	* international/mule-util.el (char-displayable-p): Fix generation
	of XLFD file name.

	* Makefile.in (setwins, setwins_almost): Change directory to $wd
	before finding directories by `find'.

2004-03-28  Stefan Monnier  <monnier@iro.umontreal.ca>

	* subr.el (interactive-form): Delete.  Now implemented in C.

	* pcvs.el (cvs-parse-process): Workaround for Darwin.

	* vc.el (vc-version-diff, vc-default-diff-tree): Change `rel' -> `rev'.
	(vc-diff-label): New fun.
	(vc-diff-internal): Use it.

	* progmodes/gdb-ui.el (gdb-post-prompt): Fix test.

2004-03-28  Vinicius Jose Latorre  <viniciusjl@ig.com.br>

	* progmodes/ebnf-abn.el (ebnf-abn-parser): Handle initial comments.

	* progmodes/ebnf-ebx.el: New file, implement a parser for EBNF used to
	specify XML (EBNFX).

	* progmodes/ebnf2ps.el: Doc fix.
	(ebnf-version): New version number (4.1).
	(ebnf-syntax): Adjust customization.
	(ebnf-style-database): Add ebnfx entry.
	(ebnf-syntax-alist): Add ebnfx initialization.
	(ebnf-ebx-parser, ebnf-ebx-initialize): Autoload funs from ebnf-ebx.

	* printing.el: Doc fix.
	(pr-version): New version number (6.7.3).
	(pr-menu-position): Adjust X and Y positions when mouse-pixel-position
	returns nil for mouse position.  Reported by Drew Adams
	<drew.adams@oracle.com>.
	(pr-update-menus): Modify interactive declaration.  Reported by Drew
	Adams <drew.adams@oracle.com>.

2004-03-28  Nick Roberts  <nick@nick.uklinux.net>

	* progmodes/gdb-ui.el (gdb-ann3, gdb-send-item)
	(gud-gdba-marker-filter): Log the process input and output, if
	required.  From Stefan Monnier.
	(gdb-debug-log, gdb-enable-debug-log): New variables.
	(gdb-post-prompt): Don't do gdb-var-update on Mac OS X.

2004-03-28  Stefan Monnier  <monnier@iro.umontreal.ca>

	* vc-hooks.el (vc-file-not-found-hook): Fix typo.
	From lorentey@elte.hu (L$,1 q(Brentey K,Aa(Broly).

2004-03-27  Luc Teirlinck  <teirllm@auburn.edu>

	* autorevert.el (auto-revert-handler): Handle auto-revert-mode.
	Call vc-find-file-hook here instead of in auto-revert-buffers.
	(auto-revert-buffers): Delete call to vc-find-file-hook.
	(auto-revert-verbose, global-auto-revert-non-file-buffers)
	(global-auto-revert-mode, auto-revert-set-timer)
	(auto-revert-handler, auto-revert-buffers): Doc fixes.

2004-03-27  Francis J. Wright  <F.J.Wright@qmul.ac.uk>

	* woman.el (woman-change-fonts): Rename local variable
	woman-font-alist to font-alist to avoid a compiler warning.

2004-03-27  Dave Love  <fx@gnu.org>

	* emacs-lisp/rx.el (rx): Doc fix.
	Fix copyright years.

	* strokes.el (strokes-global-set-stroke-string): New function.
	(strokes-list-strokes): Cope with strings, not just commands.
	Set foreground colour of image.
	(strokes-global-set-stroke): Doc fix.

2004-03-26  Luc Teirlinck  <teirllm@auburn.edu>

	* buff-menu.el (Buffer-menu-revert-function): Make it suitable for
	Auto Revert mode.
	(Buffer-menu-files-only): New variable.
	(Buffer-menu-toggle-files-only): New function.
	(Buffer-menu-mode-map): Bind it to `T'.
	(Buffer-menu-mode): Mention `T' in docstring.
	Set buffer-stale-function.
	(list-buffers-noselect): Mark buffer non-modified and set
	Buffer-menu-files-only.

	* dired.el (buffer-stale-function): Remove no longer needed defvar.

	* autorevert.el (auto-revert-handler): Print revert message
	before, rather than after, reverting.
	(buffer-stale-function): Move to files.el.

	* files.el (buffer-stale-function): Move here from autorevert.el.

2004-03-26  Stefan Monnier  <monnier@iro.umontreal.ca>

	* vc.el (vc-maybe-resolve-conflicts): Don't prompt the user.

	* calc/calc.el (calc-mode-map): Use mapc.

	* apropos.el (apropos-mode): Don't autoload.
	(apropos-symbols-internal): New fun.  Extracted from `apropos'.
	(apropos): Use it.
	(apropos-print): Add optional `text' argument.
	(apropos-describe-plist): Use help-buffer and hexlp-setup-xref.
	Don't assume point-min == 1.

	* bs.el (bs-buffer-list): Use buffer-local-value.
	(bs--set-toggle-to-show): Use with-current-buffer.

	* buff-menu.el (Buffer-menu-sort, Buffer-menu-make-sort-button):
	New funs.
	(list-buffers-noselect): Use them.  Adjust :align-to to new style.

	* cvs-status.el (cvs-tree-use-jisx0208): Use char-displayable-p.

	* dabbrev.el (dabbrev-expand): Fix regexp construction.
	(dabbrev--find-expansion): Use pop.
	(dabbrev--search): Use match-string-no-properties.

	* dired.el (dired-mode): Use run-mode-hooks.
	(dired-move-to-end-of-filename): Use match-string.

	* ediff-init.el (ediff-hide-face): Check that facemenu-unlisted-faces
	is bound before using it.
	(ediff-verbose-p): Make it into a var since it's not constant.

	* electric.el (Electric-pop-up-window): Avoid popping up a new frame.

	* faces.el (read-face-font): Don't cons up unnecessarily.
	(header-line, tool-bar): Share common parts.

	* files.el (file-relative-name): Use compare-strings.

	* finder.el (finder-mode): Follow coding convention.

	* subr.el (read-number): New function.

	* ses.el (ses-read-number): Move to subr.el.
	(ses-set-header-row): Use read-number.

2004-03-26  Andre Spiegel  <spiegel@gnu.org>

	* vc-hooks.el (vc-arg-list): New function, which handles both
	compiled and uncompiled code.
	(vc-default-workfile-unchanged-p): Use it.

	* vc.el (vc-print-log): Undo prev change, use new function
	vc-arg-list from vc-hooks.el.

2004-03-26  Masatake YAMATO  <jet@gyve.org>

	* simple.el (completion-setup-function): Emphasize the
	first uncommon characters in the completions; and de-emphasize
	the common prefix substrings.
	(completion-emphasis): New face.
	(completion-de-emphasis): New face.

2004-03-25  Juanma Barranquero  <lektu@terra.es>

	* progmodes/cperl-mode.el (cperl-indent-alist, cperl-where-am-i):
	Comment out (it's unused and unfinished code).

2004-03-25  Sam Steingold  <sds@gnu.org>

	* vc.el (vc-print-log): Fix a bug in the last patch:
	backend-function may be a byte-compiled object, not a lambda.

2004-03-25  Juri Linkov  <juri@jurta.org>

	* descr-text.el (describe-property-list): Add a button
	for `face' property that calls `describe-face'.
	Suggested by luis fernandes <elf@ee.ryerson.ca>

	* international/mule.el (keyboard-coding-system):
	* kmacro.el (kmacro-call-macro): Fix docstring.

	* dired.el: Fix comments.

	* textmodes/fill.el (fill): Fix Info link.

	* font-lock.el (fast-lock, lazy-lock):
	* jit-lock.el (jit-lock): Remove links to removed Support Modes
	Info node.

	* eshell/eshell.el (eshell): Fix broken info-link.

	* eshell/em-alias.el (eshell-alias, eshell-bad-command-tolerance):
	* eshell/em-banner.el (eshell-banner):
	* eshell/em-smart.el (eshell-smart):
	* eshell/esh-cmd.el (eshell-cmd):
	Comment out broken info-links to incomplete Info manual.

	* info-xref.el: Fix commentary.

2004-03-25  Kevin Ryde  <user42@zip.com.au>

	* info-xref.el (info-xref-check-buffer): Report empty filename parts.
	Remove spurious node duplicate suppression, doesn't work, not wanted.
	(info-xref-output): Take format style args, add "sit-for 0" to let
	user see the results as they progress.
	(info-xref-check-all-custom): New function.

2004-03-25  Nick Roberts  <nick@nick.uklinux.net>

	* gdb-ui.el: Moved to progmodes.

2004-03-24  Stefan Monnier  <monnier@iro.umontreal.ca>

	* diff-mode.el (diff-font-lock-keywords): Disable yank-handler.

2004-03-24  Glenn Morris  <gmorris@ast.cam.ac.uk>

	* calendar/appt.el (appt-check): Remove superfluous progn.
	When finished with diary buffer: if it was not being displayed
	before, kill it; otherwise restore its original state.
	Suggested by Matthew Mundell <matt@mundell.ukfsn.org>.

	* calendar/calendar.el (calendar-set-mode-line): Use total
	available mode-line width, rather than frame-width.

	* calendar/diary-lib.el (fancy-diary-display): Set mode-line
	after mode change so effect not lost.

2004-03-23  Dave Love  <fx@gnu.org>

	* dired.el (dired) <defgroup>: Add link to manual.
	(dired-font-lock-keywords): Add highlighting on unusual permissions.
	(dired-revert): Use dolist.
	(dired-mode-map): Add U binding.
	(dired-mode): Add font-lock-beginning-of-syntax-function.
	(dired-garbage-files-regexp): Make it a defcustom.

2004-03-23  Stefan Monnier  <monnier@iro.umontreal.ca>

	* vc-arch.el (vc-arch-diff): Handle the special case where `newvers'
	is equivalent to nil.
	(vc-arch-diff3-rej-p): Be a bit more flexible in what we accept.
	(vc-arch-mode-line-string): Accept `added' state.
	(vc-arch-state): Use inode-sigs if available.
	(vc-arch-add-tagline): Rename from vc-arch-add-tag.
	Copy&delete existing id file if any.  Fallback if uuidgen is absent.
	(vc-arch-tagline-re): New var.
	(vc-arch-file-source-p, vc-arch-file-id, vc-arch-tagging-method):
	New functions.
	(vc-arch-find-file-not-found-hook, vc-arch-register): New backend ops.
	(vc-arch-registered): Try our best guess using vc-arch-file-source-p.

	* vc-hooks.el (vc-default-find-file-not-found-hook): New fun.
	(vc-file-not-found-hook): Use it.

	* diff-mode.el (diff-default-read-only): Change default.
	(diff-mode-hook): Make it a defcustom.  Add some options.
	(diff-mode-map): Bind diff-refine-hook.
	(diff-yank-handler): New var.
	(diff-yank-function): New fun.
	(diff-font-lock-keywords): Use them.
	(diff-end-of-file): Handle case where file-header looks like diff text.
	(diff-hunk-kill): Adjust to "new" hunk-next behavior.
	(diff-file-kill): Delete a subsequent empty line, if applicable.
	(diff-hunk-file-names): New fun, extracted from diff-tell-file-name.
	(diff-find-file-name): Use it.
	(diff-tell-file-name): New command.
	(diff-mode): Be careful with view-mode.
	(diff-delete-if-empty, diff-delete-empty-files, diff-make-unified):
	New functions, for use in diff-mode-hook.
	(diff-find-source-location): Catch "regex too large" errors.
	(diff-apply-hunk, diff-test-hunk): Go to old or new file.
	(diff-refine-hunk): New command.

	* smerge-mode.el (smerge-mode-menu): Fix activate pred for resolve.
	(smerge-context-menu-map): Remove unused var.
	(smerge-keep-all): Preserve markers.
	(smerge-keep-n): New fun.
	(smerge-keep-base, smerge-keep-other, smerge-keep-mine)
	(smerge-keep-current, smerge-ediff): Use it.
	(smerge-kill-current): Use it.  Make it work on some 3-part conflicts.
	(smerge-popup-context-menu): Also use context-menu on 3-part conflicts.
	(smerge-resolve): Resolve trivial 3-part conflicts.

2004-03-23  Juri Linkov  <juri@jurta.org>

	* man.el (Man-width): New var.
	(Man-getpage-in-background): Use it.
	(Man-support-local-filenames): New var and fun.
	(Man-build-man-command): Don't add a second %s.
	(Man-fontify-manpage): Clean up message.
	(Man-mode): Set outline-regexp, outline-level,
	imenu-generic-expression.

	* woman.el (woman-fill-frame): Doc fix.
	(woman-decode-region): Use window-width instead of frame-width.

	* abbrevlist.el (list-one-abbrev-table):
	* descr-text.el (describe-char):
	* international/mule-diag.el (describe-current-coding-system):
	* international/quail.el (quail-insert-decode-map):
	Use window-width instead of frame-width.

	* jka-compr.el (jka-compr-compression-info-list): Add tbz and dz.
	(jka-compr-mode-alist-additions): Add tbz.
	(jka-compr-write-region, jka-compr-insert-file-contents):
	Add message for undefined compress-program.
	(jka-compr-write-region): Remove redundant var bindings.

	* dired-x.el (dired-guess-shell-alist-default): Add choices for
	extracting files into subdirectory.  Add tbz and dz.  Fix regexps.
	Add extensions .[0-9] for man and nroff, and .pod for perldoc.
	(dired-man): Use dired-guess-shell-command.
	(dired-guess-shell-case-fold-search): Change defvar to defcustom.
	Change default nil to t.

	* dired-aux.el (dired-compress-file-suffixes): Add dz and tbz.
	(dired-compare-directories): Add default value for empty input.

	* help-at-pt.el: Move suggestions for key bindings to Commentary.

	* time.el (display-time-string-forms): Fix help-echo date format.

2004-03-22  Luc Teirlinck  <teirllm@auburn.edu>

	* autorevert.el (global-auto-revert-non-file-buffers): Expand docstring.
	(buffer-stale-function): New variable.
	(auto-revert-list-diff, auto-revert-dired-file-list)
	(auto-revert-dired-changed-p, auto-revert-buffer-p): Delete.
	(auto-revert-handler): Take over some functionality of deleted
	functions.
	(auto-revert-buffers): Delete call to auto-revert-buffer-p.

	* dired.el (dired-directory-changed-p): New fun, extracted from
	dired-internal-noselect.
	(dired-buffer-stale-p): New fun.
	(dired-internal-noselect): Use dired-directory-changed-p.
	Eliminate revert messages.
	(dired-mode): Set buffer-stale-function to dired-buffer-stale-p.

2004-03-23  Kenichi Handa  <handa@m17n.org>

	* international/characters.el: Setup syntaxes for more parentheses
	Unicode characters.

	* international/mule-cmds.el (select-safe-coding-system):
	Merge coding-system and auto-cs before comparing them.

2004-03-22  Stefan Monnier  <monnier@iro.umontreal.ca>

	* emacs-lisp/pp.el (pp-eval-expression): Simplify.

	* emacs-lisp/lisp-mode.el (lisp-mode-variables): Don't set
	normal-auto-fill-function and comment-indent-function.
	The default values now work just as well.
	Don't set font-lock-beginning-of-syntax-function since we already set
	syntax-begin-function.
	(lisp-outline-level): Put ;;;###autoload at same level as (.
	(prin1-char): Quote special chars.

	* emacs-lisp/lisp-mnt.el (lm-keywords-finder-p): Use defvar rather
	than with-no-warnings.

	* emacs-lisp/edebug.el (edebug-display): Bring up a debug trace
	if the source location can't be found.
	(edebug-compute-previous-result): Use prin1-char.

	* emacs-lisp/checkdoc.el (checkdoc-error): Dont' assume point-min == 1.
	(debug-ignored-errors): Add an entry.

	* emacs-lisp/bytecomp.el (byte-recompile-directory): Ignore hidden dir.
	(byte-compile-file): Output warning when deleting a file.

	* emacs-lisp/byte-run.el (defsubst): Add edebug spec and use backquote.
	(dont-compile, eval-when-compile, eval-and-compile): Add edebug spec.

	* emacs-lisp/byte-opt.el (byte-compile-log-lap)
	(byte-compile-inline-expand): Use backquote.
	(byte-optimize-pure-func): Rename from byte-optimize-concat.
	(symbol-name, regexp-opt, regexp-quote): Mark as pure.

	* emacs-lisp/backquote.el (backquote-list*-macro): Use nreverse.

	* emacs-lisp/advice.el (ad-subr-arglist): Simplify.

2004-03-22  Juri Linkov  <juri@jurta.org>

	* finder.el (finder-known-keywords): Fix data, tex, unix.

	* play/landmark.el: Fix keywords.

	* language/ethio-util.el (ethio-find-file): Doc fix.

	* emacs-lisp/warnings.el: Doc fix.

	* textmodes/ispell.el (ispell-help): Doc fix.

2004-03-21  Luc Teirlinck  <teirllm@auburn.edu>

	* format.el (format-insert-file): Always return a list of two
	elements, like insert-file-contents does.

2004-03-21  Andre Spiegel  <spiegel@gnu.org>

	* vc.el: Add new optional BUFFER argument to vc-BACKEND-print-log
	and vc-BACKEND-diff.
	(vc-print-log): If the print-log implementation supports it, use
	the new BUFFER argument to direct output to *vc-change-log*, not *vc*.
	(vc-version-diff, vc-diff-internal): Doc fixes.

	* vc-hooks.el (vc-default-workfile-unchanged-p): If the
	implementation supports it, let diff output go to *vc*,
	not *vc-diff*, since this is an internal call.

	* vc-cvs.el (vc-cvs-print-log, vc-cvs-diff): Add optional BUFFER arg.

	* vc-rcs.el (vc-rcs-print-log, vc-rcs-diff): Likewise.

	* vc-sccs.el (vc-sccs-print-log, vc-sccs-diff): Likewise.

2004-03-21  Dave Love  <fx@gnu.org>

	* progmodes/cfengine.el (cfengine-mode):
	Set parse-sexp-ignore-comments.

	* emacs-lisp/rx.el (rx): Work at compile time, not run time.

2004-03-21  Juanma Barranquero  <lektu@terra.es>

	* allout.el (allout-mode): Fix docstring.

2004-03-20  Luc Teirlinck  <teirllm@auburn.edu>

	* files.el (insert-directory): Fix bug if SWITCHES is a list.

	* autorevert.el (auto-revert-interval): Make new value take
	effect immediately when set through Custom.
	(auto-revert-set-timer): Add interactive declaration.

2004-03-19  David Ponce  <david@dponce.com>

	* ruler-mode.el (ruler-mode-header-line-format-old):
	Don't `make-variable-buffer-local'.
	(ruler-mode-ruler-function): Default to `ruler-mode-ruler'.
	(ruler-mode-header-line-format): Simply funcall the above.
	(ruler-mode): Use `make-local-variable' and `kill-local-variable'
	to save/restore a previous header line format.
	(ruler-mode-space): Don't depend on a numeric WIDTH value.
	(ruler-mode-ruler): Use symbolic display elements for scrollbar,
	fringes and margins width.
	(ruler-mode-ruler-function): Default to ruler-mode-ruler.

2004-03-18  Stefan Monnier  <monnier@iro.umontreal.ca>

	* log-edit.el (log-edit-font-lock-keywords): Typo.

	* textmodes/tex-mode.el (tex-shell): Set error parsing function here.
	(tex-send-tex-command): Rather than here.
	(tex-compilation-parse-errors): Simplify.

	* info.el (Info-default-dirs): Don't ignore last part of I-d-d-l.

	* time.el (display-time-string-forms): Add help-echo with date on time.

	* composite.el (compose-region): Use restore-buffer-modified-p.

	* disp-table.el (standard-display-8bit): Simplify.

	* server.el (server-process-filter): Delete temp frame.

	* add-log.el (add-change-log-entry): Simplify.

2004-03-19  Kim F. Storm  <storm@cua.dk>

	* hexl.el (hexl-mode-ruler): Adapt to new :align-to semantics.
	(hexl-follow-line): Don't require 'fringe.

	* progmodes/compile.el (compilation-start): Always set
	compilation-last-buffer and return it.

2004-03-17  Luc Teirlinck  <teirllm@auburn.edu>

	* simple.el (clone-buffer): Doc fix.

2004-03-18  Juanma Barranquero  <lektu@terra.es>

	* emacs-lisp/byte-run.el (make-obsolete-variable): Fix docstring.

2004-03-17  Stefan Monnier  <monnier@iro.umontreal.ca>

	* log-edit.el (log-edit-font-lock-keywords): New var.
	(log-edit-mode): Use it.

2004-03-17  Nick Roberts  <nick@nick.uklinux.net>

	* gdb-ui.el (gdb-var-list-children-handler): Handle C++ classes
	properly for watching in speedbar.

2004-03-17  Masatake YAMATO  <jet@gyve.org>

	* smerge-mode.el (smerge-popup-context-menu):
	Put `unwind-protect' around `overlay-put' and `popup-menu'.

2004-03-16  Stefan Monnier  <monnier@iro.umontreal.ca>

	* vc-arch.el (vc-arch-workfile-unchanged-p): Define to avoid dup-diff.
	(vc-arch-workfile-version, vc-arch-mode-line-rewrite):
	Take sealed revisions into account.
	(vc-arch-checkin): Extract a summary line from the message.

2004-03-16  Masatake YAMATO  <jet@gyve.org>

	* register.el (register): Provide `register' feature.

2004-03-15  Masatake YAMATO  <jet@gyve.org>

	Added context menu support in smerge mode.
	Most of the part is written by Stefan Monnier.

	* smerge-mode.el (smerge-context-menu-map, smerge-context-menu):
	New keymap and menu.
	(smerge-text-properties): New function.
	(smerge-remove-props): New function.
	(smerge-popup-context-menu): New function.
	(smerge-resolve): Call `smerge-remove-props'.
	(smerge-keep-base, smerge-keep-other, smerge-keep-mine): Ditto.
	(smerge-keep-current): Ditto.
	(smerge-kill-current): New function.
	(smerge-match-conflict): Put text properties.
	Detect the file as `same-diff conflict' if the filename is "ANCESTOR".

2004-03-15  David Ponce  <david@dponce.com>

	* ruler-mode.el: (ruler-mode-left-fringe-cols)
	(ruler-mode-right-fringe-cols, ruler-mode-left-scroll-bar-cols)
	(ruler-mode-right-scroll-bar-cols): Remove.
	(ruler-mode-window-col, ruler-mode-mouse-set-left-margin)
	(ruler-mode-mouse-set-right-margin, ruler-mode-ruler):
	Use fringe-columns and scroll-bar-columns.

2004-03-15  Masatake YAMATO  <jet@gyve.org>

	* hl-line.el (hl-line-range-function): New variable.
	(hl-line-move): New function.
	(global-hl-line-highlight): Use `hl-line-move'.
	(hl-line-highlight): Ditto.

	* scroll-bar.el (scroll-bar-columns):
	* fringe.el (fringe-columns): New function derived from ruler-mode.el.

	* ruler-mode.el (top-level): Require scroll-bar and fringe.
	(ruler-mode-left-fringe-cols)
	(ruler-mode-right-fringe-cols): Use `fringe-columns'.
	(ruler-mode-right-scroll-bar-cols)
	(ruler-mode-left-scroll-bar-cols): Use `scroll-bar-columns'.
	(ruler-mode-ruler-function): New variable.
	(ruler-mode-header-line-format): Call `ruler-mode-ruler-function'
	if the value for `ruler-mode-ruler-function'is given.

	* hexl.el (hexl-mode-hook): Make the hook customizable.
	(hexl-address-area, hexl-ascii-area): New customize variables.
	(hexlify-buffer): Put font-lock-faces on the address area and
	the ascii area.
	(hexl-activate-ruler): New function.
	(hexl-follow-line): New function.
	(hexl-highlight-line-range): New function.
	(hexl-mode-ruler): New function.

2004-03-14  Stefan Monnier  <monnier@iro.umontreal.ca>

	* vc-hooks.el (vc-handled-backends): Add Arch.  Move MCVS down.
	(vc-default-find-file-hook): New fun.
	(vc-find-file-hook): Call new find-file-hook operation.

	* vc-arch.el: New file.

2004-03-12  Jesper Harder  <harder@ifa.au.dk>

	* info-look.el (info-lookup): Reuse an existing Info window.

2004-03-12  Francis J. Wright  <F.J.Wright@qmul.ac.uk>

	* woman.el (woman-preserve-ascii): Default value changed to t and
	doc string revised.

2004-03-12  Richard M. Stallman  <rms@gnu.org>

	* pcvs.el (cvs-mode-add-change-log-entry-other-window):
	Fix minor bug.

	* replace.el (occur-engine): Change message for count of matches.

	* emacs-lisp/bytecomp.el (byte-compile-get-constant):
	For strings, do compare text properties.

2004-03-11  Daniel Pfeiffer  <occitan@esperanto.org>

	* progmodes/compile.el (compile-auto-highlight)
	(compilation-error-list, compilation-old-error-list)
	(compilation-parse-errors-function, compilation-parsing-end)
	(compilation-error-message, compilation-directory-stack)
	(compilation-enter-directory-regexp-alist)
	(compilation-leave-directory-regexp-alist)
	(compilation-file-regexp-alist, compilation-nomessage-regexp-alist)
	(compilation-current-file, compilation-regexps): Remove vars.

	(compile-error-at-point, compilation-error-filedata)
	(compilation-error-filedata-file-name, compile-reinitialize-errors)
	(compilation-next-error-locus, compilation-forget-errors)
	(count-regexp-groupings, compilation-parse-errors)
	(compile-collect-regexps, compile-buffer-substring): Remove funs.

	(compile-internal): Make obsolete.

	(compilation-first-column, compilation-error)
	(compilation-directory-matcher, compilation-page-delimiter)
	(compilation-mode-font-lock-keywords, compilation-debug)
	(compilation-error-face, compilation-warning-face)
	(compilation-info-face, compilation-line-face)
	(compilation-column-face, compilation-enter-directory-face)
	(compilation-leave-directory-face, compilation-skip-threshold)
	(compilation-skip-visited, compilation-context-lines): New vars.

	(compilation-warning-face, compilation-info-face)
	(compilation-message-face): New faces.

	(compilation-error-regexp-alist-alist): New constant.

	(compilation-face, compilation-directory-properties)
	(compilation-assq, compilation-error-properties, compilation-start)
	(define-compilation-mode, compilation-loop)
	(compilation-set-window): New functions.

	(compile): Additional argument for interactive compiles like TeX.

	* progmodes/grep.el (kill-grep): Move here from compile.el
	(grep-error, grep-hit-face, grep-error-face)
	(grep-mode-font-lock-keywords): New variables.
	(grep-regexp-alist): Simplify regexp and add `binary' case.
	(grep-mode): New mode.
	(grep-process-setup): Simplify.

2004-03-11  Jason Rumney  <jasonr@gnu.org>

	* net/ldap.el (ldap-search-internal): Handle file URLs with drive
	letters on DOS/Windows.

2004-03-11  Stefan Monnier  <monnier@iro.umontreal.ca>

	* server.el (server-name): New var.
	(server-socket-dir): New var to replace server-socket-name.
	(server-start): Use them.

2004-03-11  Simon Josefsson  <jas@extundo.com>

	* mail/smtpmail.el (smtpmail-read-response): Abort if process has
	died to avoid infloop.  Reported by Jonathan Glauner
	<jglauner@sbum.org>.

2004-03-10  Stefan Monnier  <monnier@iro.umontreal.ca>

	* smerge-mode.el (smerge-check-cache, smerge-check): New var and fun.
	(smerge-mode-menu): Use it to deactivate menu entries.
	(smerge-keep-current): New fun.
	(smerge-keep-current): Use it.

2004-03-10  John Paul Wallington  <jpw@gnu.org>

	* foldout.el (foldout-fold-list, foldout-modeline-string):
	Declare them as variables, not constants.

2004-03-10  Vinicius Jose Latorre  <viniciusjl@ig.com.br>

	* ps-print.el: Modification to print *Messages* buffer.
	(ps-print-version): New version 6.6.4.
	(ps-message-log-max): New fun.
	(ps-spool-without-faces, ps-spool-with-faces)
	(ps-count-lines-preprint): Code fix.

	* printing.el: New tips in Tips section.

2004-03-09  Vinicius Jose Latorre  <viniciusjl@ig.com.br>

	* delim-col.el: Doc fix.

	* printing.el: Doc fix.  New doc section (Tips).

2004-03-09  Stefan Monnier  <monnier@iro.umontreal.ca>

	* type-break.el (type-break-emacs-variant): Remove.
	(type-break-run-at-time, type-break-cancel-function-timers):
	Use fboundp rather than version name and number.

2004-03-09  Masatake YAMATO  <jet@gyve.org>

	* hexl.el (hexl-mode): Use `make-local-variable' instead of
	`make-variable-buffer-local'.

2004-03-08  Michael Albinus  <Michael.Albinus@alcatel.de>

	* find-dired.el (find-dired): Call `shell-command' instead of
	`start-process-shell-command'.  By this, Tramp takes over
	handling of remote directories.

2004-03-07  Stefan Monnier  <monnier@iro.umontreal.ca>

	* newcomment.el (comment-use-global-state): New var.
	(comment-search-forward): Use it.

	* emacs-lisp/lisp-mode.el (lisp-mode-variables): Set it.

	* cus-edit.el (fill) <defgroup>: Move to fill.el.

	* textmodes/fill.el (fill) <defgroup>: Move from cus-edit.el.
	(enable-kinsoku): Make it a defcustom.
	(fill-comment-paragraph): Don't rely on fill-prefix to bound the
	paragraph to same-comment-start-marker.

2004-03-07  Dave Love  <fx@gnu.org>

	* net/browse-url.el (rfc2368-parse-mailto-url): Autoload.
	(browse-url-mail): Use it.

	* mail/rfc2368.el (rfc2368-unhexify-char): Delete.
	(rfc2368-unhexify-string): Use replace-regexp-in-string.

2004-03-07  Francis J. Wright  <F.J.Wright@qmul.ac.uk>

	* woman.el (woman-man.conf-path): Doc fix.
	(woman-parse-man.conf): Also parse OPTIONAL_MANPATH.

2004-03-07  Eli Zaretskii  <eliz@gnu.org>

	* sort.el (sort-columns): Remove ms-dos from the list of systems
	where the external `sort' command is not used.

2004-03-07  Kim F. Storm  <storm@cua.dk>

	* gdb-ui.el (gdb-overlay-arrow-position): Add defvar.
	(gdb-reset): Reset gdb-overlay-arrow-position marker and remove it
	from overlay-arrow-variable-list.
	(gdb-assembler-mode): Use add-to-list for gdb-overlay-arrow-position.

2004-03-06  Nick Roberts  <nick@nick.uklinux.net>

	* gdb-ui.el (gdb-assembler-mode, gdb-assembler-custom): Set up
	overlay arrow string properly for the assembler buffer.

2004-03-05  Stefan Monnier  <monnier@iro.umontreal.ca>

	* mail/sendmail.el (mail-mode): Fix last change.

2004-03-05  Nick Roberts  <nick@nick.uklinux.net>

	* gdb-ui.el (gdb-assembler-mode): Create a second overlay arrow
	for the assembler buffer.
	(gdb-assembler-custom): Position the overlay arrow.
	(gdb-put-arrow, gdb-remove-arrow): Delete functions.

2004-03-04  Stefan Monnier  <monnier@iro.umontreal.ca>

	* progmodes/sh-script.el (sh-font-lock-paren): Add @ in case patterns.

	* pcvs-info.el (cvs-fileinfo->backup-file): Use a more constraining
	regexp to distinguish .#ChangeLog.9.1.400 and .#ChangeLog.1.400.

	* mail/sendmail.el (mail-mode): Set comment-start-skip.

	* newcomment.el (uncomment-region): Allow non-terminated comment.
	(comment-normalize-vars): Check the user-specified comstart marker.

2004-03-04  Jesper Harder  <harder@ifa.au.dk>

	* sort.el (sort-columns): Don't use external 'sort' on ms-windows.
	Otherwise, do use it if the region only contains font-lock text
	properties.

2004-03-04  Masatake YAMATO  <jet@gyve.org>

	* hexl.el (hexl-mode): Set `hexl-print-current-point-info'
	as the callback function for eldoc.
	(hexl-print-current-point-info): New function.
	(hexl-current-address): Print the address in both decimal
	and hexadecimal format.

2004-03-04  Richard M. Stallman  <rms@gnu.org>

	* mail/rmail.el (rmail-convert-to-babyl-format):
	Specify t for UNIBYTE when calling mail-unquote-printable-region.

	* mail/mail-utils.el (mail-unquote-printable-region):
	New arg UNIBYTE.

	* startup.el (command-switch-alist): Doc fix.

	* simple.el (undo): Temporarily set this-command to `undo-start',
	then set it to `undo' once undo-start returns without error.

	* simple.el (minibuffer-history-sexp-flag): Doc fix.

	* simple.el (kill-line): Don't disregard trailing whitespace
	in eol condition, if show-trailing-whitespace is set.

	* mouse-sel.el (mouse-sel-has-been-enabled): New var.
	(mouse-sel-mode): When enabling, set mouse-sel-has-been-enabled.
	When disabling, restore old values only if mouse-sel-has-been-enabled.

	* isearch.el (isearch-*-char): New arg WANT-BACKSLASH.
	(isearch-{-char): New function.
	(isearch-mode-map): Bind { to isearch-{-char.

	* font-lock.el (lisp-font-lock-keywords-2):
	Turn off the CL with-... and do-... general patterns.
	Instead, recognize several specific with... and do... constructs.

	* files.el (switch-to-buffer-other-window):
	Bind same-window-buffer-names and same-window-regexps to nil.
	(switch-to-buffer-other-frame): Likewise.

2004-03-03  Stefan Monnier  <monnier@iro.umontreal.ca>

	* textmodes/fill.el (fill-comment-paragraph): Be more careful when
	recognizing leading comment on code line.

2004-03-02  Stefan Monnier  <monnier@iro.umontreal.ca>

	* Makefile.in (setwins, setwins_almost): Skip .arch-ids and other
	hidden files/directories.

2004-03-02  Stefan Monnier  <monnier@iro.umontreal.ca>

	* textmodes/fill.el (fill-paragraph): Don't check comment-start-skip,
	only comment-start (in case the mode hasn't set it).

	* Makefile.in (AUTOGENEL): New var.
	(bootstrap-prepare): Rename from bootstrap-clean.
	Don't remove elc files.
	(maintainer-clean): New target.

	* xml.el (xml-get-attribute-or-nil): Simplify.

2004-03-02  Juri Linkov  <juri@jurta.org>

	* net/browse-url.el (browse-url-netscape, browse-url-mozilla)
	(browse-url-galeon, browse-url-epiphany): Encode dollar signs in
	URL to prevent their substitution with the environment variable
	values by browsers.

2004-03-03  Vinicius Jose Latorre  <viniciusjl@ig.com.br>

	* ps-print.el: Doc fix.
	(ps-print-version): New version number (6.6.3).
	(ps-right-header, ps-right-footer, ps-left-header, ps-left-footer):
	Docstring fix.
	(ps-kill-emacs-check): Check if ps-print temporary buffer is killed
	before printing.
	(ps-time-stamp-yyyy-mm-dd): New fun.
	(ps-time-stamp-iso8601): Alias for ps-time-stamp-yyyy-mm-dd.

2004-03-02  Kim F. Storm  <storm@cua.dk>

	* gdb-ui.el (gdb-mouse-toggle-breakpoint): Remove debug message.

2004-03-01  Juanma Barranquero  <lektu@terra.es>

	* allout.el (allout-rebullet-heading): Fix typo in docstring.

	* desktop.el (desktop-file-version)
	(desktop-after-read-hook): Fix typos.
	(desktop-clear-preserve-buffers): Remove redundant info in
	docstring already shown by the obsolescence message.
	(desktop-truncate, desktop-internal-v2s)
	(desktop-value-to-string): Change argument name to match docstring.

	* emulation/tpu-edt.el (tpu-set-mark): Fix typo in docstring.

	* eshell/em-smart.el (eshell-smart-maybe-jump-to-end): Fix typo in
	docstring.

2004-02-29  Vinicius Jose Latorre  <viniciusjl@ig.com.br>

	* printing.el: Replace "As Is..." in PostScript file print/preview by
	"No Preprocessing...".  Suggested by Colin Marquardt
	<_marquardt_@zmd.de>.
	(pr-insert-section-4): Adjust buffer interface.

2004-02-29  Kai Grossjohann  <kai.grossjohann@gmx.net>

	Version 2.0.39 of Tramp released.

	* net/tramp.el (tramp-handle-file-local-copy)
	(tramp-handle-write-region, tramp-open-connection-rsh):
	Variable name typo.  Small change.  From Patrick Tullmann
	<tullmann@flux.utah.edu>.
	(tramp-process-connection-type): New variable.
	(tramp-maybe-open-connection): Use it.
	(tramp-do-copy-or-rename-via-buffer): Handle KEEP-DATE arg if possible.
	(tramp-touch): Set last-modified time of a remote file.
	(tramp-handle-write-region): Say which function is used when encoding.

2004-02-29  Michael Albinus  <Michael.Albinus@alcatel.de>

	* net/tramp-smb.el (tramp-smb-handle-file-writable-p): Handle the
	case of non-existing filename, too.  Reported by Christoph Bauer
	<c_bauer@informatik.uni-kl.de>.
	(tramp-smb-get-file-entries): The directory in question should
	have permissions "drwxrwxrwx".  Just virtual, because we don't
	know the real permissions.  Don't we know?
	(tramp-smb-prompt): Add virtual prompt from listing shares, too.
	(tramp-smb-errors): Add "NT_STATUS_ACCOUNT_LOCKED_OUT".
	(tramp-smb-wait-for-output): Optimize algorithm getting pending
	output.  If it was received chunkwise, there have been problems.
	Remove the "prompt not found" error message; it is obvious.
	Simplify algorithm.
	(tramp-smb-process-running): Remove.  Since we acknowledge the
	virtual prompt for shares, there's no need for distinction of
	reading shares (process ends afterwards) and interactive mode of
	smblient.
	(tramp-smb-open-connection): Setting process sentinel removed.
	(tramp-smb-errors): Add "NT_STATUS_WRONG_PASSWORD" and
	"NT_STATUS_NETWORK_ACCESS_DENIED".
	(tramp-smb-maybe-open-connection): Set `process-connection-type'
	to 'pty.  Suggested by Piet van Oostrum <piet@cs.uu.nl>.
	(top-level): Setting default value in `tramp-default-method-alist'
	corrected.  Order of USER and HOST have been wrong.
	Nobody complained for months ...
	(tramp-smb-maybe-open-connection): Use `tramp-process-connection-type'.
	(tramp-smb-open-connection): Clear password cache if login has failed.

	* net/tramp.el (tramp-completion-mode) Don't check for 'xemacs' but
	`tramp-unified-filenames'.
	(tramp-completion-mode): Make test for XEmacs explicitely.
	`event-to-character' can exists in Emacs packages too.
	Reported by Matt Swift <swift@alum.mit.edu>.
	(tramp-buffer-name): Buffer name must contain the user if exists.
	Reported by Adrian Phillips <a.phillips@met.no>.
	(tramp-do-copy-or-rename-file): Handle out-of-band methods.
	Call `tramp-do-copy-or-rename-file-out-of-band' this case.
	(tramp-do-copy-or-rename-file-out-of-band): Rename from
	`tramp-do-copy-or-rename-file-one-local', because it handles also
	the case both files use the same out-of-band method.
	Implementation added.
	(tramp-handle-file-local-copy, tramp-handle-write-region):
	Out-of-band handling removed.  `copy-file' called instead, which
	calls `tramp-do-copy-or-rename-file-out-of-band'.
	(tramp-action-password): Check for out-of-band method removed.
	This function is used for 'login-program.
	(tramp-post-connection): Use `tramp-method-out-of-band-p' when
	appropriate.
	(tramp-completion-function-alist-ssh): Add `tramp-parse-shostkeys'
	and `tramp-parse-sknownhosts'.
	(tramp-completion-function-alist): It's a defvar now, because we
	want to apply the optimized `tramp-set-completion-function'
	instead of a static list.
	(tramp-set-completion-function): Implementation tuned.
	Avoid double entries, and entries where the function or the
	file/directory doesn't exist.
	(tramp-parse-shostkeys, tramp-parse-sknownhosts): New functions
	for SSH2.
	(tramp-file-name-handler-alist): Add `dired-compress-file' entry.
	(tramp-handle-dired-compress-file): New function.
	(tramp-async-proc): New variable.
	(tramp-handle-shell-command): Adding asynchronous processes.
	They are far from being perfect, but it works at least for
	`find-grep-dired' and `find-name-dired' in Emacs 21.4.
	(top-level): Require password.el if visible.  Should be mandatory
	once No Gnus has found its way into (X)Emacs.
	(tramp-read-passwd): Invoke `password-read' if available,
	`read-passwd' otherwise.  `ange-ftp-read-passwd' isn't used as
	fallback any longer.
	(tramp-clear-passwd): New function.
	(tramp-process-actions, tramp-process-multi-actions):
	Clear password cache if login has failed.

	* net/tramp-ftp.el (Commentary): Remove pointer to EFS.  It has
	its own module.
	(tramp-ftp-file-name-handler): Unset `ange-ftp-ftp-name-arg' and
	`ange-ftp-ftp-name-res'.  There could be incorrect values from
	previous calls in case the "ftp" method is used in the Tramp file
	name.  Reported by Katsumi Yamaoka <yamaoka@jpl.org>.

2004-02-28  Richard M. Stallman  <rms@gnu.org>

	* term.el (term-mouse-paste): Call mouse-set-point.

	* thumbs.el: New file.

2004-02-28  Vinicius Jose Latorre  <viniciusjl@ig.com.br>

	* progmodes/ebnf-abn.el: Doc fix.

	* progmodes/ebnf-bnf.el: Doc fix.
	(ebnf-repeat): Code fix.

	* progmodes/ebnf2ps.el: Doc fix.
	(ebnf-syntax-directory, ebnf-syntax-file): New funs.

2004-02-28  Juri Linkov  <juri@jurta.org>

	* ffap.el (dired-at-point): Additional writability test for
	relative directory names.
	(dired-at-point-prompter): Treat directories as a directory, get
	the directory component from files.
	(ffap-string-at-point): Return string from region if region is active.
	(ffap-file-at-point): Remove redundant code.

2004-02-28  Kim F. Storm  <storm@cua.dk>

	* gdb-ui.el (breakpoint-enabled-icon, breakpoint-disabled-icon):
	Initialize margin area images to nil.
	(breakpoint-bitmap): New defvar for breakpoint fringe bitmaps.
	(breakpoint-enabled-bitmap-face)
	(breakpoint-disabled-bitmap-face): New faces for bpt in fringe.
	(gdb-info-breakpoints-custom): Use gdb-remove-breakpoint-icons.
	(gdb-info-breakpoints-custom): Use gdb-put-breakpoint-icon.
	(gdb-mouse-toggle-breakpoint): Handle bpt in fringe.
	(gdb-reset): Use gdb-remove-breakpoint-icons.
	(gdb-put-string): Add dprop arg to specify alternative display
	property (for setting fringe bitmap).
	(gdb-remove-strings): Doc fix.
	(gdb-put-breakpoint-icon): New defun which displays a breakpoint
	icon in fringe (if available), or else as icon or text in display
	margin.  Creates necessary icons in breakpoint-bitmap,
	breakpoint-enabled-icon, and/or breakpoint-disabled-icon.
	Also make left window margin if required.
	(gdb-remove-breakpoint-icons): New defun to remove breakpoint
	icons inserted by gdb-put-breakpoint-icon.  Remove left margin if
	no longer needed.
	(gdb-assembler-custom): Use gdb-remove-breakpoint-icons and
	gdb-put-breakpoint-icon.
	(gdb-assembler-mode): Don't set left-margin-width here.

2004-02-27  Kevin Ryde  <user42@zip.com.au>

	* info-look.el: In scheme-mode symbol regexp, disallow backquote and
	comma, so that it DTRT in macros.

2004-02-27  Markus Rost  <rost@mathematik.uni-bielefeld.de>

	* progmodes/sh-script.el (sh-shell-arg)
	(sh-require-final-newline, sh-assignment-regexp, sh-builtins)
	(sh-leading-keywords, sh-other-keywords): Fix custom type.

2004-02-27  Dan Nicolaescu  <dann@ics.uci.edu>

	* faces.el (face-spec-set-match-display): Add a new attribute,
	`min-colors'.
	(region, highlight, secondary-selection): Use `min-colors'.

	* custom.el (defface): Add documentation for `min-colors'.

	* font-lock.el (font-lock-comment-face, font-lock-string-face)
	(font-lock-keyword-face, font-lock-function-name-face)
	(font-lock-variable-name-face, font-lock-constant-face):
	Use `min-colors'.

	* isearch.el (isearch, isearch-lazy-highlight-face): Use `min-colors'.

2004-02-25  Vinicius Jose Latorre  <viniciusjl@ig.com.br>

	* progmodes/ebnf2ps.el: Doc fix.  For compatibility with Emacs 20,
	define assq-delete-all if it's not defined.
	(ebnf-generate-region): Code fix.

	* printing.el: Doc fix.
	(pr-version): New version number (6.7.2).
	(pr-command): Return empty string if command is an empty string.

2004-02-24  Vinicius Jose Latorre  <viniciusjl@ig.com.br>

	* progmodes/ebnf-abn.el: New file, implements an ABNF parser.

	* progmodes/ebnf2ps.el: Doc fix.  Accept ABNF (Augmented BNF).  New
	arrow shapes: semi-up-hollow, semi-up-full, semi-down-hollow and
	semi-down-full.  Fix a bug on productions like test = {"test"}* | (
	"tt" ["test"] ).  Reported by Markus Dreyer
	<mdreyer@ix.urz.uni-heidelberg.de>.
	(ebnf-version): New version number (4.0).
	(ebnf-print-directory, ebnf-print-file, ebnf-spool-directory)
	(ebnf-spool-file, ebnf-eps-directory, ebnf-eps-file)
	(ebnf-delete-style): New commands.
	(ebnf-directory, ebnf-file): New funs.
	(ebnf-special-show-delimiter, ebnf-file-suffix-regexp)
	(ebnf-production-name-p, ebnf-stop-on-error): New options.
	(ebnf-syntax-alist): New var.
	(ebnf-element-width): New fun replacing ebnf-list-width.
	(ebnf-arrow-shape, ebnf-syntax): Custom fix.
	(ebnf-style-custom-list, ebnf-style-database, ebnf-arrow-shape-alist)
	(ebnf-prologue): Adjust vars.
	(ebnf-setup, ebnf-insert-style, ebnf-merge-style, ebnf-apply-style)
	(ebnf-reset-style, ebnf-push-style, ebnf-pop-style)
	(ebnf-check-style-values, ebnf-generate-production)
	(ebnf-generate-region, ebnf-production-dimension, ebnf-justify-list)
	(ebnf-make-terminal1, ebnf-make-or-more1, ebnf-make-repeat)
	(ebnf-token-repeat): Code fix.

	* progmodes/ebnf-yac.el: Doc fix.  Handle Bison pragmas %nonassoc,
	%right, %left and %prec.  Suggested by Matthew K. Junker
	<junker@alum.mit.edu>.
	(ebnf-yac-definitions, ebnf-yac-lex): Code fix.

	* progmodes/ebnf-iso.el: Doc fix.
	(ebnf-iso-token-table, ebnf-iso-non-terminal-chars): Adjust vars.
	(ebnf-iso-lex): Code fix.

	* progmodes/ebnf-bnf.el: Doc fix.
	(ebnf-bnf-lex): Code fix.

	* progmodes/ebnf-otz.el: Doc fix.

2004-02-23  Luc Teirlinck  <teirllm@auburn.edu>

	* abbrev.el (write-abbrev-file): Make argument optional.  Doc fix.
	(abbrev-prefix-mark): Doc fix.

2004-02-23  Nick Roberts  <nick@nick.uklinux.net>

	* gdb-ui.el (gud-watch): Load tooltip, if necessary.
	(gdb-var-create-handler): Force speedbar-update-flag to be non-nil.
	(gdb-var-delete): Make interactive (really).
	(gdb-edit-value): Make non-interactive.

	* progmodes/gud.el (gud-speedbar-menu-items):
	Add gdb-var-delete and, indirectly, gdb-edit-value.
	(gud-install-speedbar-variables): Bind gdb-var-delete to "D".
	(gud-speedbar-buttons): Remove gdb-var-delete from tag-line.
	(gud-gdb-marker-filter): Add comment for annotations.

2004-02-23  Glenn Morris  <gmorris@ast.cam.ac.uk>

	* calendar/calendar.el (generate-calendar)
	(calendar-read-date): Prevent display of BC calendars once more -
	reverts 2003-10-01 change.
	(generate-calendar-month): Doc fix.

2004-02-03  Matthew Mundell  <matt@mundell.ukfsn.org>  (tiny change)

	* calendar/diary-lib.el (fancy-diary-display): Don't rely on
	return value of increment-calendar-month.

2004-02-21  Stephen Compall  <s11@member.fsf.org>

	* saveplace.el (save-place-forget-unreadable-files)
	(save-place-save-skipped, save-place-skip-check-regexp): New vars.
	(save-place-forget-unreadable-files): New function.
	(save-place-alist-to-file): Use it to filter out files that are
	no longer readable.

	* textmodes/texinfo.el (texinfo-insert-@item): Look for the
	current Texinfo environment, using the same method as in
	`texinfo-insert-@end', and insert a space rather than a newline if
	point in a @table environment.

2004-02-21  Juri Linkov  <juri@jurta.org>

	* ffap.el (ffap-file-at-point): Try parent directories.

2004-02-21  Klaus Zeitler  <kzeitler@lucent.com>

	* vcursor.el (vcursor-modifiers): New defcustom.
	(vcursor-cs-binding): Use vcursor-modifiers instead of a
	hard-coded list.

2004-02-21  Masatake YAMATO  <jet@gyve.org>

	* play/animate.el (animate-birthday-present): Accept names other
	than `Sarah', too.

2004-02-21  Juri Linkov  <juri@jurta.org>

	* startup.el: Remove table of command line arguments from the
	Commentary section.

2004-02-20  John Wiegley  <johnw@newartisans.com>

	* eshell/em-pred.el (eshell-modifier-alist): Change the "eval
	again" modifier from 'e' to 'E', since 'e' is also used by the
	"file extension" modifier.

2004-02-19  Luc Teirlinck  <teirllm@auburn.edu>

	* help-fns.el (describe-categories): Doc fix.

2003-02-19  Michael Kifer  <kifer@cs.stonybrook.edu>

	* ediff-util.el (ediff-compute-custom-diffs-maybe): Avoid creating
	temporary file for buffer already visiting one.  This change makes
	output likely to be directly usable by patch program.
	Suggested by Adrian Aichner  <adrian@xemacs.org>

2004-02-20  Nick Roberts  <nick@nick.uklinux.net>

	* gdb-ui.el (gdb-use-colon-colon-notation): Set default to nil for
	case of variables defined in compound statements.
	(gdb-setup-windows, gdb-source-info, gdb-source-info):
	Simplify constructions using switch-to-buffer.

2004-02-19  Simon Josefsson  <jas@extundo.com>

	* play/morse.el: Fix typo.
	(morse-code): Add @.

2004-02-19  Glenn Morris  <gmorris@ast.cam.ac.uk>

	* calendar/appt.el (appt-display-format): Change default to
	'ignore, for backwards compatibility.
	(appt-display-message): If appt-display-format is 'ignore,
	respect old vars appt-msg-window and appt-visible.
	(appt-activate): Don't depend on return value of cancel-timer.

	* calendar/calendar.el (calendar-holidays): Doc fix.

	* calendar/cal-coptic.el (coptic-prompt-for-date):
	Use assoc-string instead of assoc-ignore-case.
	* calendar/cal-french.el (calendar-goto-french-date): Ditto.
	* calendar/cal-hebrew.el (calendar-goto-hebrew-date)
	(mark-hebrew-diary-entries, list-yahrzeit-dates): Ditto.
	* calendar/cal-islam.el (calendar-goto-islamic-date)
	(mark-islamic-diary-entries): Ditto.
	* calendar/cal-julian.el (calendar-goto-julian-date): Ditto.
	* calendar/cal-mayan.el (calendar-read-mayan-haab-date)
	(calendar-read-mayan-tzolkin-date): Ditto.
	* calendar/calendar.el (calendar-read-date): Ditto.
	* calendar/diary-lib.el (mark-diary-entries): Ditto.

2004-02-18  Markus Rost  <rost@mathematik.uni-bielefeld.de>

	* progmodes/executable.el (executable-command-find-posix-p):
	Fix choice of the directory.

2004-02-17  Luc Teirlinck  <teirllm@auburn.edu>

	* simple.el (interprogram-cut-function)
	(interprogram-paste-function, kill-new, kill-append):
	Doc fixes.
	(kill-region): Make it return nil.  Doc fix.
	(yank-pop): Make its argument optional.
	(yank): Make ARG `-' equivalent to `-1'.

2004-02-17  Eli Zaretskii  <eliz@gnu.org>

	* mail/rmail.el (rmail-get-new-mail): Don't reference
	rmail-use-spam-filter if rmail-spam-filter is not loaded.

2004-02-16  Luc Teirlinck  <teirllm@auburn.edu>

	* autorevert.el (auto-revert-buffer-p): Only revert dired buffers
	if one of global-auto-revert-non-file-buffers or autorevert-mode
	is non-nil.

2004-02-16  Eli Zaretskii  <eliz@gnu.org>

	* subr.el (delete-dups): A better implementation from Karl Heuer
	<kwzh@gnu.org>.

2004-02-16  Matt Hodges  <matt@stchem.bham.ac.uk>  (tiny change)

	* net/telnet.el (telnet-interrupt-subjob): Move doc string to the
	correct place.
	* progmodes/icon.el (icon-indent-command): Ditto.
	* textmodes/paragraphs.el (repunctuate-sentences): Ditto.

2004-02-16  Eli Zaretskii  <eliz@gnu.org>

	* progmodes/grep.el (grep-compute-defaults): Undo change from
	2004-01-29: don't use executable-command-find-posix-p.

2004-02-16  Richard Sharman  <rsharman@pobox.com>

	* hilit-chg.el: Use require instead of eval-and-compile.
	(highlight-compare-buffers): New function.

2004-02-16  John Basrai  <jbasrai@comcast.net>  (tiny change)

	* man.el (Man-fontify-manpage): Render section headings in
	`Man-overstrike-face' even when overstrike was not used by man
	formatter for section headings.

2004-02-16  Eli Tziperman  <eli@deas.harvard.edu>

	* rmail-spam-filter.el: (vm-use-spam-filter)
	(rsf-min-region-length-added-to-spam-list): New	variables.
	(rsf-bbdb-auto-delete-spam-bbdb-entries): Rename from
	rmail-bbdb-auto-delete-spam-entries.  Add cc: to recipients for
	spam testing.  Don't delete spam message if automatic deletion
	after output via variable rmail-delete-after-output is turned on.
	(rsf-bbdb-dont-create-entries-for-deleted-messages): Rename from
	rsf-bbdb-dont-create-entries-for-spam.
	(check-field): New function, extracted from code in
	rmail-spam-filter to ease addition of header fields like content-type.
	(message-content-type): New variable to check the content-type:
	field added, also in defcustom of rsf-definitions-alist.
	(rmail-spam-filter): Replace repeated test code for header fields
	by calls to check-field; change the call to
	rmail-output-to-rmail-file such that rmail-current-message stays
	the same to avoid wrong deletion of unseen flags.
	(rsf-add-contents-type): New function to convert old format
	of rmail-spam-definitions-alist into new one.
	Change prefixes of all variables and functions from
	rmail-spam-filter- or spam-filter- or rmail-spam- to rsf-.

2004-02-16  Eli Zaretskii  <eliz@gnu.org>

	* loadhist.el (unload-hook-features-list): New defvar.

2004-02-16  Dave Love  <fx@gnu.org>

	* loadhist.el (unload-feature): Doc fix.  Rename flist to
	unload-hook-features-list.

2004-02-16  Jay Belanger  <belanger@truman.edu>  (tiny change)

	* calc/calc-embed.el (calc-do-embedded-activate): Add autoload
	cookie.  Don't check if we are looking-at open-formula.

2004-02-16  Jesper Harder  <harder@ifa.au.dk>  (tiny change)

	* subr.el (match-string-no-properties): Use substring-no-properties.

2004-02-16  Eli Zaretskii  <eliz@gnu.org>

	* emacs-lisp/rx.el (rx-check, rx-check-any, rx-check-not)
	(rx-repeat, rx-check-backref, rx-syntax, rx-to-string):
	Use lower-case "rx" in all error message.

2004-02-16  Dave Love  <fx@gnu.org>

	* emacs-lisp/rx.el (rx-or): Put group around result.
	(rx-constituents): Add backref.
	(rx-syntax): Add string-delimiter, comment-delimiter.
	(rx-categories): Add combining-diacritic.
	(rx-check-not, rx-greedy, rx): Doc fix.
	(rx-backref, rx-check-backref): New.

2004-02-16  Jesper Harder  <harder@ifa.au.dk>

	* newcomment.el (uncomment-region): Allow eob as comment end.

2004-02-16  Jari Aalto  <jari.aalto@poboxes.com>

	* filecache.el: All message and error commands now use prefix
	"Filecache:" to make it easy to read *Messages* buffer.

2004-02-16  Jari Aalto  <jari.aalto@poboxes.com>

	* autorevert.el: Add support to detect changed dired and VC buffers.
	(auto-revert-active-p, auto-revert-list-diff)
	(auto-revert-dired-file-list, auto-revert-dired-changed-p)
	(auto-revert-handler, auto-revert-active-p): New functions.
	(auto-revert-buffers): Move revert logic to `auto-revert-handler'
	and `auto-revert-active-p'.
	(eval-when-compile): Defvar dired-directory and vc-mode.
	(auto-revert-vc-cvs-file-version, auto-revert-vc-buffer-p)
	(auto-revert-handler-vc): New functions.

2004-02-16  Alfred M. Szmidt  <ams@kemisten.nu>  (tiny change)

	* progmodes/compile.el (compilation-directory): New defvar.
	(compile): Save current directory in compilation-directory.
	(recompile): Bind default-directory to compilation-directory if
	that is non-nil.

2004-02-16  Dave Love  <fx@gnu.org>

	* newcomment.el (comment-insert-comment-function)
	(comment-region-function, uncomment-region-function): New.
	(comment-indent): Use comment-insert-comment-function.
	(uncomment-region): Use uncomment-region-function.
	(comment-region): Use comment-region-function.

	* emacs-lisp/rx.el (rx-not): Bind case-fold-search to nil.

2004-02-16  Richard Stallman  <rms@gnu.org>

	* Makefile.in (TAGS, TAGS-LISP): Filter out of `els' only
	loaddefs* and ldefs-boot*.

2004-02-16  Eli Zaretskii  <eliz@gnu.org>

	* mail/mail-utils.el (rmail-dont-reply-to): Anchor user login name
	and email address at the beginning and end of the address.

	* mail/rmail.el (rmail-default-dont-reply-to-names): Make "info-"
	anchored at the beginning of the email address.

2004-02-16  TAKAI Kousuke  <tak@kmc.gr.jp>  (tiny change)

	* international/ccl.el (ccl-compile-write): Pass `left' to
	ccl-embed-code to generate correct code of write-expr-register.

2004-02-15  Dan Nicolaescu  <dann@ics.uci.edu>  (tiny change)

	* progmodes/grep.el (grep-compute-defaults): Fix typos.

2004-02-15  Jan Dj,Ad(Brv  <jan.h.d@swipnet.se>

	* x-dnd.el: Mention support for Motif in commentary.
	(x-dnd-handle-drag-n-drop-event): Ditto.

2004-02-14  Jonathan Yavner  <jyavner@member.fsf.org>

	* ses.el: Use "ses--" prefixes for buffer-local variables.
	Use (point-min) instead of 1, even when we know the buffer
	is unnarrowed.
	(ses-build-load-map): Delete.  Distribute its content to defconst's for
	the three maps.
	(ses-menu, ses-header-line-menu): New menus.
	(ses-mode-map): Use them.
	(ses-read-number) New fun.  Duplicates code from interactive "N" spec.

2004-02-14  Martin Stjernholm  <bug-cc-mode@gnu.org>

	* Makefile.in: Fix the CC Mode recompile kludge so it works
	when building in a different directory.

2004-02-13  Luc Teirlinck  <teirllm@auburn.edu>

	* simple.el (kill-new): Put yank-handler property on the entire string.

2004-02-11  Stefan Monnier  <monnier@iro.umontreal.ca>

	* diff.el: Don't use compile any more, use diff-mode instead.
	(diff-regexp-alist, diff-old-file, diff-new-file)
	(diff-parse-differences, diff-process-setup): Remove.
	(diff-sentinel): New fun.
	(diff): Use it.  Run the process ourselves.
	Use diff-mode for the rest of the processing.

	* diff.el (diff): Simplify code handling `switch'.

2004-02-11  Stefan Monnier  <monnier@iro.umontreal.ca>

	* pcvs-defs.el (cvs-menu): Add `tag'.

2004-02-11  Luc Teirlinck  <teirllm@auburn.edu>

	* simple.el (kill-append): Doc fix.

	* emacs-lisp/lisp-mode.el (lisp-mode-variables):
	Adapt outline-regexp to the new conventions for commenting out code.

2004-02-11  John Paul Wallington  <jpw@gnu.org>

	* mail/smtpmail.el (smtpmail-try-auth-methods): Fix typo.

2004-02-10  Stefan Monnier  <monnier@iro.umontreal.ca>

	* diff.el (diff-switches): New fun.
	(diff, diff-backup): Use it.
	(diff): Clean up the args construction.  Use backquote.
	Use listp instead of consp to avoid putting a nil arg.
	(diff): Add a revert-buffer function.

2004-02-10  Jan Dj,Ad(Brv  <jan.h.d@swipnet.se>

	* x-dnd.el (x-dnd-types-alist): Add COMPOUND_TEXT,  FILE_NAME
	handled by x-dnd-handle-file-name.
	(x-dnd-known-types): Add COMPOUND_TEXT.
	(x-dnd-init-frame): Call x-dnd-init-motif-for-frame.
	(x-dnd-get-state-cons-for-frame): Must do copy-sequence on
	x-dnd-empty-state.
	(x-dnd-forget-drop): Ditto.
	(x-dnd-save-state): Add optional parameter extra-data (for Motif).
	(x-dnd-handle-one-url): Return private when inserting text.
	(x-dnd-insert-ctext): New function.
	(x-dnd-handle-file-name): New function for FILE_NAME.
	(x-dnd-handle-drag-n-drop-event): Add Motif, remove call to error.
	(x-dnd-init-motif-for-frame, x-dnd-get-motif-value)
	(x-dnd-motif-value-to-list, x-dnd-handle-motif): New functions.

2004-02-10  Kenichi Handa  <handa@m17n.org>

	* term/x-win.el (x-select-utf8-or-ctext): Use compare-strings
	instead of while loop.

2004-02-10  Miles Bader  <miles@gnu.org>

	* emacs-lisp/macroexp.el: New file, implements `macroexpand-all'.

2004-02-09  Kenichi Handa  <handa@m17n.org>

	* tar-mode.el (tar-extract): Fix for the case that a file doesn't
	have end-of-line.

2004-02-09  Martin Stjernholm  <bug-cc-mode@gnu.org>

	* Makefile.in: Added extra dependencies in the recompile target
	needed to cope with the compile time macro expansions in CC Mode.

2004-02-09  Kim F. Storm  <storm@cua.dk>

	* fringe.el (no-fringe-bitmap, undef-fringe-bitmap)
	(left-truncation-fringe-bitmap, right-truncation-fringe-bitmap)
	(up-arrow-fringe-bitmap, down-arrow-fringe-bitmap)
	(continued-line-fringe-bitmap, continuation-line-fringe-bitmap)
	(overlay-arrow-fringe-bitmap, top-left-angle-fringe-bitmap)
	(top-right-angle-fringe-bitmap, bottom-left-angle-fringe-bitmap)
	(bottom-right-angle-fringe-bitmap, left-bracket-fringe-bitmap)
	(right-bracket-fringe-bitmap, filled-box-cursor-fringe-bitmap)
	(hollow-box-cursor-fringe-bitmap, hollow-square-fringe-bitmap)
	(bar-cursor-fringe-bitmap, hbar-cursor-fringe-bitmap)
	(empty-line-fringe-bitmap): Define standard fringe bitmaps id's.

2004-02-08  Stefan Monnier  <monnier@iro.umontreal.ca>

	* window.el (window-safely-shrinkable-p): Don't change the buffer-list.
	Don't allow shrink if there's a window on our right.

	* progmodes/prolog.el (prolog-program-name): Use gprolog if available.
	(prolog-mode-syntax-table, prolog-mode-abbrev-table, prolog-mode-map):
	Bring together declaration and initialization.
	(prolog-mode-variables): Don't set the syntax table.
	Don't set paragraph-start and comment-indent-function.
	Add /*..*/ to the comment regexps.
	(prolog-mode-commands): Remove.  Do it during init of prolog-mode-map.
	(prolog-mode-map): Don't bind TAB.
	(prolog-mode): Set the syntax table.
	(prolog-comment-indent): Remove.
	(inferior-prolog-mode-map): Initialize in the declaration.
	(inferior-prolog-mode-syntax-table)
	(inferior-prolog-mode-abbrev-table): New vars.
	(inferior-prolog-mode): Derive from comint-mode.
	(run-prolog): Avoid switch-to-buffer which can fail in dedicated and
	minibuffer windows.

	* progmodes/grep.el (grep-regexp-alist): Allow :, \t and (
	in file names, as long as it is unabmiguous.

2004-02-08  Andreas Schwab  <schwab@suse.de>

	* textmodes/reftex-toc.el
	(reftex-toc-load-all-files-for-promotion): Remove useless use of
	format.  Doc fix.

	* textmodes/refer.el (refer-find-entry-internal): Remove extra
	format string arguments.

	* tar-mode.el (tar-parse-octal-integer-safe): Add missing format
	string argument.

	* progmodes/xscheme.el (verify-xscheme-buffer): Fix format strings.

	* play/zone.el (zone-call): Fix format string.

	* net/webjump.el (webjump-builtin): Add missing format string argument.

	* midnight.el (midnight-delay-set): Remove extra format string argument.

	* mail/rmail.el (rmail-get-new-mail): Remove useless use of format.

	* hexl.el (hexl-insert-char): Add missing format string argument.

	* format.el (format-decode): Fix format string.

	* emulation/vi.el (vi-mode): Remove extra format string argument.
	(vi-repeat-last-search): Likewise.
	(vi-reverse-last-search): Likewise.
	(vi-goto-mark): Likewise.
	(vi-reverse-last-find-char): Likewise.
	(vi-repeat-last-find-char): Likewise.
	(vi-locate-def): Likewise.

	* emacs-lisp/lisp-mnt.el (lm-verify): Remove useless use of format.

	* ediff-util.el (ediff-toggle-read-only): Remove extra format
	string argument.
	(ediff-toggle-regexp-match): Likewise.

	* dired-aux.el (dired-do-query-replace-regexp): Add missing
	format string argument.

	* calc/calc-map.el (calc-get-operator): Remove extra format
	string argument.

	* calc/calc-forms.el (calc-convert-time-zones): Fix format string.

	* calc/calc-ext.el (calc-do-prefix-help): Remove extra format
	string argument.

	* eshell/esh-mode.el (eshell-send-invisible): Fix format string.

	* eshell/em-hist.el (eshell-hist-word-reference): Fix format string.

	* emulation/viper-ex.el (ex-mark): Remove extra format string argument.

	* emacs-lisp/cl-macs.el (defstruct): Remove extra format string arg.
	(cl-struct-setf-expander): Likewise.

	* vc.el (with-vc-file): Fix unsafe uses of error.
	(vc-cancel-version): Likewise.

2004-02-08  Jan Nieuwenhuizen  <jan.nieuwenhuizen@aspiratie.nl>  (tiny change)

	* progmodes/gud.el (gud-jdb-marker-filter): Add period as optional
	thousands separator; fixes <class>:<line-number> regexp for
	non-english locales.

2004-02-08  Andreas Schwab  <schwab@suse.de>

	* view.el (view-mode-enable): Revert previous change.

2004-02-07  Kim F. Storm  <storm@cua.dk>

	* simple.el (line-number-at-pos): Rename from line-at-pos.
	Uses changed (what-line and vc-annotate-warp-version).

2004-02-06  Stefan Monnier  <monnier@iro.umontreal.ca>

	* diff-mode.el (diff-file-regexp-alist, diff-error-regexp-alist)
	(diff-mode): Remove aborted attempt at support for compile.el.
	(diff-mode, diff-minor-mode): Avoid obsolete write-contents-hooks.

2004-02-06  Andreas Schwab  <schwab@suse.de>

	* view.el (view-mode-enable): Add view-mode-map to
	minor-mode-overriding-map-alist.

2004-02-05  Jan Dj,Ad(Brv  <jan.h.d@swipnet.se>

	* x-dnd.el (x-dnd-get-local-file-name): Fix byte compiler warning

2004-02-04  Stefan Monnier  <monnier@iro.umontreal.ca>

	* progmodes/cperl-mode.el (cperl-fill-paragraph): Call fill-paragraph
	with point inside rather than after the paragraph.

2004-02-04  Sam Steingold  <sds@gnu.org>

	* mail/smtpmail.el (smtpmail-try-auth-methods):
	Do not try authentication when no mechanism is available.
	Pass port-name as defaultport to `netrc-machine'.

2004-02-04  Stephen Eglen  <stephen@gnu.org>

	* iswitchb.el (iswitchb-minibuffer-setup-hook): Update doc string
	to show how minibuffer height can be constrained.

2004-02-04  John Paul Wallington  <jpw@gnu.org>

	* files.el (auto-mode-alist): Fix .scm, .stk, .ss, .sch entry.

2004-02-03  Jan Dj,Ad(Brv  <jan.h.d@swipnet.se>

	* x-dnd.el: New file for drag and drop.

	* term/x-win.el: require x-dnd, set after-make-frame-functions
	to x-dnd-init-frame, let x-dnd-handle-drag-n-drop-event handle
	drag-n-drop event.

	* dired.el (dired-dnd-test-function, dired-dnd-popup-notice)
	(dired-dnd-do-ask-action, dired-dnd-handle-local-file)
	(dired-dnd-handle-file): New functions for drag and drop support.
	(dired-mode): Initialize drag and drop if x-dnd present.

2004-02-02  Stefan Monnier  <monnier@iro.umontreal.ca>

	* progmodes/cperl-mode.el (cperl-mode-map, cperl-do-auto-fill)
	(cperl-menu): Use fill-paragraph, not cperl-fill-paragraph.
	(cperl-mode): Set fill-paragraph-function.
	(cperl-fill-paragraph): Make it non-interactive.

2004-02-02  Benjamin Rutt  <brutt@bloomington.in.us>

	* diff-mode.el (diff-mode-shared-map): Bind q to `quit-window'.

2004-02-02  David Kastrup  <dak@gnu.org>

	* replace.el (perform-replace): Allow 'literal argument in
	regexp-flag to indicate literal replacement.
	(query-replace-regexp-eval): Use it.

2004-02-01  Andreas Schwab  <schwab@suse.de>

	* progmodes/executable.el (executable-command-find-posix-p): Doc fix.

2004-02-01  Stephen Eglen  <stephen@gnu.org>

	* info-look.el: Add support for maxima-mode.  Update commentary
	because info-lookup-symbol is now bound to C-h S.

2004-01-31  Luc Teirlinck  <teirllm@auburn.edu>

	* simple.el (edit-and-eval-command): Bind print-level and
	minibuffer-history-sexp-flag around call to read-from-minibuffer.
	Correct initial position in command-history.

2004-01-30  Luc Teirlinck  <teirllm@auburn.edu>

	* files.el (read-directory-name): Adapt the docstring to recent
	change in Fread_file_name.

2004-01-30  Jonathan Yavner  <jyavner@member.fsf.org>

	* ses.el (ses-print-cell): If print format too wide for column
	width, truncate decimal places if that helps to avoid "#####" fill.
	* ses.el (ses-initial-column-width): Revert previous change.

2004-01-29  Stefan Monnier  <monnier@iro.umontreal.ca>

	* jit-lock.el (jit-lock-context-time, jit-lock-context-timer): New var.
	(with-buffer-unmodified, with-buffer-prepared-for-jit-lock):
	Add edebug info.
	(jit-lock-mode): Setup/cancel the new timer.
	(jit-lock-context-fontify): New fun.  Extracted from
	context fontification code of jit-lock-stealth-fontify.
	(jit-lock-stealth-fontify): Don't do context fontification any more.

	* jit-lock.el (jit-lock-stealth-fontify): Allow quit.
	(jit-lock-fontify-now): Handle the `quit' case.
	(jit-lock-contextually): Rename from jit-lock-defer-contextually.

2004-01-29  Jari Aalto  <jari.aalto@poboxes.com>

	* progmodes/executable.el (executable-command-find-posix-p):
	New.  Check if find handles arguments Posix-style.

	* progmodes/grep.el (grep-compute-defaults):
	Use executable-command-find-posix-p.
	(grep-find): Check `grep-find-command'.

	* filecache.el (file-cache-find-posix-p): Delete.
	(file-cache-add-directory-using-find):
	Use `executable-command-find-posix-p'.

2004-01-29  Dave Love  <fx@gnu.org>

	* emacs-lisp/lisp.el (beginning-of-defun-raw, end-of-defun):
	Iterate the hook function if arg is given.
	(mark-defun, narrow-to-defun): Change order of finding the limits.

	* emacs-lisp/bytecomp.el (byte-compile-compatibility): Doc fix.
	(byte-compile-format-warn): New.
	(byte-compile-callargs-warn): Use it.
	(Format, message, error): Add byte-compile-format-like property.
	(byte-compile-maybe-guarded): New.
	(byte-compile-if, byte-compile-cond): Use it.
	(byte-compile-lambda): Compile interactive forms,
	just to make warnings about them.

2004-01-29  Jonathan Yavner  <jyavner@member.fsf.org>

	* ses.el (ses-initial-column-width): Increase to 14, so it will
	work well with the default printer of "%.7g" for extreme values
	like "-1.234567e+07".

2004-01-29  Kenichi Handa  <handa@m17n.org>

	* term/x-win.el (x-selection-value): Optimize for ASCII only case.

2004-01-28  Peter 'Luna' Runestig  <peter@runestig.com>

	* dos-w32.el: Added support for the `default-printer-name' function.

2004-01-27  Stefan Monnier  <monnier@iro.umontreal.ca>

	* server.el (server-socket-name): Don't use the hostname in the
	socket name since /tmp is local to the host anyway.

	* emacs-lisp/easy-mmode.el (easy-mmode-define-navigation): Use a more
	robust check of widening and fix var-naming.

2004-01-27  Eli Tziperman  <eli@deas.harvard.edu>

	* rmail-spam-filter.el: Change rmail-spam-filter- or spam-filter-
	or rmail-spam- to rsf- in all function and variable names.
	(rsf-min-region-to-spam-list): New variable.
	(rsf-bbdb-auto-delete-spam-entries): Rename from
	rmail-bbdb-auto-delete-spam-bbdb-entries.  The cc: field is
	scanned together with the recipients field for spam testing; Don't
	delete spam message if rmail-delete-after-output is non-nil;
	(rsf-check-field): New function, extracted from code in
	rmail-spam-filter to ease addition of header fields like
	content-type:;
	(message-content-type): New variable.  The content-type: field was
	added also in defcustom of rsf-definitions-alist;
	(rmail-spam-filter): Replace repeated test code for header fields
	by calls to check-field; change the call to
	rmail-output-to-rmail-file such that rmail-current-message stays
	the same to avoid wrong deletion of unseen flags.
	(rmail-use-spam-filter): Add autoload cookie.

2004-01-27  Jari Aalto  <jari.aalto@poboxes.com>

	* filecache.el (file-cache-find-posix-p): New function.  Detect Cygwin.
	(file-cache-add-directory-using-find): Add Cygwin support.
	(file-cache-find-command-posix-flag): New user variable.

	* filecache.el (file-cache-add-directory): Check for
	directories an remove them from dir-files.

2004-01-27  Richard M. Stallman  <rms@gnu.org>

	* man.el (Man-fontify-manpage): Clean up message.

2004-01-27  Kenichi Handa  <handa@m17n.org>

	* textmodes/paragraphs.el (sentence-end-without-space): New variable.
	(sentence-end): Define using sentence-end-without-space.

	* textmodes/fill.el (fill-delete-newlines): Don't add a space if
	a sentence ends with one of a character in sentence-end-without-space.

2004-01-26  Stefan Monnier  <monnier@iro.umontreal.ca>

	* font-lock.el (font-lock): Add jit-lock as explicit group member.
	(jit-lock): Group declaration moved to jit-lock.el.
	(toplevel): Don't explicitly require jit-lock, since it's autoloaded
	when necessary.

	* jit-lock.el (jit-lock): Move group declaration from font-lock.el.
	(jit-lock-context-unfontify-pos): Rename from
	jit-lock-first-unfontify-pos.
	(jit-lock-defer-buffers): Rename from jit-lock-buffers.

2004-01-25  Glenn Morris  <gmorris@ast.cam.ac.uk>

	* progmodes/fortran.el (fortran-break-before-delimiters): Doc fix.
	(fortran-break-delimiters-re, fortran-no-break-re): New consts.
	(fortran-fill): When filling a string, adjust re-search-backward
	argument for special case of string just on fill-column.
	When filling non-string, allow one extra char if
	fortran-break-before-delimiters is non-nil.
	Suggested by Michael Hagemann <michael.hagemann@unibas.ch>.
	Use fortran-break-delimiters-re and fortran-no-break-re to
	correctly handle cases such as "**".

	* progmodes/f90.el (f90-break-delimiters): Doc fix.
	(f90-no-break-re): Add some extra tokens.  Doc fix.

2004-01-24  Thien-Thi Nguyen  <ttn@gnu.org>

	* mail/rmail-spam-filter.el:
	Use two semicolons as Commentary line prefix.
	Add ";;; Code:" stylized comment.
	Delete end-of-line whitespace.
	Wrap (require 'cl) with `eval-when-compile'.

2004-01-23  Benjamin Rutt  <brutt@bloomington.in.us>

	* vc.el (vc-annotate): Fix improper use of `make-local-variable'
	at the top level of vc.el.

2004-01-23  Andre Spiegel  <spiegel@gnu.org>

	* vc.el (vc-current-line): Function removed.  This is now done by
	the new function line-at-pos in simple.el.
	(vc-annotate-warp-version): Use line-at-pos instead of
	vc-current-line.

2004-01-22  Kim F. Storm  <storm@cua.dk>

	* simple.el (line-at-pos): New defun.
	(what-line): Use it.  Optimize by only counting lines in narrowed
	region once.

2004-01-22  Kenichi Handa  <handa@m17n.org>

	* language/cyrillic.el (ccl-encode-windows-1251-font): Rearrange code
	point (register r1) only for charset mule-unicode-0100-24ff.

2004-01-21  Markus Rost  <rost@mathematik.uni-bielefeld.de>

	* mail/rmail.el (rmail-convert-to-babyl-format): Avoid deleting
	trailing white space and ensure a final newline.

	* mail/rmail-spam-filter.el (rmail-use-spam-filter):
	Add autoload cookie.

2004-01-21  Benjamin Rutt  <brutt@bloomington.in.us>

	* vc.el (vc-annotate-mode): Inherit from fundamental-mode and
	activate view-mode explicitly.

2004-01-21  Jan Dj,Ad(Brv  <jan.h.d@swipnet.se>

	* term/x-win.el: Call menu-bar-enable-clipboard and make Paste
	use clipboard first.

2004-01-20  Stefan Monnier  <monnier@iro.umontreal.ca>

	* vc-mcvs.el (vc-mcvs-mode-line-string): Remove.  Does not work.
	(vc-mcvs-workfile-version): Manually macro expand vc-mcvs-cvs.
	(vc-mcvs-cvs): Remove.
	(vc-mcvs-command): Remove use of assert.

	* outline.el (outline-insert-heading): Tighten up match.
	(outline-demote, outline-move-subtree-down): Don't assume anything
	about outline-regexp.

	* textmodes/texinfo.el (texinfo-mode): Remove ^ from outline-regexp.
	(texinfo-show-structure): Explicitly add ^, and simplify.

2004-01-20  Glenn Morris  <gmorris@ast.cam.ac.uk>

	* calendar/appt.el (appt-check): Restore usage of
	appt-issue-message deleted in previous change.
	(top-level): Activate package when loaded (needed for backwards
	compatibility).

2004-01-20  Jesper Harder  <harder@ifa.au.dk>

	* mail/smtpmail.el (smtpmail-via-smtp): No need to add two bytes
	following previous change to smtpmail-send-data.

2004-01-20  Benjamin Rutt  <brutt@bloomington.in.us>

	* vc.el (vc-default-previous-version): Doc enhancement.
	(vc-default-next-version): New function.
	(vc-print-log): New arg FOCUS-REV.
	(vc-annotate-mode): Derive from view-mode.
	(vc-annotate): New args REVISION, DISPLAY-MODE.
	(vc-annotate-workfile-version, vc-annotate-extract-revision-at-line)
	(vc-annotate-revision-at-line, vc-annotate-revision-previous-to-line)
	(vc-annotate-show-log-revision-at-line, vc-annotate-warp-version)
	(vc-annotate-show-diff-revision-at-line, vc-current-line)
	(vc-annotate-prev-version, vc-annotate-next-version): New functions.

	* vc-cvs.el (vc-cvs-annotate-extract-revision-at-line): New function.

2004-01-19  Karl Berry  <karl@gnu.org>

	* textmodes/texinfo.el: Use "Texinfo" consistently, no "TeXinfo"
	or "TexInfo".

2004-01-19  Luc Teirlinck  <teirllm@auburn.edu>

	* subr.el (delete-dups): New function.

2004-01-19  Karl Berry  <karl@gnu.org>

	* textmodes/texinfo.el (texinfo-mode): Define outline-regexp to start
	with ^, since that's what texinfo-show-structure
	documentation says (plus it works much better in texinfo.txi).

2004-01-18  Jesper Harder  <harder@ifa.au.dk>

	* mail/smtpmail.el (smtpmail-send-data): Don't append spurious newline.

2004-01-18   David Ponce  <david@dponce.com>  (tiny change)

	* progmodes/which-func.el (which-function-mode): Don't cancel
	which-func-update-timer if not set.

2004-01-17  Thien-Thi Nguyen  <ttn@gnu.org>

	* calendar/diary-lib.el (diary-entry-time): Fix typo/bug:
	Remove spurious left square bracket in XX:XXam regexp.

2004-01-16  Luc Teirlinck  <teirllm@auburn.edu>

	* progmodes/cc-defs.el: Do not require cl at run time.

2004-01-16  Richard M. Stallman  <rms@gnu.org>

	* emacs-lisp/cl.el (cl-cannot-unload): New function.
	(cl-unload-hook): Defvar this to run cl-cannot-unload.

	* mail/rmail.el (rmail-get-new-mail): New local rsf-number-of-spam.
	Call rmail-spam-filter.  Delete and expunge spam.
	Print number of spam messages deleted.
	Save and restore the deletion status of old messages when reading
	new mail with spam filter, so that expunging spam does not expunge
	msgs deleted by the user.
	(rmail-only-expunge): Add an optional argument dont-show to
	prevent showing message after expunge.

2004-01-15  Luc Teirlinck  <teirllm@auburn.edu>

	* emacs-lisp/cl.el (declare): Add `fmakunbound' for `declare'.
	* subr.el (declare): New macro.

2004-01-15  Thien-Thi Nguyen  <ttn@gnu.org>

	* progmodes/scheme.el (scheme-font-lock-keywords-2): Add "force".

2004-01-14  Stefan Monnier  <monnier@iro.umontreal.ca>

	* mwheel.el (mouse-wheel-down-event, mouse-wheel-up-event):
	Test window-system rather than system-type (for X11/Mac).

2004-01-12  Luc Teirlinck  <teirllm@auburn.edu>

	* emacs-lisp/bytecomp.el (compile-defun): Doc fix.

2004-01-12  Richard M. Stallman  <rms@gnu.org>

	* mail/rmail.el (rmail-convert-to-babyl-format):
	Use mail-unquote-printable-region.
	(rmail-hex-string-to-integer, rmail-decode-quoted-printable):
	(rmail-hex-char-to-integer): Functions deleted.

	* mail/mail-utils.el (mail-unquote-printable-hexdigit): Upcase CHAR.
	(mail-unquote-printable-region): New arg NOERROR.
	For invalid encoding, either signal an error to just return nil.

2004-01-11  Glenn Morris  <gmorris@ast.cam.ac.uk>

	* calendar/appt.el: Update copyright and commentary.
	(appt-issue-message): Make obsolete.
	(appt-visible, appt-msg-window): Make obsolete, in favour of
	appt-display-format.
	(appt-display-mode-line, appt-display-duration)
	(appt-display-diary, appt-time-msg-list, appt-mode-string)
	(appt-prev-comp-time, appt-display-count, appt-timer)
	(appt-convert-time): Doc change.
	(appt-disp-window-function, appt-delete-window-function):
	Use defcustom rather than defvar.
	(appt-display-format): New variable.
	(appt-display-message): New function with display code from appt-check.
	(appt-check): Add optional FORCE argument.  Doc change.
	Add appt-make-list to diary-hook if displaying diary.
	Remove checking of view-diary-entries-initially.
	Message display section removed to new function appt-display-message.
	(appt-display-window): Doc change.  Remove unused internal var
	this-buffer.  Do not beep, since appt-display-message does that.
	(appt-make-list): Doc change.  Use caar.
	(appt-sort-list): Simplify by using builtin sort function.
	(appt-update-list): New function for updating appts when diary is
	saved.
	(appt-activate): New autoloaded function to toggle package
	functionality.

	* calendar/cal-x.el: (calendar-one-frame-setup)
	(calendar-only-one-frame-setup, calendar-two-frame-setup): Doc change.

	* calendar/calendar.el: Update copyright.
	(view-diary-entries-initially, european-calendar-style): Doc change.
	(calendar-setup): Make defcustom rather than defvar.
	(mark-visible-calendar-date): Initialize temp-face and faceinfo
	in let binding so local to function.

	* calendar/diary-lib.el: Update copyright.
	(diary, diary-entry-time): Doc change.
	(list-diary-entries): Doc change.  Trivial logic change.
	(fancy-diary-display): Restore make-face command mistakenly
	deleted 2003-05-08.
	(show-all-diary-entries): Allow to pop-up frame if needed.

2004-01-09  John Paul Wallington  <jpw@gnu.org>

	* bindings.el (mode-line-change-eol): Add EVENT parameter.
	Temporarily select EVENT's window for changing eol type.

2004-01-09  Deepak Goel  <deego@gnufans.org>

	* calendar/diary-lib.el (diary-entry-time):
	Also accept time in the form XX[.XX][am/pm/AM/PM].
	(fancy-diary-font-lock-keywords): Likewise.
	(diary-font-lock-keywords): Likewise.
	* calendar/appt.el (appt-add): Likewise.
	(appt-make-list): Likewise.
	(appt-convert-time): Likewise.

2004-01-08  Nick Roberts  <nick@nick.uklinux.net>

	* gdb-ui.el (gdb-ann3): Revert previous change.
	(gdb-source-info): Allow for case of where compilation directory
	is not recorded.

2004-01-08  John Paul Wallington  <jpw@gnu.org>

	* emerge.el (emerge-restore-buffer-characteristics): Doc fix.

2004-01-07  Nick Roberts  <nick@nick.uklinux.net>

	* progmodes/gud.el (gdb-first-prompt): Rename from gdb-first-pre-prompt

	* gdb-ui.el (gdba): Avoid duplication, use gdb-ann3.
	(gdb-ann3): Use GDB command "set width 0" to prevent word wrapping
	problems.
	(gdb-prompt): Set (renamed) gdb-first-prompt to nil in gdb-ann3.

2004-01-07  Luc Teirlinck  <teirllm@auburn.edu>

	* files.el (write-file-functions, write-contents-functions):
	Clarify docstrings.

2004-01-07  Kenichi Handa  <handa@m17n.org>

	* international/mule.el (set-auto-coding): Fix for the case that
	end-of-line is only CR.

2004-01-07  Kim F. Storm  <storm@cua.dk>

	* subr.el (event-start, event-end): Doc fix.
	(posn-string, posn-image): New defuns.
	(posn-object): Return either image or string object.
	(posn-object-x-y): Return 8th element of position.
	(posn-object-width-height): New defun.

2004-01-06  Andreas Schwab  <schwab@suse.de>

	* gdb-ui.el (gdb-frame-handler): Handle word wrapping anywhere in
	output.

2004-01-05  Karl Berry  <karl@gnu.org>

	* emacs-lisp/copyright.el (copyright-regexp): Might as well allow
	/ and *, too.

2003-12-31  Simon Josefsson  <jas@extundo.com>

	* files.el (before-save-hook): Add.
	(basic-save-buffer): Use before-save-hook.

	* emacs-lisp/copyright.el: Fix comment to recommend
	before-save-hook instead of write-file-functions.

2004-01-05  Richard M. Stallman  <rms@gnu.org>

	* finder.el (finder-commentary): Call delete-other-windows.

	* net/ange-ftp.el (ange-ftp-file-attributes):
	Pass 2 args to ange-ftp-real-file-attributes only if ID-FORMAT non-nil.

2004-01-04  Karl Berry  <karl@gnu.org>

	* emacs-lisp/copyright.el (copyright-regexp): Allow the common
	comment characters % and # in the copyright year notice,
	as well as ;.

2004-01-04  Per Abrahamsen  <abraham@dina.kvl.dk>

	* wid-edit.el (default): Define dummy :value-delete.
	Reported by Jesper Harder <harder@ifa.au.dk>.

2004-01-03  Richard M. Stallman  <rms@gnu.org>

	* progmodes/compile.el (compile-internal): Use point, not point-min,
	for set-window-point.

	* textmodes/tex-mode.el (latex-find-indent): Avoid error at end of buf.

	* emacs-lisp/lisp-mnt.el (lm-section-end): Require outline.

	* progmodes/grep.el (grep-mode-map):
	Don't remap next-line, previous-line.

2004-01-03  Eric M. Ludlam  <eric@siege-engine.com>

	* speedbar.el (speedbar-edit-line): Change regexp to position
	the cursor on the first character of this line's button.

2004-01-03  Luc Teirlinck  <teirllm@auburn.edu>

	* subr.el (functionp): Doc fix.

2004-01-03  Jesper Harder  <harder@ifa.au.dk>  (tiny change)

	* progmodes/idlwave.el (idlwave-make-tags):
	* textmodes/flyspell.el (flyspell-large-region):.
	* progmodes/make-mode.el (makefile-query-by-make-minus-q):
	* emulation/viper-util.el (viper-glob-unix-files):
	* emacs-lisp/shadow.el (shadow-same-file-or-nonexistent):
	* man.el (Man-init-defvars):
	* jka-compr.el (jka-compr-call-process):
	* files.el (get-free-disk-space,insert-directory):
	* ediff-ptch.el (ediff-test-patch-utility):
	* ediff-diff.el (ediff-test-utility):
	* dired-aux.el (dired-check-process):
	* mail/sendmail.el (sendmail-send-it): Don't use = or zerop to
	test the return value of call-process, because it can be a string.

2003-12-31  John Paul Wallington  <jpw@gnu.org>

	* bindings.el (completion-ignored-extensions): Add .pfsl.

2003-12-31  Kim F. Storm  <storm@cua.dk>

	* ido.el (ido-nonreadable-directory-p): New defun to check for
	nonreadable directory without activating tramp (to avoid problems
	with checking incomplete tramp paths).
	(ido-set-current-directory, ido-file-internal)
	(ido-file-name-all-completions1): Use it.

2003-12-30  Luc Teirlinck  <teirllm@auburn.edu>

	* help-mode.el (help-xref-info-regexp): Make hyperlinks to Info
	documentation if the anchor (or node) name is preceded by `info
	anchor' or `Info anchor' in addition to earlier `info node' and
	`Info node'.
	(help-make-xrefs): Adapt to new value of `help-xref-info-regexp'.

2003-12-30  Eli Zaretskii  <eliz@gnu.org>

	* mail/rmail.el (rmail-convert-to-babyl-format): Fix off-by-one
	error in arguments to base64-decode-region.  Remove ^M characters
	after decoding base64.

2003-12-30  Simon Josefsson  <jas@extundo.com>

	* textmodes/texinfo.el: Change maintainer to FSF.  Suggested by
	karl@freefriends.org (Karl Berry), since the Texinfo Elisp files
	have only been distributed with Emacs for some years.
	(texinfo-mode-hook): Customize.

2003-12-30  Eli Zaretskii  <eliz@gnu.org>

	* mail/rmail.el (rmail-convert-to-babyl-format): Make the code
	cleaner (suggested by Richard Stallman).

	* progmodes/gud.el (gud-tool-bar-map): Modify names of icon files
	for gud-next, gud-nexti, gud-step and gud-stepi to prevent
	file-name clashes on 8+3 DOS filesystems.

	* toolbar/gud-next.pbm, toolbar/gud-next.xpm
	* toolbar/gud-nexti.pbm, toolbar/gud-nexti.xpm
	* toolbar/gud-step.pbm, toolbar/gud-step.xpm
	* toolbar/gud-stepi.pbm, toolbar/gud-stepi.xpm: Renamed to
	gud-n.*, gud-ni.*, gud-s.*, and gud-si.*, respectively, to avoid
	file-name clashes on 8+3 filesystems.

	* emacs-lisp/tcover-unsafep.el, emacs-lisp/tcover-ses.el:
	Renamed from testcover-unsafep.el and testcover-ses.el to avoid
	file-name clashes on 8+3 DOS filesystems.

2003-12-29  Richard M. Stallman  <rms@gnu.org>

	* mail/mail-utils.el (mail-unquote-printable-hexdigit):
	Upcase the character.

	* textmodes/flyspell.el (mail-mode-flyspell-verify):
	Search for header separator alone on a line, literally,
	and search for it backward, not forward.
	(flyspell-abbrev-table): Always use global-abbrev-table
	if there is no local one.

	* progmodes/sh-script.el (sh-get-indent-info):
	Don't move point back if at bob.

	* progmodes/antlr-mode.el (save-buffer-state-x): Use with-no-warnings.

	* play/handwrite.el (handwrite): Make the handwrite credit message
	a comment rather than an output command.

	* obsolete/sc.el: Display message that this file is obsolete.

	* net/ange-ftp.el (ange-ftp-start-process): Copy the environment.

	* mail/rfc822.el (rfc822-address-start): Declare variable.
	Renamed from address-start.  All uses changed.

	* term.el (term-exec): Set up sentinel.
	(term-sentinel): New function.
	(term-handle-exit): New function.

	* subr.el (assoc-ignore-case, assoc-ignore-representation):
	Use assoc-string, and mark them obsolete.
	(delay-mode-hooks): Mark as permanent local.

	* simple.el (sendmail-user-agent-compose): Use assoc-string.

	* register.el (copy-rectangle-to-register): Doc fix.

	* info.el (Info-insert-dir): Use assoc-string.

	* info-look.el (info-lookup): Use assoc-string.

	* frame.el (pop-up-frame-function): Use quote, not `function'.
	(frame-notice-user-settings): Calculate ADJUSTED-TOP
	copying with lists as coordinate values.

	* font-lock.el (font-lock-after-change-function): Bind inhibit-quit.

	* find-dired.el (kill-find): New command.
	(find-dired): Make buffer read-only.
	Set up a keymap with C-c C-k running kill-find.
	(find-dired-filter, find-dired-sentinel): Bind inhibit-read-only.

	* files.el (backup-buffer-copy): If MODES is nil, don't set modes.

	* filecache.el (file-cache-ignore-case): New variable.
	(file-cache-assoc-function): Var deleted.  Use assoc-string instead.

	* comint.el (comint-arguments): Set COUNT after ARGS is complete.
	(comint-dynamic-complete-as-filename): Rename local vars.
	(comint-dynamic-list-filename-completions): Likewise.

	* comint.el (comint-dynamic-list-completions-config): New var.
	(comint-dynamic-list-completions): Handle both SPC and TAB right.

	* comint.el (comint-file-name-chars): Add [].
	(comint-word): Use skip-chars-backward, not search.

	* shell.el (shell-file-name-chars): Add [].

	* shell.el (shell-dynamic-complete-as-command): Rename local vars.

	* bookmark.el (bookmark-get-bookmark): Use assoc-string.

	* generic.el (define-generic-mode): Doc fix.

2003-12-29  Eli Zaretskii  <eliz@gnu.org>

	* files.el (kill-some-buffers): Doc fix.

2003-12-29  David Herring  <sdh6@ra.msstate.edu>  (tiny change)

	* comint.el (comint-watch-for-password-prompt): Pass `string' as
	arg to send-invisible
	(send-invisible): Doc fix.  The argument is now a prompt, not the
	string to send.
	(comint-read-noecho): Doc fix.

2003-12-29  Michael R. Wolf  <MichaelRWolf@att.net>  (tiny change)

	* net/ange-ftp.el (ange-ftp-name-format): Allow USER to contain
	"@", as required by some ISP hosting service.  Fix defcustom
	argument syntax errors that prevented use of customization.

2003-12-29  Eli Zaretskii  <eliz@gnu.org>

	* xml.el (xml-get-attribute-or-nil): Doc fix.

2003-12-29  Peter 'Luna' Runestig  <peter@runestig.com>

	* net/zone-mode.el (zone-mode): Use write-file-functions, not
	write-file-hooks.

2003-12-29  Eric Hanchrow  <offby1@blarg.net>  (tiny change)

	* autorevert.el (auto-revert-interval): Doc fix.

2003-12-29  Mark A. Hershberger  <mah@everybody.org>

	* xml.el (xml-get-attribute-or-nil): New function, like
	xml-get-attribute, but returns nil if the attribute was not found.
	(xml-get-attribute): Convert to defsubst, uses
	xml-get-attribute-or-nil.

2003-12-29  Eli Zaretskii  <eliz@gnu.org>

	* emacs-lisp/easymenu.el (easy-menu-define): Doc fix.

2003-12-29  Alex Schroeder  <alex@emacswiki.org>  (tiny change)

	* custom.el (custom-declare-theme): Use `value' when putting
	properties on `theme'.

2003-12-29  Takaaki Ota  <Takaaki.Ota@am.sony.com>

	* subr.el (insert-for-yank): Call insert-for-yank-1 repetitively
	for each yank-handler segment.
	(insert-for-yank-1): New function, with the body of the previous
	insert-for-yank.

	* textmodes/table.el (table-yank-handler): New defcustom.
	(table--put-cell-indicator-property): Put yank-handler property
	that indicates the yank handler for the table cell.

2003-12-29  Jesper Harder  <harder@ifa.au.dk>  (tiny change)

	* generic-x.el (etc-modules-conf-generic-mode): A more complete
	set of keywords.

2003-12-29  Eli Zaretskii  <eliz@gnu.org>

	* international/mule-cmds.el (reset-language-environment)
	(set-language-environment): Don't invoke fontset-related functions
	if fontset-list is not fboundp.

2003-12-29  Kenichi Handa  <handa@m17n.org>

	* international/mule-cmds.el (reset-language-environment):
	Call set-overriding-fontspec-internal with nil.
	(set-language-environment): Call set-overriding-fontspec-internal
	if the language environment specify `overriding-fontspec'.
	(language-info-alist): Doc added.

	* language/cyrillic.el (ccl-encode-koi8-font): Make it work for
	characters of mule-unicode-0100-24ff.
	(ccl-encode-windows-1251-font): New CCL program.
	("Bulgarian"): Specify overriding-fontspec.
	("Belarusian"): Likewise.

2003-12-28  Sam Steingold  <sds@gnu.org>

	* net/ange-ftp.el (ange-ftp-file-attributes): Add new optional
	parameter ID-FORMAT to conform with the 2003-11-30 patch.

2003-12-28  Nick Roberts  <nick@nick.uklinux.net>

	* progmodes/gud.el (gud-gdb-command-name): Set default to
	"gdb --annotate=3".
	(gud-gdb-marker-filter): Look out for annotations.
	(gdb-first-pre-prompt): New variable.
	Remove trailing white space.

	* gdb-ui.el (gdb-prompt): Change filter for level 3 annotations,
	if necessary.
	(gdb-ann3): New function.  Initialise M-x gdb as for M-x gdba if
	annotations are detected.
	(gud-gdba-marker-filter): Use global variable gud-marker-acc
	instead of a local one to allow transition from
	gud-gdb-marker-filter.
	Remove trailing white space.

2003-12-27  Kim F. Storm  <storm@cua.dk>

	* ido.el: Handle non-readable directories.
	(ido-decorations): Add 9th element for non-readable directory.
	(ido-directory-nonreadable): New dynamic var.
	(ido-set-current-directory): Set it.
	(ido-read-buffer, ido-file-internal):
	(ido-read-file-name, ido-read-directory-name): Let-bind it.
	(ido-file-name-all-completions1): Return empty list for
	non-readable directory.
	(ido-exhibit): Print [Not readable] if directory is not readable.
	(ido-expand-directory): New defun (based on tiny fix from Karl Chen).
	(ido-read-file-name, ido-file-internal, ido-read-directory-name):
	Use it.

2003-12-27  Lars Hansen  <larsh@math.ku.dk>

	* ls-lisp.el (ls-lisp-insert-directory): Add parameter 'string in
	calls to directory-files-and-attributes and file-attributes.
	(ls-lisp-format): Remove system dependent handling of user and
	group id's.

2003-12-25  Luc Teirlinck  <teirllm@auburn.edu>

	* ffap.el (ffap-read-file-or-url): Revert previous change.

2003-12-25  Robert J. Chassell  <bob@rattlesnake.com>

	* textmodes/texnfo-upd.el (texinfo-multi-file-update): Create a
	new list of included files called `files-with-node-lines', that
	only have node lines.  This way @include commands can include any
	file, such as version and update files without node lines, not
	just files that are chapters.

2003-12-25  Andreas Schwab  <schwab@suse.de>

	* jka-compr.el (jka-compr-insert-file-contents): Avoid error when
	file not found.

2003-12-08  Miles Bader  <miles@gnu.org>

	* dired.el (dired-between-files): Always use dired-move-to-filename,
	which is more robust in non-english locales.

2003-12-25  Markus Rost  <rost@mathematik.uni-bielefeld.de>

	* vc.el (vc-dired-purge): Avoid error from `kill-line'.

2003-12-24  Andreas Schwab  <schwab@suse.de>

	* shell.el (shell-file-name-quote-list): Add backslash.

	* comint.el (comint-quote-filename): Correctly handle backslash
	in comint-file-name-quote-list.

2003-12-24  Kenichi Handa  <handa@m17n.org>

	* international/mule-cmds.el (set-default-coding-systems):
	Call ucs-set-table-for-input for all buffers that don't have local
	value of buffer-file-coding-system.

	* international/ucs-tables.el (ucs-set-table-for-input):
	If translation-table-for-encode is a symbol, get its
	translation-table property.

2003-12-23  Luc Teirlinck  <teirllm@auburn.edu>

	* ffap.el (ffap-read-file-or-url): Eliminate reliance of the call
	to `completing-read' on a recently fixed bug.

	* fringe.el (fringe-query-style): Suggest `?' in minibuffer prompt,
	instead of SPACE, to get the list of possible fringe modes.
	SPACE only works if both `partial-completion-mode' and
	`completion-auto-help' are nil.

	* complete.el (PC-is-complete-p): Delete.
	(PC-do-completion): Replace all calls to `PC-is-complete-p' with
	calls to `test-completion'.

2003-12-23  Nick Roberts  <nick@nick.uklinux.net>

	* progmodes/gud.el (gud-speedbar-buttons): Use speed-bar-edit-line
	to edit values when there are no children.

	* gdb-ui.el (gdba, gdb-assembler-mode): Call the mode "Machine" as
	a mode called "Assembler" already exists.
	(gdb-use-colon-colon-notation, gdb-show-changed-values): New options.
	(gud-watch): Use format option.  Remove font properties from string.
	(gdb-var-create-handler, gdb-var-list-children-handler):
	Don't bother about properties as there are none.
	(gdb-var-create-handler, gdb-var-list-children-handler)
	(gdb-var-update-handler): Call gdb-var-evaluate-expression-handler
	with two arguments.
	(gdb-var-evaluate-expression-handler, gdb-post-prompt):
	Let speedbar show value changes with a different font.
	(gdb-edit-value): New defun.
	(gdb-clear-partial-output, gdb-clear-inferior-io)
	(def-gdb-auto-update-handler): Use erase-buffer.
	(gdb-frame-handler): Display watch expressions in
	FUNCTION::VARIABLE format if required.

2003-12-23  John Paul Wallington  <jpw@gnu.org>

	* info.el (Info-unescape-quotes, Info-split-parameter-string)
	(Info-goto-emacs-command-node): Doc fixes.

2003-12-12  Jesper Harder  <harder@ifa.au.dk>

	* cus-edit.el (custom-add-parent-links): Define "many".

2003-12-08  Per Abrahamsen  <abraham@dina.kvl.dk>

	* wid-edit.el (widget-child-value-get, widget-child-value-inline)
	(widget-child-validate, widget-type-value-create)
	(widget-type-default-get, widget-type-match): New functions.
	(lazy): New widget.
	(menu-choice, checklist, radio-button-choice, editable-list)
	(group, documentation-string): Remove redundant (per 2003-10-25
	change) calls to `widget-children-value-delete'.
	(widget-choice-value-get, widget-choice-value-inline): Remove.
	(menu-choice): Update widget.

2003-12-03  Kenichi Handa  <handa@m17n.org>

	* language/cyrillic.el: Register "microsoft-cp1251" in
	ctext-non-standard-encodings-alist.
	("Bulgarian"): Add ctext-non-standard-encodings.
	("Belarusian"): Likewise.

	* international/mule-conf.el (compound-text-with-extensions):
	Change the type to 2 (iso-2022 base).

	* international/mule.el (ctext-non-standard-encodings-alist):
	Change the format.
	(ctext-non-standard-encodings): New variable.
	(ctext-post-read-conversion): Fully re-written.
	(ctext-non-standard-designations-alist): Delete it.
	(ctext-non-standard-encodings-table): New function.
	(ctext-pre-write-conversion): Fully re-written.

2003-11-30  Per Abrahamsen  <abraham@dina.kvl.dk>

	* cus-edit.el (custom-add-parent-links): Add documentation links
	for parent, if the item has none of its own.

2003-11-30  Richard M. Stallman  <rms@gnu.org>

	* dired-aux.el (dired-do-query-replace-regexp):
	Report files visited read-only.

2003-11-30  Juri Linkov  <juri@jurta.org>

	* dired-aux.el (dired-compare-directories): New command.
	(dired-file-set-difference, dired-files-attributes): New functions.

2003-11-30  Kai Grossjohann  <kai.grossjohann@gmx.net>
	Version 2.0.38 of Tramp released.

	* net/tramp.el (tramp-chunksize): Extend docstring.  Suggested by
	Charles Curley <charlescurley@charlescurley.com>.
	(tramp-multi-connection-function-alist): Add ssht entry which adds
	"-e none -t -t" to the list of ssh args.  Suggested by Adrian
	Aichner.
	(tramp-get-method-parameter): New function to retrieve a method
	parameter.  This allows for omission of method parameters.
	Callers adjusted.

2003-11-30  Michael Albinus  <Michael.Albinus@alcatel.de>

	* net/tramp.el: Add new optional parameter ID-FORMAT to
	`file-attributes'.  Calls of `file-attributes' won't use this
	parameter for backward compatibility reasons.
	(tramp-perl-file-attributes): Add a new parameter to Perl script
	in order to handle uid/gid as strings, if desired.
	(tramp-handle-file-truename, tramp-handle-file-symlink-p):
	Apply `file-attributes' instead of `tramp-handle-file-attributes' in
	order to make the function more general.
	(tramp-handle-file-attributes): Replace proprietary optional
	parameter NONNUMERIC by the recently (Emacs 21.4) introduced ID-FORMAT.
	(tramp-handle-file-attributes-with-perl): Handle parameter
	NONNUMERIC if set.  This wasn't done in the past.
	(tramp-post-connection): Apply second parameter "$2" if
	`tramp-remote-perl' is called.

	* net/tramp-smb.el (tramp-smb-handle-delete-file):
	Correct cut'n'waste error (`filename' instead of `directory').
	(tramp-smb-handle-directory-files-and-attributes)
	(tramp-smb-handle-file-attributes): Add recently (Emacs 21.4)
	introduced parameter ID-FORMAT.
	(tramp-smb-handle-make-directory-internal): Correct cut'n'waste
	error (`directory' instead of `ldir').

	* net/tramp-vc.el (tramp-handle-vc-user-login-name): Check if
	`file-attributes' has a second parameter.  If yes, apply it with
	value "'integer".  Otherwise, don't use that parameter (default is
	integer format).

2003-11-30  Luc Teirlinck  <teirllm@auburn.edu>

	* help.el (help-map): Bind `display-local-help' to `C-h .'.
	(help-for-help): Add `C-h .' to the listed Help options.
	Remove trailing whitespace.

	* help-at-pt.el: New file.

2003-11-30  Jonathan Yavner  <jyavner@member.fsf.org>

	* subr.el (noreturn, 1value): New macros for test coverage.
	See `testcover.el'.

	* emacs-lisp/edebug.el: Add def-edebug-spec for `noreturn' and `1value'.

	* emacs-lisp/testcover.el (testcover-reinstrument): Special case
	for macro `1value'.
	(testcover-1value): New function.  Checks that a 1value form
	actually returns only one value.  Requested by RMS.

2003-11-29  Nick Roberts  <nick@nick.uklinux.net>

	* gdb-ui.el (gud-watch, gdb-var-create-handler)
	(gdb-var-list-children, gdb-var-list-children-handler)
	(gdb-var-update-handler, gdb-var-delete): Add server prefix to the
	gdb commands that use mi to keep them out of the command history.

2003-11-29  Jan Dj,Ad(Brv  <jan.h.d@swipnet.se>

	* cus-start.el (all): Add use-file-dialog.

2003-11-27  Stefan Monnier  <monnier@iro.umontreal.ca>

	* textmodes/tex-mode.el (latex-mode): `tex-trailer' is not a regexp.

2003-11-27  Kim F. Storm  <storm@cua.dk>

	* subr.el (posn-object-x-y): New defun.

2003-11-26  Stefan Monnier  <monnier@iro.umontreal.ca>

	* progmodes/make-mode.el (makefile-font-lock-syntactic-keywords):
	Don't use `space' for \\\n.
	Be more selective as to which # are comment-starters.

2003-11-26  Luc Teirlinck  <teirllm@auburn.edu>

	* subr.el (number-sequence): Improve handling of floating point
	arguments (suggested by Kim Storm).  Allow negative arguments.

2003-11-26  Kenichi Handa  <handa@m17n.org>

	* international/mule-cmds.el (standard-display-european-internal):
	Cancel the standard-display-table setting for ` and '.

2003-11-26  Kim F. Storm  <storm@cua.dk>

	* ido.el (ido-use-filename-at-point, ido-use-url-at-point):
	New defcustoms to add ffap-like functionality to ido.
	(ido-saved-vc-hb): Rename from ido-saved-vc-mt.  Uses changed.
	(ido-no-final-slash): New defun.
	(ido-make-prompt, ido-file-internal, ido-toggle-vc)
	(ido-read-file-name): ): Toggle VC checking via
	vc-handled-backends instead of vc-master-templates.
	(ido-file-internal): Handle ido-use-url-at-point and
	ido-use-filename-at-point via code borrowed from ffap-guesser.
	Handle new ido-exit code ffap.
	(ido-sort-list): Ignore final slash when sorting file names.

2003-11-25  Kim F. Storm  <storm@cua.dk>

	* emulation/cua-base.el (cua--standard-movement-commands):
	Add forward-sentence and backward-sentence.

2003-11-25  Stephen Eglen  <stephen@gnu.org>

	* iswitchb.el (iswitchb-read-buffer,iswitchb-exit-minibuffer):
	iswitchb-exit is set to 'usefirst when user selects buffer at head
	of list using RET.  (Selecting buffers at the head of the list was
	broken if the substring was also a complete buffername.)

2003-11-23  Kim F. Storm  <storm@cua.dk>

	* progmodes/compile.el (grep-command, grep-use-null-device)
	(grep-find-command, grep-tree-command, grep-tree-files-aliases)
	(grep-tree-ignore-case, grep-tree-ignore-CVS-directories)
	(grep-regexp-alist, grep-program, find-program)
	(grep-find-use-xargs, grep-history, grep-find-history)
	(grep-process-setup, grep-compute-defaults)
	(grep-default-command, grep, grep-tag-default, grep-find)
	(grep-expand-command-macros, grep-tree-last-regexp)
	(grep-tree-last-files, grep-tree): Move grep variables, functions
	and commands to new file grep.el.
	(compilation-mode-map): Remove grep commands from Compile sub-menu.
	(compilation-process-setup-function): Doc fix.
	(compilation-highlight-regexp, compilation-highlight-overlay): New
	defvars used for highlighting current compile error in source buffer.
	(compile-internal): New optional args HIGHLIGHT-REGEXP and
	LOCAL-MAP which overrides compilation-highlight-regexp and
	compilation-mode-map for this compilation.
	Delay calling compilation-set-window-height until after running
	compilation-process-setup-function so it can buffer-local override
	compilation-window-height.
	Check buffer-local value of compilation-scroll-output.
	(compilation-set-window-height): Use buffer-local value of
	compilation-window-height.
	(compilation-revert-buffer): Don't pass (undefined)
	preserve-modes arg to revert-buffer.
	(next-error-no-select, previous-error-no-select): New commands.
	(compilation-goto-locus): Temporarily highlight current match in
	source buffer using compilation-highlight-regexp.

	* progmodes/grep.el: New file with grep code from compile.el.
	(grep): New defcustom group.
	(grep-window-height): New defcustom, like compilation-window-height.
	(grep-auto-highlight): New defcustom, like compile-auto-highlight.
	(grep-scroll-output): New defcustom, like compilation-scroll-output.
	(grep-command, grep-use-null-device, grep-find-command)
	(grep-tree-files-aliases, grep-tree-ignore-case)
	(grep-tree-ignore-CVS-directories): Move to grep custom group.
	(grep-setup-hook): New hook variable.
	(grep-mode-map): New keymap for grep commands.  Add Grep menu.
	(grep-last-buffer): New defvar, override compilation-last-buffer.
	(grep): Add optional arg HIGHLIGHT-REGEXP.  Doc fix.
	Call compile-internal with args highlight-regexp and grep-mode-map.

2003-11-23  Kim F. Storm  <storm@cua.dk>

	* subr.el (event-start, event-end): Doc fix.
	(posn-window, posn-x-y, posn-timestamp): Simplify doc.
	(posn-area, posn-actual-col-row, posn-object): New defuns.
	(posn-col-row): Simplify doc.  Rewrite to use cond.
	(posn-point): Also return buffer position for events outside text
	area (that info is now present in the event position).

	* mouse.el: Bind mouse-1 on left-fringe and right-fringe to
	mouse-set-point so that hscroll still works now that clicks on
	fringes generate specific mouse events.
	(mouse-set-point): Note that it now works in fringes and margins
	too due to new semantics of posn-point in fringes and margins.

	* gdb-ui.el (gdb-mouse-toggle-breakpoint): New defun.
	(gdba): Bind it to [left-margin mouse-1] and [left-fringe mouse-1].

2003-11-20  Kim F. Storm  <storm@cua.dk>

	* gdb-ui.el (gud-gdba-command-name): Find gdb command via PATH.
	(breakpoint-xpm-data, breakpoint-enabled-pbm-data): Make smoother.
	(breakpoint-enabled-icon, breakpoint-disabled-icon): Set :ascent
	to 100 for icons to avoid increasing line height when shown.

2003-11-17  Jesper Harder  <harder@ifa.au.dk>  (tiny change)

	* newcomment.el (comment-normalize-vars): Initialize properly if
	comment-start was nil.

2003-11-19  Andreas Schwab  <schwab@suse.de>

	* simple.el (set-variable): Fix indentation.

2003-11-17  Kenichi Handa  <handa@m17n.org>

	* international/latin1-disp.el (latin1-display-ucs-per-lynx):
	Fix docstring.

2003-11-17  Jesper Harder  <harder@ifa.au.dk>  (tiny change)

	* international/latin1-disp.el (latin1-display): Fix docstring.

2003-11-16  John Wiegley  <johnw@newartisans.com>

	* eshell/em-ls.el (eshell-ls-file): There are times with
	size-width is nil and uncomputed (when directories are created in
	dired, for example); in this case, 4 is reasonable default value,
	although it may caused skewed new entries (which could be avoided
	by returning the original value of 8 in all cases, but 99% of the
	time this is a waste of whitespace).

2003-11-16  Martin Stjernholm  <bug-cc-mode@gnu.org>

	* cc-engine.el (c-guess-continued-construct)
	(c-guess-basic-syntax): Check a little more carefully if it's a
	function declaration when an unknown construct followed by a block
	is found inside a statement context.  This avoids macros followed
	by blocks to be taken as function declarations.

	(c-guess-continued-construct): Change the analysis of a statement
	continuation with a brace open to `substatement-block', for
	consistency with recognized statements.

	(c-add-stmt-syntax): Don't continue to the surrounding sexp if the
	start is in a position so that `c-beginning-of-statement-1' jumped
	to the beginning of the same statement.

	* cc-fonts.el, cc-engine.el (c-forward-<>-arglist-recur):
	Don't accept binary operators in the arglist if we're in a function
	call context, i.e. if `c-restricted-<>-arglists' is set.  That avoids
	template recognition in cases like "if (a < b || c > d)".

	(c-restricted-<>-arglists): New more appropriate name for
	`c-disallow-comma-in-<>-arglists'.

	Accessing functions updated for the variable name change.

	* cc-engine.el (c-syntactic-re-search-forward): Fix bug where the
	match data could get clobbered if NOT-INSIDE-TOKEN is used.

	* cc-engine.el (c-beginning-of-statement-1): Don't allow parens in
	labels.

	(c-backward-to-decl-anchor): Use `c-beginning-of-statement-1'
	instead of duplicating parts of it.  This fixes bogus label
	recognition.

	* cc-align.el (c-gnu-impose-minimum): Revert to the old method
	of checking the context in which to apply the minimum indentation,
	so that it isn't enforced in e.g. namespace blocks.

	* cc-vars.el (c-inside-block-syms): New constant used by
	`c-gnu-impose-minimum'.  It's defined close to `c-offsets-alist'
	to somewhat reduce the risk of becoming stale.

	* cc-cmds.el, cc-engine.el (c-shift-line-indentation): Move from
	cc-cmds to cc-engine to allow use from cc-align.

	* cc-engine.el (c-beginning-of-inheritance-list): Cope with fully
	qualified identifiers containing "::".

	* cc-defs.el (c-make-keywords-re): Add kludge for bug in
	`regexp-opt' in Emacs 20 and XEmacs when strings contain newlines.

	* cc-vars.el (c-emacs-features): Use a space in front of the name
	of the temporary buffer.  That also avoids dumping problems in
	XEmacs due to undo info being left around after the buffer is killed.

	* cc-engine.el (c-in-knr-argdecl): Look closer at the function
	arglist to see if it's a K&R style declaration.

	(c-guess-basic-syntax): CASE 5B.2: Check with `c-in-knr-argdecl'
	before returning `knr-argdecl-intro'.

2003-11-16  John Wiegley  <johnw@newartisans.com>

	* eshell/em-ls.el (eshell-ls-file): Instead of making the size
	field in a long-listing always 8 characters, use `size-width',
	which has already been computed.

2003-11-15  Thien-Thi Nguyen  <ttn@gnu.org>

	* subr.el (minor-mode-list): Add `hs-minor-mode'.

2003-11-14  Thien-Thi Nguyen  <ttn@gnu.org>

	* diff-mode.el (diff-hunk-prev, diff-hunk-next):
	Support operation while narrowed, with `diff-restrict-view'.

2003-11-14  Thien-Thi Nguyen  <ttn@gnu.org>

	* emacs-lisp/easy-mmode.el (easy-mmode-define-navigation):
	Take additional optional arg NARROWFUN.  For the generated functions:
	Add local var `was-narrowed-p'.  Also, if NARROWFUN is specified,
	include frags that arrange to check for and save narrowing state before
	the move and then conditionally call NARROWFUN after the move.

2003-11-14  John Wiegley  <johnw@newartisans.com>

	* eshell/esh-var.el (eshell-parse-variable-ref): Add a backslash
	that was optional, but obviously missing based on surrounding code.

	* eshell/esh-cmd.el (eshell-lisp-command): Do not late-convert
	string arguments to numbers unless the whole argument was seen as
	a number.

2003-11-14  Kenichi Handa  <handa@m17n.org>

	* international/mule.el (ctext-non-standard-encodings-alist):
	Fix coding systems.

2003-11-10  Kenichi Handa  <handa@m17n.org>

	* language/kannada.el ("Kannada"): Add sample-text.

	* language/knd-util.el (kannada-compose-region)
	(kannada-compose-string, kannada-post-read-conversion):
	Add autoload cookie.

	* international/quail.el (quail-completion): Change the message
	"corresponding translations" to "corresponding characters".

2003-11-09  Markus Rost  <rost@mathematik.uni-bielefeld.de>

	* descr-text.el (describe-char): Fix typo.

2003-11-08  Kailash C. Chowksey  <klchxbec@m-net.arbornet.org>

	These changes are to support Kannada language/script.

	* Makefile.in (DONTCOMPILE): Add kannada.el.

	* makefile.w32-in (DONTCOMPILE): Add kannada.el.

	* loadup.el: Preload kannada.el.

	* language/ind-util.el (ucs-kannada-to-is13194-alist)
	(is13194-to-ucs-kannada-hashtbl, is13194-to-ucs-kannada-regexp):
	New variables.

	* language/kannada.el: New file.

	* language/knd-util.el: New file.

2003-11-07  Andreas Schwab  <schwab@suse.de>

	* progmodes/autoconf.el (autoconf-font-lock-keywords):
	Also highlight AH_*.

	* xml.el (xml-parse-dtd): Fix misplaced paren.

2003-11-07  Kenichi Handa  <handa@m17n.org>

	* language/european.el (windows-1252): Fix table (0x8F and 0x9E).

2003-11-05  Juri Linkov  <juri@jurta.org>

	* desktop.el (desktop-locals-to-save): Add buffer-file-coding-system.
	(desktop-buffer-file): Use saved buffer-file-coding-system
	for file reading.  Set auto-insert to nil to prevent automatic
	insertion into restored empty files.

2003-11-04  Luc Teirlinck  <teirllm@auburn.edu>

	* files.el (risky-local-variable-p): Make second argument optional.

2003-11-03  Stefan Monnier  <monnier@iro.umontreal.ca>

	* subr.el (add-hook): Fix last change.

2003-11-03  Eli Zaretskii  <eliz@gnu.org>

	* mail/rmail.el (rmail-convert-to-babyl-format):
	If base64-decode-region signals an error, catch it and silently
	ignore it.

2003-11-01  Mark A. Hershberger  <mah@everybody.org>

	* xml.el (xml-parse-region): Allow comments to appear after the
	topmost element has closed.
	(xml-ns-parse-ns-attrs, xml-ns-expand-el)
	(xml-ns-expand-attr): New functions to do namespace handling.
	(xml-intern-attrlist): Back-compatible handling of attribute names.
	(xml-parse-tag): Move namespace handling to separate functions.
	Now produces elements in the form ((:ns . "element") (attr-list)
	children) instead of ('ns:element (attr-list) children).
	(xml-parse-attlist): Fix attribute parsing.
	(xml-parse-dtd): Change parsing so that it produces strings
	instead of interned symbols.

2003-11-01  era@iki.fi  <era@iki.fi>  (tiny change)

	* dired.el (dired-ls-sorting-switches): Doc fix.

2003-11-01  Oliver Scholz  <epameinondas@gmx.de>

	* emacs-lisp/rx.el (rx-or): Fix the case of
	"(rx (and ?a (or ?b ?c) ?d))".

2003-11-01  Christoph Wedler  <wedler@users.sourceforge.net>  (tiny change)

	* textmodes/texinfmt.el (texinfo-pre-format-hook): New variable.
	(texinfo-format-region): Use it.
	(texinfo-format-buffer-1): Ditto.

2003-11-01  Alan Mackenzie  <acm@muc.de>

	Changes to allow scrolling whilst in isearch mode:
	* isearch.el (isearch-unread-key-sequence): New function,
	extracted from isearch-other-meta-char.
	(top level): (put 'foo 'isearch-scroll) on all Emacs's
	"scrollable" standard functions.
	(isearch-allow-scroll): New customizable variable.
	(isearch-string-out-of-window, isearch-back-into-window)
	(isearch-reread-key-sequence-naturally)
	(isearch-lookup-scroll-key): New functions.
	(isearch-other-meta-char): Doc string and functionality enhanced.
	Now accepts a prefix argument.
	(isearch-lazy-highlight-window-end): New variable.
	(isearch-lazy-highlight-new-loop): Pay attention to the window's
	end (thru isearch-lazy-highlight-window-end), not only its start.

	* simple.el (overriding-map-is-bound, saved-overriding-map): New vars.
	(ensure-overriding-map-is-bound, restore-overriding-map): New funs.
	(universal-argument, universal-argument-more, negative-argument)
	(digit-argument, universal-argument-other-key): Minor changes.

2003-11-01  Alexander Pohoyda  <alexander.pohoyda@gmx.net>  (tiny change)

	* mail/rmailsum.el (rmail-summary-goto-msg): Don't call itself
	recursively if the last message is deleted, thus avoiding an
	infinite loop.

2003-10-30  Stefan Monnier  <monnier@iro.umontreal.ca>

	* textmodes/tex-mode.el (tex-compile-commands): Add `yap' and `ps2pdf'.
	(tex-main-file): Don't add .tex if the extension is already present.
	(tex-uptodate-p): Don't recurse indefinitely with symlinks.

2003-10-29  Lute Kamstra  <lute@gnu.org>

	* progmodes/octave-inf.el (inferior-octave-prompt):
	Recognize version number in prompt.

2003-10-28  Dave Love  <fx@gnu.org>

	* international/characters.el: Fix some Unicode ranges.

2003-10-28  Kenichi Handa  <handa@m17n.org>

	* disp-table.el (standard-display-8bit)
	(standard-display-default, standard-display-ascii)
	(standard-display-g1, standard-display-graphic)
	(standard-display-underline): Assure that standard-display-table
	is a display table.

2003-10-27  Stefan Monnier  <monnier@iro.umontreal.ca>

	* simple.el (reindent-then-newline-and-indent): Delete space *after*
	reindenting the first line.

2003-10-25  Per Abrahamsen  <abraham@dina.kvl.dk>

	* wid-edit.el (widget-default-delete): Always delete child widgets.

2003-10-24  Stefan Monnier  <monnier@iro.umontreal.ca>

	* newcomment.el (comment-indent): Don't call indent-according-to-mode
	if the line has code.
	Don't try to line up with something that's too far left.

	* progmodes/octave-mod.el (octave-comment-start): Simplify.
	(octave-mode-syntax-table): Add % as a comment starter.
	(octave-point): Remove.
	(octave-in-comment-p, octave-in-string-p)
	(octave-not-in-string-or-comment-p, calculate-octave-indent)
	(octave-blink-matching-block-open, octave-auto-fill):
	Use line-(beginning|end)-position instead.

2003-10-23  Francesco Potort,Al(B  <pot@gnu.org>

	* emacs-lisp/authors.el (authors-aliases): Add correct realname
	for Francesco Potort,Al(B.

2003-10-23  Dave Love  <fx@gnu.org>

	* international/mule-cmds.el (locale-charset-to-coding-system):
	Don't rely on nil being a coding system.

	* mail/mail-extr.el (mail-extr-ignore-single-names): Add :version.
	(mail-extr-address-syntax-table): Remove non-ASCII unibyte chars.
	(mail-extr-voodoo): Use char classes in regexps (for non-ASCII).

2003-10-21  Nick Roberts  <nick@nick.uklinux.net>

	* gdb-ui.el (gdb-current-language): New variable.
	(gdb-update-flag): Remove variable.
	(gud-watch, gdb-frame-handler): Adapt for other languages (Fortran).
	(gdb-take-last-elt): Remove function.
	(gdb-dequeue-input): Avoid recursion by not using gdb-take-last-elt.
	(gdb-post-prompt): Check for variable object changes here.

	* progmodes/gud.el (gud-speedbar-buttons): Check for variable
	object changes in gdb-ui.el.

2003-10-21  Richard M. Stallman  <rms@gnu.org>

	* emacs-lisp/edebug.el (edebug-display-freq-count): Doc fix.

	* ls-lisp.el (ls-lisp-insert-directory): Arg is now wildcard-regexp.
	Don't check for foo*/ wildcard form here.
	(insert-directory): Recognize foo*/ as a wildcard.
	Separate wildcard-regexp variable from the arg, wildcard.

	* subr.el (add-hook): Correctly detect when make-local-hook was used.
	(remove-hook): Correctly handle strange cases about local hooks.

2003-10-21  David Ponce  <david@dponce.com>

	* ruler-mode.el (ruler-mode-left-fringe-cols): Add new optional
	argument REAL, to return a real number instead of a rounded
	integer value.  Define as inline function.
	(ruler-mode-right-fringe-cols): Likewise.
	(ruler-mode-scroll-bar-cols): New function.
	(ruler-mode-left-scroll-bar-cols): Use it.  Define as macro.
	(ruler-mode-right-scroll-bar-cols): Likewise.
	(ruler-mode-space): New function.
	(ruler-mode-ruler): Use it.  Handle variations of fringe style,
	scroll bar mode and margins in a more robust way.

2003-10-21  Christoph Wedler  <Christoph.Wedler@sap.com>

	* progmodes/antlr-mode.el: Make major mode work with cc-mode-5.30+.
	(antlr-c-init-language-vars): New function.
	(antlr-mode): Use it with cc-mode before v5.29.
	(antlr-c-common-init): Don't set some local vars here.
	(antlr-mode): Set them here.
	(antlr-c-forward-sws): New function alias.
	(antlr-mode): Redefine with cc-mode before v5.30.
	(antlr-skip-sexps): Use it.
	(antlr-skip-exception-part): Ditto.
	(antlr-skip-file-prelude): Ditto.
	(antlr-outside-rule-p): Ditto.
	(antlr-end-of-body): Ditto.
	(antlr-option-kind): Ditto.
	(antlr-insert-option-area): Ditto.
	(antlr-file-dependencies): Ditto.

2003-10-21  Roland Winkler  <Roland.Winkler@physik.uni-erlangen.de>

	* textmodes/bibtex.el (bibtex-move-outside-of-entry):
	Move backward only if point was not inside an entry.

2003-10-21  Richard M. Stallman  <rms@gnu.org>

	* progmodes/compile.el (compile-auto-highlight): Undo July 7 change.

2003-10-21  Juri Linkov  <juri@jurta.org>

	* compare-w.el: Automatically skip non-matching text to resync.
	(compare-windows-whitespace): Doc fix.
	(compare-windows-sync, compare-windows-sync-string-size)
	(compare-windows-recenter, compare-ignore-whitespace)
	(compare-windows-highlight, compare-windows-face): New variables.
	(compare-windows): Use compare-windows-sync.
	(compare-windows-highlight, compare-windows-dehighlight)
	(compare-windows-sync-regexp)
	(compare-windows-sync-default-function): New functions.

2003-10-21  Juri Linkov  <juri@jurta.org>

	* diff.el (diff-parse-differences): Don't visit the files now;
	instead, just record the error locus.

2003-10-21  Dave Love  <fx@gnu.org>

	* progmodes/cfengine.el: New file.

2003-10-20  Stefan Monnier  <monnier@iro.umontreal.ca>

	* complete.el (PC-do-completion): Do not forget to use `pred' as the
	default-directory when completing file names.

2003-10-20  Luc Teirlinck  <teirllm@auburn.edu>

	* help-mode.el (help-make-xrefs): Make sure that if a symbol is
	followed by the word `face', it gets treated as a face, even if
	it is also defined as a variable or a function.

2003-10-20  Dave Love  <fx@gnu.org>

	* emacs-lisp/easy-mmode.el (easy-mmode-define-navigation):
	Avoid incf in macro expansion.

2003-10-20  John Paul Wallington  <jpw@gnu.org>

	* emacs-lisp/elint.el (elint-check-defcustom-form): Don't use
	`evenp'	so we don't implicitly require cl library at runtime.

2003-10-18  Luc Teirlinck  <teirllm@auburn.edu>

	* help-mode.el (help-xref-symbol-regexp): Treat newlines as whitespace.
	(help-make-xrefs): Only make cross-references for faces if
	preceded or followed by the word `face'.  Do not make a
	cross-reference for variables without variable documentation,
	unless preceded by the word `variable' or `option'.  Update doc
	string accordingly.

2003-10-18  Thien-Thi Nguyen  <ttn@gnu.org>

	* progmodes/hideshow.el: Rewrite one-armed `if'
	constructs using either `when' or `unless'.
	(hs-grok-mode-type): Elide superfluous `progn'; nfc.

2003-10-16  Nick Roberts  <nick@nick.uklinux.net>

	* gdb-ui.el (breakpoint-xpm-data, breakpoint-enabled-pbm-data)
	(breakpoint-disabled-pbm-data): Make breakpoint icons 10x10
	instead of 12x12.

2003-10-16  Eli Zaretskii  <eliz@gnu.org>

	* mail/rmail.el (rmail-convert-to-babyl-format): Display a
	message while converting to Babyl.

2003-10-16  Vadim Nasardinov  <vadimn@redhat.com>  (tiny change)

	* allout.el (allout-mode): Doc fix.

2003-10-16  Lute Kamstra  <lute@gnu.org>

	* subr.el (force-mode-line-update): Fix docstring.

2003-10-14  Dave Love  <fx@gnu.org>

	* international/mule-cmds.el (find-multibyte-characters): Doc fix.
	(default-input-method): Add :link, improve :type.
	(locale-charset-language-names): Fix utf-8 pattern.
	(locale-charset-match-p, locale-charset-alist)
	(locale-charset-to-coding-system): New.
	(set-locale-environment): Deal with codeset part of locale specs.

2003-10-14  Lute Kamstra  <lute@gnu.org>

	* fringe.el (fringe-mode): Use active voice in docstring.
	(set-fringe-style): Ditto.

2003-10-13  Lute Kamstra  <lute@gnu.org>

	* fringe.el (fringe-mode): Fix docstring.
	(set-fringe-style): Ditto.

2003-10-12  Michael Kifer  <kifer@cs.stonybrook.edu>

	* ediff-mult.el (ediff-filegroup-action):
	Use ediff-default-filtering-regexp.

	* ediff-util.el (ediff-recenter): Don't call
	ediff-restore-highlighting twice.
	(ediff-select-difference): Set current difference.
	(ediff-unselect-and-select-difference): Add comment.

	* ediff.el (ediff-directories,ediff-directory-revisions)
	(ediff-directories3,ediff-merge-directories)
	(ediff-merge-directories-with-ancestor)
	(ediff-merge-directory-revisions)
	(ediff-merge-directory-revisions-with-ancestor):
	Use ediff-default-filtering-regexp.

2003-10-12  Andreas Schwab  <schwab@suse.de>

	* international/mule-cmds.el (locale-charset-language-names):
	Simplify regex by removing unused grouping.

2003-10-10  Dave Love  <fx@gnu.org>

	* bindings.el: Don't bind stop.

2003-10-08  Miles Bader  <miles@gnu.org>

	* gdb-ui.el (gdb-info-frames-custom): Use proper :inverse-video
	face instead of attempting to emulate it.

2003-10-07  Kenichi Handa  <handa@m17n.org>

	* international/mule-diag.el (list-coding-systems-1): List coding
	systems that are loaded automatically.

	* international/code-pages.el (iso-8859-11): Add autoload cookie.

	* international/mule.el (autoload-coding-system): New function.

2003-10-07  Andreas Schwab  <schwab@suse.de>

	* log-edit.el (log-edit-changelog-entries): Prefer local value of
	change-log-default-name in the buffer visiting the file.

2003-10-06  Dave Love  <fx@gnu.org>

	* files.el (find-file-hook): Customize.
	(auto-mode-alist): Add .stk, .ss, .sch, .orig.

	* bindings.el (completion-ignored-extensions): Remove .log.
	(global-map): Add again, open, stop keys.

2003-10-05  Richard M. Stallman  <rms@gnu.org>

	* progmodes/sh-script.el (sh-feature): Handle sh-modify like sh-append.
	(sh-for, sh-indexed-loop, sh-function, sh-while, sh-while-getopts):
	Use sh-modify directly.
	(sh-select): Use sh-append, not eval.

	* mail/emacsbug.el (report-emacs-bug): Fix previous change.

	* info.el (Info-following-node-name): New function.

	* loadhist.el (unload-feature-special-hooks):
	Rename from loadhist-hook-functions.
	(loadhist-hook-functions): Now an alias.

2003-10-04  Eli Zaretskii  <eliz@gnu.org>

	* ldefs-boot.el: Renamed from loaddefs-boot.el, to prevent
	file-name clashes on 8+3 filesystems.

	* Makefile.in (DONTCOMPILE, bootstrap-clean):
	Rename loaddefs-boot.el to ldefs-boot.el

	* makefile.w32-in (DONTCOMPILE, bootstrap-clean-CMD)
	(bootstrap-clean-SH): Rename loaddefs-boot.el to ldefs-boot.el

2003-10-03  Lute Kamstra  <lute@gnu.org>

	* info.el (Info-mode): Revert previous change.
	(Info-escape-percent): New function.
	(Info-fontify-node): Use it.

2003-10-02  Andreas Schwab  <schwab@suse.de>

	* loaddefs-boot.el: Regenerated.

2003-10-01  Rajesh Vaidheeswarran  <rv@gnu.org>

	* ffap.el: Remove defadvice related code from CVS since `complete'
	provides a `PC-completion-as-file-name-predicate' variable that
	ffap can override.

2003-10-02  Kenichi Handa  <handa@m17n.org>

	* international/utf-8.el (ccl-decode-mule-utf-8):
	Lookup utf-subst-table-for-decode even for U+E000..U+FFFF.

	* international/subst-jis.el: Include U+FF00..U+FFEF in decode table.
	* international/subst-big5.el: Likewise.
	* international/subst-gb2312.el: Likewise.
	* international/subst-ksc.el: Likewise.

2003-10-01  Glenn Morris  <gmorris@ast.cam.ac.uk>

	* calendar/calendar.el (increment-calendar-month)
	(calendar-leap-year-p, calendar-absolute-from-gregorian)
	(generate-calendar, calendar-read-date, calendar-interval)
	(calendar-day-of-week): Handle years BC.
	(generate-calendar-month, calendar-gregorian-from-absolute): Doc fix.

2003-10-01  Dave Love  <fx@gnu.org>

	* language/cyrillic.el (cp1251): Alias for windows-1251.

	* vc-cvs.el (vc-cvs-parse-entry): Revert last change to allow
	bootstrap.

2003-10-01  Lute Kamstra  <lute@gnu.org>

	* files.el: Fix typo.
	* imenu.el (imenu--generic-function): Docstring fix.

2003-09-30  Richard M. Stallman  <rms@gnu.org>

	* dired.el (dired-mode): Handle dired-directory as a list.

2003-09-30  Nick Roberts  <nick@nick.uklinux.net>

	* toolbar/gud-watch.xpm, toolbar/gud-watch.pbm: Add.

	* toolbar/gud-display.xpm, toolbar/gud-display.pbm: Remove.

	* progmodes/gud.el (gud-menu-map, gud-tool-bar-map):
	Replace gud-display with gud-watch.
	(gud-speedbar-buttons): Add stuff for watching expressions
	in the speedbar when using M-x gdba.  Use dolist on old part
	of this function.

	* gdb-ui.el (gdb-var-list, gdb-var-changed, gdb-update-flag)
	(gdb-update-flag): New variables.
	(gdb-var-update, gdb-var-update-handler,gdb-var-delete)
	(gdb-speedbar-expand-node, gdb-var-evaluate-expression-handler)
	(gud-watch, gdb-var-create-handler) : New functions.
	(gdb-var-list-children, gdb-var-list-children-handler)
	(gdb-var-create-regexp, gdb-var-update-regexp)
	(gdb-var-list-children-regexp): New constants.
	(gud-gdba-command-name): Don't specify -noasync so that GDB/MI works.
	(gdb-annotation-rules): Reduce annotation set (level 3).
	(gdb-pre-prompt, gdb-prompt): Call handler in gdb-prompt.
	(gdb-post-prompt): Don't update GDB buffers every time speedbar
	updates.
	(gdb-window-height, gdb-window-width, gdb-display-in-progress)
	(gdb-expression-buffer-name, gdb-display-number, gdb-point)
	(gdb-dive-display-number, gdb-nesting-level, gdb-expression)
	(gdb-annotation-arg, gdb-dive-map, gdb-values, gdb-array-start)
	(gdb-array-stop, gdb-array-slice-map, gdb-display-string)
	(gdb-array-size, gdb-display-mode-map, gdb-expressions-mode-map):
	(gdb-expressions-mode-menu, gdb-dive): Remove variables.
	(gud-display, gud-display1)
	(gdb-display-begin,gdb-display-number-end, gdb-delete-line)
	(gdb-display-end, gdb-display-go-back, gdb-array-section-end)
	(gdb-field-begin, gdb-field-end, gdb-elt,gdb-field-format-begin)
	(gdb-field-format-end, gdb-dive, gdb-dive-new-frame)
	(gdb-insert-field, gdb-array-format, gdb-mouse-array-slice)
	(gdb-array-slice, gdb-array-format1, gdb-info-display-custom)
	(gdb-delete-frames, gdb-display-mode, gdb-display-buffer-name)
	(gdb-display-display-buffer, gdb-toggle-display)
	(gdb-delete-display, gdb-expressions-popup-menu)
	(gdb-expressions-mode, gdb-array-visualise): Remove functions.
	(gdb-setup-windows, gdb-reset, gdb-source-info): Remove references
	to display buffer.

2003-09-30  Richard M. Stallman  <rms@gnu.org>

	* progmodes/ada-mode.el (ada-mode): Don't use advice.
	Instead, set which-func-functions.

	* progmodes/which-func.el (which-func-modes): Add ada-mode.
	(which-func-functions): New variable.
	(which-function): Use that.

	* info.el (Info-mode): Double each `%' in header line.

	* emacs-lisp/lisp-mnt.el (lm-with-file):
	When FILE is nil, run BODY in current buffer.

	* mail/emacsbug.el (report-emacs-bug): Mention major and minor modes.

	* help.el (describe-mode): Start with a brief list of minor modes.
	Find them thru minor-mode-list so as to find them all.
	Show them in alphabetical order.

	* mail/sendmail.el (mail-aliases): Doc fix.

	* progmodes/sh-script.el (sh-mode-syntax-table): Add defvar.

2003-09-30  Alexander Pohoyda  <alexander.pohoyda@gmx.net>  (tiny change)

	* mail/rmailsum.el (rmail-make-summary-line-1):
	Change comma after last label to a space.
	(rmail-summary-font-lock-keywords): Adapt to that change.

2003-09-30  Thien-Thi Nguyen  <ttn@gnu.org>

	* progmodes/scheme.el (scheme-mode-variables): When setting
	`font-lock-defaults', also specify that "#" should
	be interpreted with `word' syntax.
	(scheme-font-lock-keywords-2): Also interpret "#:foo" as keyword.

2003-09-30  Lars Hansen  <larsh@math.ku.dk>

	* desktop.el: A lot of comments updated.
	(desktop-save-mode): Minor mode introduced.
	(desktop-enable, desktop-clear-preserve-buffers): Make vars obsolete.
	(desktop-load-default): Function made obsolete.
	(desktop-locals-to-save): Variable made customizable.
	(desktop-read): Optional parameter `dirname' added.
	(desktop-change-dir, desktop-revert): Parameter `dirname' in
	`desktop-read' used.
	(desktop-save-in-load-dir): Rename to `desktop-save-in-desktop-dir'.

2003-09-29  Rajesh Vaidheeswarran  <rv@gnu.org>

	* whitespace.el (whitespace-clean-msg): Add user customizable message
	for displaying ``clean'' output.
	(whitespace-buffer): Use `whitespace-clean-msg'.
	(whitespace-global-mode): Fix typo.

2003-09-29  Thien-Thi Nguyen  <ttn@gnu.org>

	* pcvs.el (cvs-mode-unmark-up): Move to goal column when done.

2003-09-29  Lute Kamstra  <lute@gnu.org>

	* bindings.el (mode-line-modes): Remove superfluous :propertize
	construct in initialization.
	(mode-line-position): Change cons cell into proper list in
	initialization.

2003-09-29  SAITO Takuya  <tabmore@rivo.mediatti.net>  (tiny change)

	* international/mule.el (decode-coding-inserted-region): Use car
	of the return value of find-operation-coding-system.

2003-09-29  Kenichi Handa  <handa@m17n.org>

	* descr-text.el (describe-char): Fix previous change.

2003-09-28  Kenichi Handa  <handa@m17n.org>

	* descr-text.el (describe-char-display): New function.
	(describe-char): Pay attention to display table on describing how
	a character is displayed.

	* international/mule-cmds.el (encoded-string-description):
	Prepend "0x" to each encoded byte.

2003-09-28  Andreas Schwab  <schwab@suse.de>

	* find-file.el (ff-special-constructs): Add autoload cookie.

2003-09-28  Kevin Ryde  <user42@zip.com.au>

	* info.el (Info-find-index-name): Remove any "<n>" suffixes which
	makeinfo appends to duplicate index entries.

2003-09-28  Eli Zaretskii  <eliz@gnu.org>

	* dired-x.el (dired-clean-tex): Doc fix.

	* language/chinese.el ("Chinese-GB", "Chinese-BIG5"): Set up for
	using a Chinese tutorial.

2003-09-28  Jesper Harder  <harder@ifa.au.dk>  (tiny change)

	* mail/smtpmail.el (smtpmail-via-smtp): Don't insert a space
	between "MAIL FROM:" and "RCPT TO:" and the following address.

2003-09-28  Jesper Harder  <harder@ifa.au.dk>  (tiny change)

	* textmodes/text-mode.el (paragraph-indent-minor-mode): Doc fix.

2003-09-28  David Ponce  <david@dponce.com>

	* recentf.el (recentf-initialize-file-name-history): New defcustom.
	(recentf-load-list): When `recentf-initialize-file-name-history'
	is non-nil, initialize an empty `file-name-history' with the
	recent list.

2003-09-28  Evgeni Dobrev  <evgeni_dobrev@developer.bg>  (tiny change)

	* man.el (Man-default-man-entry): Remove the leading `*' from the
	word at point.

2003-09-26  Lute Kamstra  <lute@gnu.org>

	* bindings.el (mode-line-position): Mention size indication in
	docstring.

2003-09-26  Andre Spiegel  <spiegel@gnu.org>

	* calendar/parse-time.el (parse-time-string): Add autoload cookie.

	* vc-cvs.el (vc-cvs-parse-entry): Don't require parse-time,
	because it's autoloaded now.

2003-09-25  Glenn Morris  <gmorris@ast.cam.ac.uk>

	* progmodes/sh-script.el (sh-builtins): Add bash `shopt' builtin.
	(sh-font-lock-keywords, sh-feature): Fix previous change of
	sh-feature to avoid infloop with sh-font-lock-keywords.

2003-09-25  Kim F. Storm  <storm@cua.dk>

	* frame.el (frame-current-scroll-bars): New defun.

	* window.el (window-current-scroll-bars): New defun.

2003-09-24  Martin Stjernholm  <bug-cc-mode@gnu.org>

	* progmodes/cc-engine.el (c-parse-state): Fix bug that could
	cause errors when the state cache contains info on parts that have
	been narrowed out.

2003-09-24  Martin Stjernholm  <bug-cc-mode@gnu.org>

	* progmodes/cc-vars.el (c-comment-prefix-regexp): Document that
	`c-setup-paragraph-variables' has to be used when this variable is
	changed; it doesn't work to reinitialize the mode since that
	typically clobbers the variable.

	* progmodes/cc-styles.el (c-setup-paragraph-variables):
	Make it interactive.

2003-09-24  Martin Stjernholm  <bug-cc-mode@gnu.org>

	* progmodes/cc-fonts.el (c-font-lock-declarations):
	Fix recognition of constructors and destructors for classes whose
	names are matched by `*-font-lock-extra-types'.

	* progmodes/cc-langs.el (c-type-list-kwds): If "operator" is
	followed by an identifier in C++ then it's a type.

2003-09-24  Martin Stjernholm  <bug-cc-mode@gnu.org>

	* progmodes/cc-fonts.el (c-font-lock-invalid-string): Fix eob
	problem that primarily affected XEmacs.  Don't use faces to find
	unterminated strings since Emacs and XEmacs fontify strings
	differently - this function should now work better in XEmacs.

2003-09-24  Martin Stjernholm  <bug-cc-mode@gnu.org>

	* progmodes/cc-cmds.el (c-electric-brace): Fix a bug in the
	`expand-abbrev' workaround which caused braces to misbehave inside
	macros.

	* progmodes/cc-engine.el (c-forward-keyword-clause): Fix error
	handling.  This bug could cause interactive font locking to bail out.

2003-09-24  Martin Stjernholm  <bug-cc-mode@gnu.org>

	* progmodes/cc-engine.el (c-just-after-func-arglist-p):
	Handle paren-style types in Pike.  Also fixed some cases of
	insufficient handling of unbalanced parens.

2003-09-24  Rajesh Vaidheeswarran  <rv@gnu.org>

	* ffap.el (ffap-shell-prompt-regexp): Add regexp to identify
	common shell prompts that are not common filename or URL characters.
	(ffap-file-at-point): Use the new regexp to strip the prompts from
	the file names.  This is an issue mostly for user prompts that
	don't have a trailing space and find-file-at-point is invoked from
	within a shell inside emacs.

2003-09-24  Andre Spiegel  <spiegel@gnu.org>

	* vc-cvs.el (vc-cvs-parse-entry): Restore the code to compare time
	stamps numerically, rather than textually.

2003-09-24  Kenichi Handa  <handa@m17n.org>

	* language/devan-util.el (devanagari-post-read-conversion):
	* language/mlm-util.el (malayalam-post-read-conversion):
	* language/tml-util.el (tamil-post-read-conversion):
	Add autoload cookie.

	* international/utf-8.el (utf-8-post-read-conversion):
	Call post-read-conversion functions for Devanagari, Malayalam,
	and Tamil.

2003-09-23  Dave Love  <fx@gnu.org>

	* Makefile.in (bootstrap-clean): Fix misplaced `!'.

2003-09-22  Nick Roberts  <nick@nick.uklinux.net>

	* progmodes/gud.el (perldb): Add gud-until to list of commands.
	Update gud-remove.

2003-09-22  Richard M. Stallman  <rms@gnu.org>

	* progmodes/sh-script.el (sh-mode-default-syntax-table):
	Rename from sh-mode-syntax-table.  Call sh-mode-syntax-table directly.
	(sh-mode-syntax-table-input): New variable.
	(sh-require-final-newline): Don't use eval.
	(sh-builtins, sh-leading-keywords, sh-other-keywords)
	(sh-variables, sh-font-lock-keywords): Don't use eval.
	(sh-set-shell): When setting require-final-newline,
	treat value = `require-final-newline' as don't change it.
	Set sh-mode-syntax-table locally based on
	sh-mode-syntax-table-input and sh-mode-default-syntax-table.

	* progmodes/compile.el (compile-internal):
	Call compilation-set-window-height before setting window start.

2003-09-22  Greg Hill  <ghill@synergymicro.com>  (tiny change)

	* emacs-lisp/bytecomp.el (byte-compile-log-file):
	Clear out byte-compile-last-warned-form.

2003-09-22  Richard M. Stallman  <rms@gnu.org>

	* woman.el (woman-file-name, woman-follow-word):
	If current-word returns nil, use "".

	* simple.el (eval-expression): Bind standard-output in to-buffer case.

2003-09-22  Richard M. Stallman  <rms@gnu.org>

	* emacs-lisp/lisp-mnt.el (lm-with-file):
	Don't visit the file, just use insert-file-contents in temp buffer.

2003-09-22  Jari Aalto  <jari.aalto@poboxes.com>

	* emacs-lisp/lisp-mnt.el (lm-get-header-re):
	Add surrounding \\( and \\) around the header, as in
	for lm-history-header 'Change Log\\|History'.

2003-09-22  John Paul Wallington  <jpw@gnu.org>

	* progmodes/ld-script.el: Add Commentary section,
	minor cleanup of file header.
	(ld-script-font-lock-keywords): Doc fix.
	(toplevel): Provide `ld-script' feature.

2003-09-21  Kim F. Storm  <storm@cua.dk>

	* scroll-bar.el (set-scroll-bar-mode): Initialize to
	new built-in variable default-frame-scroll-bars.
	(scroll-bar-mode): Use default-frame-scroll-bars when enabling
	scroll-bar-mode; notably, use it instead of t when we toggle
	scroll-bars on.
	(toggle-scroll-bar): Use default-frame-scroll-bars.

2003-09-19  Masatake YAMATO  <jet@gyve.org>

	* pcvs.el (cvs-do-removal): Change the prompt depending on
	`filter' value.

2003-09-19  Glenn Morris  <gmorris@ast.cam.ac.uk>

	* startup.el (command-line-1): Stop startup-echo-area-message
	being hidden by "Loading image..." message.
	(use-fancy-splash-screens-p, display-splash-screen):
	Move display-graphic-p test from latter to former.

	* progmodes/sh-script.el (sh-font-lock-keywords):
	Highlight escaped EOLs differently from other backslash constructs.

2003-09-19  Richard M. Stallman  <rms@gnu.org>

	* emacs-lisp/edebug.el (edebug-var-status, edebug-restore-status):
	New functions.
	(edebug-enter, edebug-outside-excursion): Use them.

	* emacs-lisp/bytecomp.el (byte-compile-warning-prefix):
	Fix the condition for whether to print "In WHERE".

2003-09-19  Jari Aalto  <jari.aalto@poboxes.com>

	* finder.el (finder-mode-hook): New variable.
	(finder-mode): Run hook finder-mode-hook

2003-09-18  Masatake YAMATO  <jet@gyve.org>

	* progmodes/ebrowse.el: Fix broken magic autoload comments.

2003-09-17  Mario Lang  <mlang@delysid.org>

	* progmodes/gud.el (perldb): Change gud-print from just "%e" to
	"p %e" to actually print the value in the GUD buffer.

2003-09-16  Miles Bader  <miles@gnu.ai.mit.edu>

	From David Ponce <david.ponce@wanadoo.fr>:
	* makefile.w32-in (DONTCOMPILE): Add loaddefs-boot.el.
	(bootstrap-clean-CMD, bootstrap-clean-SH): Recreate loaddefs.el
	from loaddefs-boot.el if necessary.

2003-09-15  Zoltan Kemenczy  <kemenczy@rogers.com>

	* progmodes/gud.el (gud-find-class): Make jdb work again since
	cc-mode changed the syntactic information.

2003-09-15  David Ponce  <david@dponce.com>

	* recentf.el: (recentf-exclude): Accept predicates too.
	(recentf-file-readable-p): New function.
	(recentf-include-p): Handle predicates in recentf-exclude.
	(recentf-add-file): Doc fix.  Use recentf-file-readable-p.
	(recentf-cleanup): Likewise.
	(recentf-save-list): Use write-file to handle backup of
	recentf-save-file.

2003-09-15  Miles Bader  <miles@gnu.ai.mit.edu>

	* loaddefs-boot.el: Renamed from `loaddefs.el'
	* Makefile.in (DONTCOMPILE): Add loaddefs-boot.el.
	(bootstrap-clean): Recreate loaddefs.el from loaddefs-boot.el if
	necessary.

2003-09-13  Thien-Thi Nguyen  <ttn@gnu.org>

	* electric.el (Electric-pop-up-window): For the `one-window' case,
	no longer disconcertingly move point in the original buffer.

2003-09-12  Stefan Monnier  <monnier@iro.umontreal.ca>

	* emacs-lisp/tq.el (tq-create): Fix mixed up unquote style.

2003-09-12  Eric Hanchrow  <offby1@blarg.net>  (tiny change)

	* dired.el (dired-mode-map): Fix typo.

2003-09-11  Richard M. Stallman  <rms@gnu.org>

	* dired.el (dired-mode-map): Bind M-g to dired-goto-file.

2003-09-11  Paul Pogonyshev  <pogonyshev@gmx.net>  (tiny change)

	* window.el (kill-buffer-and-window): Remove `yes-or-no-p' so that
	the function is less noisy.  Now only `kill-buffer' can ask questions.

2003-09-10  Mario Lang  <mlang@delysid.org>

	* battery.el: Update Commentary and Copyright.
	(battery-linux-proc-acpi): Fix a bug in %b which made "!" never
	appear due to wrong ordering of the expressions in `or'.

2003-09-09  Lute Kamstra  <lute@gnu.org>

	* misc.el (upcase-char): Fix docstring.
	(zap-up-to-char): New command.

2003-09-08  David Ponce  <david@dponce.com>

	Ensure that recentf correctly updates the menu bar.
	* recentf.el (recentf-menu-path,recentf-menu-before): Doc fix.
	(recentf-menu-bar): New function.
	(recentf-clear-data): Use it
	(recentf-update-menu): Likewise.  Use easy-menu-add-item instead
	of easy-menu-change.

2003-09-08  Lute Kamstra  <lute@gnu.org>

	* simple.el (size-indication-mode): New.
	* bindings.el (mode-line-position): Add buffer size indicator.

2003-09-04  Mario Lang  <mlang@delysid.org>

	* battery.el (battery-linux-proc-acpi): New function.
	(battery-status-function): Modify default value calculation to also
	check for availability of ACPI.
	(battery-echo-area-format): Ditto.
	(battery-mode-line-format): Ditto.

2003-09-06  Dave Love  <fx@gnu.org>

	* ielm.el (ielm-mode-hook): Add :options.

	* emacs-lisp/eldoc.el (eldoc-print-current-symbol-info-function): New.
	(eldoc-print-current-symbol-info): Use it.

2003-09-04  Nick Roberts  <nick@nick.uklinux.net>

	* gdb-ui.el (gud-display1): Use gud-call to prevent extra prompt
	being displayed in GUD buffer.
	(gdb-idle-input-queue): Remove var.  Use just one queue.
	(gdb-enqueue-idle-input,gdb-dequeue-idle-input):
	Remove functions.  Use just one queue.
	(gdb-prompt, gdb-subprompt, def-gdb-auto-update-trigger)
	(gdb-invalidate-assembler, gdb-get-current-frame):
	Modify functions.  Use just one queue.

2003-09-04  Dave Love  <fx@gnu.org>

	* cus-start.el: Add blink-cursor-alist.

	* ruler-mode.el (ruler-mode-fill-column-char)
	(ruler-mode-current-column-char): Use char-displayable-p,
	not window-system.

	* international/codepage.el ("mule-diag"): Add eval-after-load clause.

	* language/european.el (windows-1252): Move from code-pages.

	* language/cyrillic.el ("Windows-1251"): Delete.
	("Bulgarian", "Belarusian"): Remove `features'.
	(windows-1251): Move from code-pages.

	* international/mule-diag.el (non-iso-charset-alist):
	Remove `codepage' stuff.
	(print-designation, list-coding-systems-1): Output fixes.

	* international/code-pages.el (cp-make-translation-table)
	(cp-valid-codes): Made defsubsts.
	(cp-fix-safe-chars): Delete.
	(mule-diag): Don't require.
	(windows-1251, windows-1252): Remove to cyrillic.el/european.el.
	(top-level): Check for defined coding system when defining
	cp... aliases.  Change w32-add-charset-info test to avoid warning.
	(non-iso-charset-alist): Defvar when compiling.
	(cp-make-coding-system): Doc fix.

2003-09-02  Jason Rumney  <jasonr@gnu.org>

	* international/titdic-cnv.el (tsang-quick-converter): Fix broken
	line-ends from CVS before doing conversion.

2003-09-02  Glenn Morris  <gmorris@ast.cam.ac.uk>

	* calendar/diary-lib.el (diary-header-line-flag)
	(diary-header-line-format): New variables.
	(list-diary-entries): Use them to set header line in simple diary.

	* progmodes/sh-script.el (sh-font-lock-keywords): Use something
	other than font-lock-string-face to highlight backslashes.

2003-09-01  Jason Rumney  <jasonr@gnu.org>

	* international/titdic-cnv.el (tit-read-key-value): Include \r in
	regexp.

2003-09-01  Dave Love  <fx@gnu.org>

	* mouse.el (mouse-popup-menubar, mouse-skip-word): Doc fix.

	* menu-bar.el (menu-bar-showhide-menu): Amend date and time label
	and :help; also line and column numbers labels.

	* international/mule-util.el (char-displayable-p): Move from
	latin1-disp, rename and autoload.

	* international/latin1-disp.el (latin1-char-displayable-p):
	Now obsolete alias.  Replace uses with char-displayable-p.
	(latin1-display-ucs-per-lynx): Fix last change.

	* international/mule-cmds.el (standard-display-european-internal):
	Don't use char code for Latin-1 NBSP.
	<XFree86 4>: Unfrob NBSP display table.  Set display table to use
	U+2018, U+2019 for `'.
	(select-safe-coding-system): Message fix.

2003-09-01  Kenichi Handa  <handa@m17n.org>

	* international/fontset.el (setup-default-fontset): For Thai
	font, specify "*" family.

2003-09-01  Kevin Rodgers  <ihs_4664@yahoo.com>  (tiny change)

	* progmodes/compile.el (previous-error): Accept a prefix
	argument, similarly to next-error.

2003-08-31  Masatake YAMATO  <jet@gyve.org>

	* pcvs.el (cvs-do-removal): Use = instead of eq to check
	the number of files.  Bind the number of files to a local
	variable.  Suggested by Kevin Rodgers <ihs_4664@yahoo.com>.

2003-08-30  Eli Zaretskii  <eliz@gnu.org>

	* vc-hooks.el (vc-make-version-backup): Fix the change made on
	2003-07-26: msdos-long-file-names is a function, not a variable.

2003-08-29  Richard M. Stallman  <rms@gnu.org>

	* mail/sendmail.el (sendmail-sync-aliases, mail-setup):
	Do nothing with mail-personal-alias-file if it is nil.

	* mail/mailabbrev.el (mail-abbrevs-sync-aliases):
	Do nothing if mail-personal-alias-file is nil.

	* term.el (term-exec-1): Bind coding-system-for-read.

	* dired.el (dired-mouse-find-file-other-window):
	Use dired-view-command-alist here, as in dired-view-file.
	(dired-view-command-alist): Use %s to substitute file name.
	Handle .ps_pages, .eps, .jpg, .gif, .png.

2003-08-29  Paul Pogonyshev  <pogonyshev@gmx.net>  (tiny change)

	* info.el (Info-mode-map): Bind S-tab and <backtab> to
	`Info-prev-reference', instead of M-tab.

2003-08-29  Martin Stjernholm  <mast@lysator.liu.se>

	* simple.el (blink-matching-open): Work correctly on chars that
	are designated as parens through the syntax-table text property.

2003-08-29  Thierry Emery  <thierry.emery@club-internet.fr>  (tiny change)

	* kinsoku.el (kinsoku-longer, kinsoku-shorter): Do not choose a
	line break position in the middle of a non-kinsoku (e.g. latin)
	word, making it skip until either a space or a character with
	category "|".
	(kinsoku-longer): Test for end of buffer.

2003-08-28  Eli Zaretskii  <eliz@gnu.org>

	* mail/rmail.el (rmail-convert-to-babyl-format):
	Detect quoted-printable- and base64-encoded messages and decode them
	automatically.  Set the message's encoding from the charset=
	header, if any.  Decode base64-encoded messages in Mail format as well.

2003-08-26  Glenn Morris  <gmorris@ast.cam.ac.uk>

	* mail/smtpmail.el: Fix previous change.
	(smtpmail-send-queued-mail): Set smtpmail-mail-address before
	calling smtpmail-via-smtp.
	(smtpmail-via-smtp): Add fall-back values for envelope-from.

2003-08-26  John Paul Wallington  <jpw@gnu.org>

	* image.el (image-jpeg-p): Don't search beyond length of data.

2003-08-26  Martin Stjernholm  <bug-cc-mode@gnu.org>

	* progmodes/cc-cmds.el (c-electric-brace): Work around for a
	misfeature in `expand-abbrev' which caused electric keywords like
	"else" to disappear if an open brace was typed directly afterwards.

2003-08-26  Martin Stjernholm  <bug-cc-mode@gnu.org>

	* progmodes/cc-vars.el (c-extra-types-widget): The doc string is
	mandatory in `define-widget'.

	* progmodes/cc-align.el, progmodes/cc-langs.el (c-lineup-math):
	Don't align the operators "!=", "<=" and ">=" as assignment operators.

	(c-assignment-operators): New language constant that only contains
	the assignment operators.

	(c-assignment-op-regexp): New language var used by `c-lineup-math'.

2003-08-26  Martin Stjernholm  <bug-cc-mode@gnu.org>

	* progmodes/cc-engine.el (c-just-after-func-arglist-p):
	Safeguard against unbalanced sexps.

2003-08-26  Terje Rosten  <terjeros@phys.ntnu.no>

	* version.el (emacs-version): Check for gtk.  Include gtk version info.

2003-08-25  John Paul Wallington  <jpw@gnu.org>

	* man.el (Man-default-man-entry): Don't whizz past the section
	number before looking for it.

2003-08-24  Nick Roberts  <nick@nick.uklinux.net>

	* progmodes/gud.el (gud-display-line): Don't set window-point if
	source buffer is not visible.  (Only happens with M-x gdba.)

	* gdb-ui.el (gdba): Remove gdb-quit (previously removed) from
	documentation.
	(gdb-source, gdb-source-info): Update to assembler unnecessary
	as its done after each GDB command anyway.
	(gdb-pre-prompt): Use with-current-buffer.
	(gdb-insert-field): Add help-echo text.
	(gdb-invalidate-assembler): Re-display of assembler now done in
	gdb-info-breakpoints-custom.
	(gdb-info-breakpoints-custom): Force re-display of assembler to
	happen *after* update of breakpoints buffer.
	(gdb-display-source-buffer): Don't choke if gdb-source-window
	isn't visible.
	(gdb-put-string, gdb-put-arrow): Remove free variables.

2003-08-24  John Paul Wallington  <jpw@gnu.org>

	* ibuffer.el (ibuffer-formats): Make name and size columns wider.

	* man.el (Man-default-man-entry): Strip text properties when
	snarfing parts of entry because `format' preserves properties.

2003-08-24  Glenn Morris  <gmorris@ast.cam.ac.uk>

	* files.el (file-newest-backup): Use `expand-file-name'.

	* calendar/diary-lib.el (simple-diary-display, make-diary-entry):
	Allow the diary to pop up a new frame, if needed.

	* mail/sendmail.el (mail-specify-envelope-from): Doc change.
	* mail/smtpmail.el (smtpmail-mail-address): Doc change.
	(smtpmail-send-it): Make treatment of envelope-from consistent with
	sendmail.el.

	* progmodes/sh-script.el (sh-builtins): Add some bash builtins.
	(sh-leading-keywords): Add the bash `time' reserved word.
	(sh-variables): Add some bash variables.
	(sh-add-completer): Fix nil branch of case statement.

2003-08-24  Masatake YAMATO  <jet@gyve.org>

	* progmodes/ld-script.el: New file.

2003-08-23  Markus Rost  <rost@math.ohio-state.edu>

	* vc-hooks.el (vc-ignore-vc-files, vc-master-templates): Doc fix.

2003-08-23  Andre Spiegel  <spiegel@gnu.org>

	* vc-hooks.el (vc-ignore-vc-files, vc-master-templates):
	Better explain obsolescence, and what to use instead.

2003-08-23  Masatake YAMATO  <jet@gyve.org>

	* pcvs.el (cvs-do-removal): Show the deleted file name
	on the prompt.

2003-08-20  Dave Love  <fx@gnu.org>

	* international/mule.el (make-coding-system)
	(set-buffer-file-coding-system): Doc fix.

	* emacs-lisp/lisp-mode.el (common-lisp-mode): New.

	* emacs-lisp/lisp.el (beginning-of-defun-function): Doc fix.

	* international/utf-8.el (ucs-unicode-to-mule-cjk): Use smaller :size.

	* international/utf-16.el: Add mime-text-unsuitable coding system
	properties.

	* international/latin1-disp.el (latin1-display): Add ?$,1s"(B.

	* cus-edit.el: Add some :links.
	(bib): Remove.

	* textmodes/bib-mode.el (bib): Add :group external.

2003-08-18  Luc Teirlinck  <teirllm@mail.auburn.edu>

	* wid-edit.el (widget-echo-help): Make it handle expressions that
	evaluate to strings.

2003-08-18  Michael Mauger  <mmaug@yahoo.com>

	Version 1.8.0 of sql-mode.  (Patch submitted 2003-06-21)

	Simplify selection of SQL products to define highlighting and
	interactive mode.  Includes detailed instructions on adding
	support for new products.

	* progmodes/sql.el (sql-product): New variable.  Identifies SQL
	product for use in highlighting and interactive mode.
	(sql-interactive-product): New variable.  SQL product for
	sql-interactive-mode.
	(sql-product-support): New variable.  Specifies product-specific
	parameters to drive highlighting and interactive mode.
	(sql-imenu-generic-expression): Add more object types.
	(sql-sqlite-options): Correct comment.
	(sql-ms-program): Use "osql" rather than "isql".
	(sql-prompt-regexp, sql-prompt-length): Update comment.
	(sql-mode-menu): Add "Start SQLi session" entry.
	Replace Highlighting submenu with Product menu.  Fix Send Region entry.
	(sql-mode-abbrev-table): Add abbreviations.  Support of
	SYSTEM-FLAG on define-abbrev.  Support was removed with last
	check-in; it now handles older Emacsen without the SYSTEM-FLAG.
	(sql-mode-font-lock-object-name): Add font-lock pattern for object
	names.
	(sql-mode-ansi-font-lock-keywords): Set as default value.
	(sql-mode-oracle-font-lock-keywords): Set as default value.
	Support Oracle 9i keywords.
	(sql-mode-postgres-font-lock-keywords): Set as default value.
	(sql-mode-linter-font-lock-keywords): Set as default value.
	(sql-mode-ms-font-lock-keywords): New variable.  Support Microsoft
	SQLServer 2000.
	(sql-mode-sybase-font-lock-keywords)
	(sql-mode-interbase-font-lock-keywords)
	(sql-mode-sqlite-font-lock-keywords)
	(sql-mode-strong-font-lock-keywords)
	(sql-mode-mysql-font-lock-keywords)
	(sql-mode-db2-font-lock-keywords): New variables.  Default to ANSI
	keywords.
	(sql-mode-font-lock-defaults): Update comment.
	(sql-product-feature): New function.  Returns feature associated
	with a product from `sql-product-support' alist.
	(sql-product-font-lock): New function.  Set font-lock support
	based on `sql-product'.
	(sql-add-product-keywords): New function.  Add font-lock rules to
	product-specific keyword variables.
	(sql-set-product): New function.  Set `sql-product' and apply
	appropriate font-lock highlighting.
	(sql-highlight-product): New function.  Set font-lock support
	based on a product.  Also set mode name to include product name.
	(sql-highlight-ansi-keywords, sql-highlight-oracle-keywords)
	(sql-highlight-postgres-keywords, sql-highlight-linter-keywords):
	Use `sql-set-product'.
	(sql-highlight-ms-keywords)
	(sql-highlight-sybase-keywords)
	(sql-highlight-interbase-keywords)
	(sql-highlight-strong-keywords)
	(sql-highlight-mysql-keywords)
	(sql-highlight-sqlite-keywords)
	(sql-highlight-db2-keywords): New functions.  Use `sql-set-product'.
	(sql-get-login): Prompt in the same order as the tokens.
	(sql-mode): Uses `sql-product-highlight' and `sql-product-font-lock'.
	(sql-product-interactive): New function.  Common portions of
	product-specific interactive mode wrappers.
	(sql-interactive-mode): Rewritten to use product features.
	(sql-oracle, sql-sybase, sql-informix, sql-sqlite, sql-mysql)
	(sql-solid, sql-ingres, sql-ms, sql-postgres, sql-interbase)
	(sql-db2, sql-linter): Use `sql-product-interactive'.
	(sql-connect-oracle, sql-connect-sybase, sql-connect-informix)
	(sql-connect-sqlite, sql-connect-mysql, sql-connect-solid)
	(sql-connect-ingres, sql-connect-postgres)
	(sql-connect-interbase, sql-connect-db2, sql-connect-linter):
	New functions.  Format command line parameters and invoke comint on
	the appropriate interpreter.  Code was in the corresponding
	`sql-xyz' function before.
	(sql-connect-ms): New function.  Support -E argument to use
	operating system credentials for authentication.

2003-08-18  Kenichi Handa  <handa@m17n.org>

	* international/mule.el (encode-char): Fix for the ASCII case.

2003-08-15  Kenichi Handa  <handa@m17n.org>

	* international/fontset.el (setup-default-fontset): Change "*" to
	nil in the specifications of font family.

2003-08-18  Kim F. Storm  <storm@cua.dk>

	* kmacro.el (kmacro-keymap): Group related bindings in
	initialization for clarity.  Bind C-s to start macro.
	Remove C-r binding.
	(kmacro-initial-counter-value): New defvar to hold initial counter
	value in case we set the value before defining a macro.
	(kmacro-insert-counter): Clear kmacro-initial-counter-value..
	(kmacro-set-counter): Set kmacro-initial-counter-value if we are
	not defining or executing macro.  Doc fix.
	(kmacro-add-counter): Clear kmacro-initial-counter-value.
	(kmacro-view-last-item, kmacro-view-item-no): New defvars used to
	temporarily view older elements on the macro ring without cycling
	the ring.
	(kmacro-display): Doc fix.
	(kmacro-exec-ring-item): New helper function.
	(kmacro-call-ring-2nd): Use it.
	(kmacro-call-ring-2nd-repeat): Doc fix.
	(kmacro-start-macro): Use (and clear) kmacro-initial-counter-value.
	(kmacro-end-or-call-macro): Execute last viewed macro (using
	kmacro-exec-ring-item) from ring if this follows
	kmacro-view-macro.  This allows us to find a macro on the ring
	with C-x C-k C-v C-v ... and execute it (with C-k) without cycling
	the ring to bring it to the head of the ring.
	(kmacro-bind-to-key): Doc fix (describe reserved bindings).
	Allow binding to reserved keys without specifying C-x C-k prefix.
	Ask for confirmation if entered key sequence is already bound to
	a non-macro command.
	(kmacro-view-macro): Repeating command will show older elements
	on the macro ring; C-k will execute the last viewed macro.
	(kmacro-view-macro-repeat): Doc fix.  Change its kmacro-repeat
	property from 'ring to 'head.

2003-08-17  Alan Shutko  <ats@acm.org>

	* calendar/calendar.el (calendar-make-alist): Correct off-by-one
	keeping December out of the alist.

2003-08-17  Edward M. Reingold  <reingold@emr.cs.iit.edu>

	* calendar/cal-move.el (calendar-goto-day-of-year): New function.
	* calendar/calendar.el (calendar-mode-map): Bind it to key.
	* calendar/cal-menu.el (calendar-mode-map): Add it to menu.
	(calendar-flatten): New function.
	(calendar-mouse-view-other-diary-entries)
	(calendar-mouse-view-diary-entries): Rewritten to put any holidays
	in the menu title and to show multi-line diary entries correctly
	in the menu.

2003-08-17  Luc Teirlinck  <teirllm@mail.auburn.edu>

	* info.el (Info-scroll-prefer-subnodes): Add :version keyword to
	defcustom, because the default was recently changed.

2003-08-16  Richard M. Stallman  <rms@gnu.org>

	* net/ange-ftp.el (ange-ftp-error): Add save-excursion.

	* emacs-lisp/lisp-mode.el (eval-last-sexp-print-value):
	New subroutine, broken out of eval-last-sexp-1.
	(eval-last-sexp-1): Use eval-last-sexp-print-value.

	* custom.el (custom-load-symbol): Load cus-load and cus-start first.

	* dabbrev.el (dabbrev--safe-replace-match): Use with-no-warnings.

	* simple.el (eval-expression): Use eval-last-sexp-print-value.

2003-08-14  Jari Aalto  <jari.aalto@poboxes.com>

	* progmodes/compile.el (compilation-error-regexp-alist):
	Add Java ANt error detection as described in document
	http://ant.apache.org/faq.html

2003-08-12  Juri Linkov  <juri@jurta.org>  (tiny change)

	* simple.el (backward-word, forward-to-indentation)
	(backward-to-indentation): Argument changed to optional.
	(next-line, previous-line): Use `or' instead of `unless'.

2003-08-12  Vinicius Jose Latorre  <viniciusjl@ig.com.br>

	* progmodes/ebnf-iso.el (ebnf-no-meta-identifier): Becomes a var
	instead of a constant.

2003-08-12  Markus Rost  <rost@math.ohio-state.edu>

	* shell.el (shell): With prefix-arg, suggest a new buffer name.

2003-08-12  Andre Spiegel  <spiegel@gnu.org>

	* vc-sccs.el (vc-sccs-state-heuristic): Fix parentheses.
	(vc-sccs-workfile-version): Search the entire delta table, rather
	than just the first entry, because that might be a deleted version.

2003-08-11  Karl Fogel  <kfogel@red-bean.com>

	* menu-bar.el (menu-bar-options-menu): Supply a body for the
	[save-place] binding in the Options menu.  Have it require
	'saveplace' and then toggle the variable manually, to avoid an an
	unbound variable error.  Thanks to <Sebastien.Kirche@sage.com>
	for the bug report.

2003-08-11  Nick Roberts  <nick@nick.uklinux.net>

	* gdb-ui.el (gdb-insert-field, gdb-array-format1)
	(gdb-info-breakpoints-custom, gdb-info-frames-custom)
	(gdb-info-threads-custom): Add help-echo text.
	(gdb-display-back): Don't use purecopy.
	(gdb-info-breakpoints-custom, gdb-reset)
	(gdb-assembler-custom): Use display-images-p to test if breakpoint
	icons can be displayed.

2003-08-11  Markus Rost  <rost@math.ohio-state.edu>

	* textmodes/reftex-vars.el (reftex-auto-recenter-toc): Fix typo.

2003-08-11  Stefan Monnier  <monnier@cs.yale.edu>

	* bookmark.el (bookmark-completing-read):
	Return a string, instead of a list of one string.
	Use a popup menu if activated from the mouse.
	(bookmark-edit-annotation): Remove unused vars.
	(bookmark-jump, bookmark-relocate, bookmark-insert-location)
	(bookmark-rename, bookmark-insert, bookmark-delete): Adjust calls
	to bookmark-completing-read.
	(bookmark-bmenu-show-filenames, bookmark-bmenu-hide-filenames)
	(bookmark-bmenu-mark, bookmark-bmenu-select, bookmark-bmenu-unmark)
	(bookmark-bmenu-delete, bookmark-bmenu-list): Use inhibit-read-only
	and erase-buffer.
	(bookmark-menu-delete, bookmark-menu-rename, bookmark-menu-locate)
	(bookmark-menu-jump, bookmark-menu-insert)
	(bookmark-popup-menu-and-apply-function)
	(bookmark-menu-popup-paned-bookmark-menu): Remove.
	(bookmark-menu-build-paned-menu): Remove by folding it into
	bookmark-menu-popup-paned-menu.
	(menu-bar-bookmark-map): Move the define-key statements here.
	Use the "non-menu" commands since they now pop up a menu if needed.
	(bookmark-exit-hook-internal): Simplify.

2003-08-11  Carsten Dominik  <dominik@sand.science.uva.nl>

	* reftex-toc.el (reftex-toc-rename-label): New function.
	(reftex-toc-check-docstruct): New function.

	* reftex.el (reftex-region-active-p): New function.

	* reftex-parse.el (reftex-locate-bibliography-files): Improved the
	regexp to find the \bibliography macro.

	* reftex-vars.el (reftex-section-levels): Removed subsubparagraph,
	which does not exist in LaTeX.
	(reftex-cite-format-builtin): Added amsrefs support.
	(reftex-toc-confirm-promotion): New option

	* reftex-toc.el
	(reftex-toc): Use `reftex-toc-split-windows-fraction'.
	(reftex-toc-demote, reftex-toc-promote)
	(reftex-toc-do-promote, reftex-toc-promote-prepare)
	(reftex-toc-promote-action, reftex-toc-extract-section-number)
	(reftex-toc-newhead-from-alist)
	(reftex-toc-load-all-files-for-promotion): New functions.
	(reftex-toc-help): Added description of new keys.
	(reftex-toc-split-windows-fraction): New option.
	(reftex-recenter-toc-when-idle): Search *toc* window on all
	visible frames.
	(reftex-toc): Additional parameter REUSE
	(reftex-toc-recenter): Remember current frame.  Call `reftex-toc'
	with REUSE argument.
	(reftex-recenter-toc-when-idle): Reset `current-prefix-arg' for
	the call of `reftex-toc'.
	(reftex-make-separate-toc-frame): New function .
	(reftex-toc-recenter): When called with triple prefix arg, call
	`reftex-make-separate-toc-frame' first.
	(reftex-toc-toggle-dedicated-frame): New command.
	(reftex-toc-quit): Adapted to delete frame when called in
	dedicated frame.

	* reftex-index.el (reftex-index-phrase-match-is-indexed): Check
	all enclosing macros.


2003-08-08  Vinicius Jose Latorre  <viniciusjl@ig.com.br>

	* progmodes/ebnf2ps.el (ebnf-total, ebnf-nprod): Move defvar before
	first use.

2003-08-07  Vinicius Jose Latorre  <viniciusjl@ig.com.br>

	* progmodes/ebnf2ps.el (ebnf-begin-job): Code fix.

2003-08-06  Glenn Morris  <gmorris@ast.cam.ac.uk>

	* calendar/calendar.el (list-diary-entries-hook)
	(diary-display-hook, nongregorian-diary-listing-hook)
	(mark-diary-entries-hook, nongregorian-diary-marking-hook):
	Add some customize options for these hooks.
	(calendar-abbrev-construct): Don't try to take a substring longer
	than the original string.

2003-08-05  Richard M. Stallman  <rms@gnu.org>

	* emacs-lisp/testcover.el (noreturn): Report error if does return.
	(testcover-reinstrument-clauses): Doc fix.

	* emacs-lisp/warnings.el: Doc fixes, args renamed.
	(warning-type-format): Rename from warning-group-format.

	* emacs-lisp/bytecomp.el (byte-compile-not-obsolete-var): New var.
	(byte-compile-variable-ref): Handle byte-compile-not-obsolete-var.
	(byte-compile-defvar): Bind byte-compile-not-obsolete-var
	to prevent warnings about defvar for an obsolete variable.

	* emacs-lisp/bytecomp.el (byte-compile-log-warning):
	warning-group-format renamed to warning-type-format.

	* subr.el (read-passwd): Use clear-string instead of fillarray.

	* edmacro.el (edmacro-format-keys): Use edmacro-sanitize-for-string.
	Use vconcat instead of concat.
	(edmacro-sanitize-for-string): New function.

2003-08-05  Dave Love  <fx@gnu.org>

	* cus-start.el: Add open-paren-in-column-0-is-defun-start,
	line-number-display-limit-width.

	* textmodes/tex-mode.el (tex-dvi-view-command): Fix quoted quotes.

2003-08-05  Kenichi Handa  <handa@m17n.org>

	* international/code-pages.el: Don't require mule-diag.

	* international/mule-diag.el (non-iso-charset-alist):
	Add autoload cookie.

	* language/devan-util.el (dev-glyph-order): Add an entry for the
	glyph code #xC4.

2003-08-03  Glenn Morris  <gmorris@ast.cam.ac.uk>

	* calendar/calendar.el (diary-file, diary-file-name-prefix)
	(european-calendar-style, diary-date-forms)
	(calendar-day-name-array, calendar-month-name-array): Doc change.
	(generate-calendar-month): Adapt for new behaviour of
	`calendar-day-name' function.
	(calendar-abbrev-length, calendar-day-abbrev-array)
	(calendar-month-abbrev-array): New variables.
	(calendar-abbrev-construct): New function.
	(calendar-day-name, calendar-month-name): Use new abbrev arrays,
	rather than fixing abbrevs at some width.  Calling syntax change.
	(calendar-make-alist): Use abbrev arrays.  Calling syntax change.
	(calendar-date-string): Adapt for new behaviours of
	`calendar-day-name' and `calendar-month-name' functions.

	* calendar/diary-lib.el (list-diary-entries): Adapt for new
	behaviour of `calendar-day-name' and `calendar-month-name' functions.
	(diary-name-pattern): Use abbrev arrays, rather than fixing
	abbrevs at three chars.  Calling syntax change.
	(mark-diary-entries): Adapt for new behaviours of
	`diary-name-pattern' and `calendar-make-alist' functions.
	(fancy-diary-font-lock-keywords): Adapt for new behaviour of
	`diary-name-pattern' function.
	(font-lock-diary-date-forms): Use abbrev arrays, rather than
	fixing abbrevs at three chars.  Calling syntax change.
	(cal-hebrew, cal-islam): Require when compiling.
	(diary-font-lock-keywords): Adapt for new behaviour of
	`font-lock-diary-date-forms' function.

	* calendar/cal-hebrew.el: Reposition some code so defined before used.
	(calendar-hebrew-month-name-array-common-year)
	(calendar-hebrew-month-name-array-leap-year): Add doc strings.
	(list-hebrew-diary-entries): Adapt for new behaviours of
	`calendar-day-name' and `add-to-diary-list' functions.
	(mark-hebrew-diary-entries): Adapt for new behaviours of
	`diary-name-pattern' and `calendar-make-alist' functions.

	* calendar/cal-islam.el (calendar-islamic-month-name-array):
	Add doc string.
	(list-islamic-diary-entries): Adapt for new behaviours of
	`calendar-day-name' and `add-to-diary-list' functions.
	(mark-islamic-diary-entries): Adapt for new behaviours of
	`diary-name-pattern' and `calendar-make-alist' functions.

	* calendar/cal-menu.el (cal-menu-update): Adapt for new behaviour of
	`calendar-month-name' function.

	* calendar/cal-coptic.el (coptic-name): defvar rather than defconst.

	* calendar/solar.el (solar-seasons-data): Move definition before use.

	* calendar/cal-tex.el (cal-tex-day-name-format): Doc fix.
	(cal-tex-LaTeX-hourbox): Move definition before use.

	* calendar/cal-china.el, cal-hebrew.el, cal-islam.el,
	cal-julian.el, cal-menu.el, cal-move.el, holidays.el,
	lunar.el, solar.el
	(displayed-month, displayed-year): Define for compiler.

2003-08-03  Martin Stjernholm  <bug-cc-mode@gnu.org>

	* progmodes/cc-mode.el (c-init-language-vars-for): Add argument
	MODE.  Renamed from c-init-c-language-vars'.
	(c-initialize-cc-mode): Change accordingly.
	(c-common-init): Ditto.
	(c-mode): Ditto.
	(c++-mode): Use `c-init-language-vars-for'.
	(objc-mode): Ditto.
	(java-mode): Ditto.
	(idl-mode): Ditto.
	(pike-mode): Ditto.
	(awk-mode): Ditto.

2003-08-03  Martin Stjernholm  <bug-cc-mode@gnu.org>

	* progmodes/cc-engine.el (c-end-of-current-token): Return whether
	or not the point moved.

	(c-search-decl-header-end): Don't trip up on operator identifiers
	in C++ and operators like == in all languages.

	* progmodes/cc-engine.el (c-backward-to-decl-anchor):
	Detect leading labels correctly.

2003-08-02  Andreas Schwab  <schwab@suse.de>

	* textmodes/ispell.el: Don't redo key bindings on loading, put
	them only in loaddefs.el.
	* bookmark.el: Likewise.
	* dabbrev.el: Likewise.
	* emerge.el: Likewise.

	* apropos.el (apropos-words-to-regexp): Only add `wild' if `words'
	has more than one member.

	* progmodes/sh-script.el (sh-mode): Don't set mode-class property.

2003-08-01  Vinicius Jose Latorre  <viniciusjl@ig.com.br>

	* lpr.el (printify-region): It was ending conversion before the
	expected position.  Reported by Keiichi Suzuki <keiichi@nanap.org>.

2003-07-31  John Paul Wallington  <jpw@gnu.org>

	* net/browse-url.el (browse-url-epiphany): Doc fix.

2003-07-30  Kenichi Handa  <handa@m17n.org>

	* international/fontset.el (setup-default-fontset):
	Change registry names of Akurti fonts.

2003-07-29  Jesper Harder  <harder@ifa.au.dk>  (tiny change)

	* comint.el (comint-read-noecho): Use `clear-string' instead of
	`fillarray'.

2003-07-29  Thomas W Murphy  <twm@andrew.cmu.edu>  (tiny change)

	* outline.el (outline-mode-hook): Add defvar.

2003-07-28  Nick Roberts  <nick@nick.uklinux.net>

	* gdb-ui.el (gdb-setup-windows, gdb-restore-windows):
	Restore assembler in source window if that is what has been selected.
	(menu): Add gdb-restore-windows to menu.  Make gdba
	specific menus only visible from gdba.

2003-07-28  Tak Ota  <Takaaki.Ota@am.sony.com>  (tiny change)

	* progmodes/compile.el (compilation-environment): New user variable.
	(compile-internal): Respect it.

2003-07-23  Masatake YAMATO  <jet@gyve.org>

	* progmodes/gud.el (gdb-script-font-lock-keywords):
	Put `font-lock-function-name-face' on a symbol which includes
	`-' like `hook-run'.  Put font-lock-variable-name-face
	on a symbol starting with $.

2003-07-27  Markus Rost  <rost@math.ohio-state.edu>

	* files.el (set-visited-file-name): Use truename for buffer-file-name.

2003-07-26  Markus Rost  <rost@math.ohio-state.edu>

	* vc-hooks.el (vc-file-not-found-hook): Doc fix.

2003-07-26  Andre Spiegel  <spiegel@gnu.org>

	* vc-hooks.el (vc-default-registered, vc-make-version-backup):
	Use with-no-warnings.
	(vc-file-not-found-hook): Add this to find-file-not-found-functions,
	rather than to find-file-not-found-hook, which doesn't exist.

2003-07-26  Markus Rost  <rost@math.ohio-state.edu>

	* international/quail.el (quail-translate-key): Fix previous change.

2003-07-25  John Paul Wallington  <jpw@gnu.org>

	* server.el (server-start): Check `server-process' is non-nil
	before killing it to avoid killing current buffer's process.

	* simple.el (choose-completion-string): Use `minibufferp';
	test `completion-reference-buffer' if `buffer' arg is nil.
	(push-mark): Use `when' and `unless'.
	(pop-mark): Use `when'.

	* mouse-sel.el (mouse-sel-get-selection-function):
	Check `x-last-selected-text-primary'.  Don't barf if it or
	`x-last-selected-text' aren't bound.

2003-07-25  Kevin Rodgers  <ihs_4664@yahoo.com>  (tiny change)

	* menu-bar.el (menu-bar-tools-menu): Minor change in strings.

2003-07-23  Stefan Monnier  <monnier@cs.yale.edu>

	* vc-svn.el (vc-svn-diff-switches): Don't default to vc-diff-switches.

2003-07-23  John Paul Wallington  <jpw@gnu.org>

	* tooltip.el (defface tooltip): Inherit from variable-pitch.

2003-07-23  Glenn Morris  <gmorris@ast.cam.ac.uk>

	* emacs-lisp/derived.el (define-derived-mode): Mention hook in doc
	string.  Defvar the derived hook.

	* macros.el (insert-kbd-macro): Escape double quote character.
	From Thomas W Murphy <twm@andrew.cmu.edu>.

2003-07-22  Stefan Monnier  <monnier@cs.yale.edu>

	* textmodes/fill.el (fill-comment-paragraph): Construct a regexp
	to match the specific mark rather than reusing comment-start-skip.

2003-07-22  Thien-Thi Nguyen  <ttn@gnu.org>

	* progmodes/hideshow.el (hs-special-modes-alist):
	Clarify MDATA-SELECTOR doc; nfc.  Thanks to Michael Ernst.

2003-07-21  Markus Rost  <rost@math.ohio-state.edu>

	* progmodes/idlwave.el (idlwave-comment-indent-char): Fix default
	value using ?\s.

2003-07-21  John Paul Wallington  <jpw@gnu.org>

	* subr.el (with-selected-window): Add closing paren.

2003-07-21  Richard M. Stallman  <rms@gnu.org>

	* emacs-lisp/lisp-mode.el (emacs-lisp-mode): Use run-mode-hooks.
	(lisp-mode): Likewise.

	* subr.el (with-selected-window): Copy code form save-selected-window
	so as to call select-window with norecord arg.
	(dynamic-completion-table): Doc fix.
	(lazy-completion-table): Doc fix.

	* international/mule-cmds.el (set-locale-environment):
	langinfo renamed to locale-info.

	* international/mule.el (auto-coding-functions): Doc fix.

2003-07-21  Kenichi Handa  <handa@m17n.org>

	* international/quail.el (quail-translate-key):
	Update quail-current-str correctly.

2003-07-21  Andreas Schwab  <schwab@suse.de>

	* progmodes/sh-script.el (sh-mode-syntax-table): Change syntax of
	?, to "_".

2003-07-20  Kai Gro,A_(Bjohann  <kai.grossjohann@gmx.net>
	Version 2.0.36 of Tramp released.

	* net/tramp.el (tramp-default-password-end-of-line): Rename from
	tramp-password-end-of-line.
	(tramp-password-end-of-line): New method parameter.
	(tramp-get-password-end-of-line): Function to access method
	parameter `tramp-password-end-of-line', or variable
	`tramp-default-password-end-of-line' (default value).
	(tramp-methods): Add entries for new parameter
	tramp-password-end-of-line.
	(tramp-enter-password): Use new function
	`tramp-get-password-end-of-line'.
	(tramp-handle-insert-file-contents): Do not
	unconditionally inhibit the file operation file-local-copy, only
	do that when the inhibit-file-name-operation is currently
	insert-file-contents.  This fixes finding remote CVS-controlled
	files.  (It would barf on inserting the CVS/Entries file
	literally, because the file-local-copy handler wasn't called.)
	(tramp-handle-shell-command): Support optional third arg ERROR-BUFFER.
	(tramp-sh-extra-args): Adapt defcustom type to XEmacs.
	(tramp-initial-commands): New variable.
	(tramp-process-initial-commands): New function, using the variable.
	(tramp-open-connection-setup-interactive-shell): Call the new function.
	(tramp-buffer-name, tramp-debug-buffer-name): Always put the
	method into the buffer name, never use nil.  Reported by Hanak
	David <dhanak@inf.bme.hu>.
	(tramp-open-connection-setup-interactive-shell): Erase buffer
	before sending "stty -onlcr".

	* net/tramp-vc.el (vc-workfile-unchanged-p): Add comment.

2003-07-19  Markus Rost  <rost@math.ohio-state.edu>

	* textmodes/artist.el (artist-erase-char): Fix default value using ?\s.

2003-07-19  John Paul Wallington  <jpw@gnu.org>

	* textmodes/artist.el (artist-butlast-fn, artist-draw-sline)
	(artist-draw-rect, artist-draw-square): Doc fixes.

	* textmodes/enriched.el (enriched-decode-display-prop): Doc fix.

	* textmodes/two-column.el (2C-mode-line-format): Doc fix.

2003-07-19  Kenichi Handa  <handa@m17n.org>

	* international/kkc.el (kkc-show-conversion-list-update):
	Highlight the correct candidate in the message.

2003-07-18  John Paul Wallington  <jpw@gnu.org>

	* simple.el (current-word): Don't include punctuation char when
	`really-word' arg is non-nil.

2003-07-17  Martin Stjernholm  <bug-cc-mode@gnu.org>

	* progmodes/awk-mode.el: Obsoleted by the AWK support in CC Mode -
	moved to the directory obsolete.

2003-07-16  Stefan Monnier  <monnier@cs.yale.edu>

	* info.el (Info-menu-entry-name-re): Allow newlines in
	menu entry names.

	* emacs-lisp/syntax.el (syntax-ppss-flush-cache): Rename from
	syntax-ppss-after-change-function.
	(syntax-ppss-after-change-function): New alias.  Update uses.
	(syntax-ppss): Catch the case where the buffer is narrowed.

2003-07-16  Martin Stjernholm  <bug-cc-mode@gnu.org>

	* progmodes/cc-defs.el (c-langelem-sym, c-langelem-pos)
	(c-langelem-2nd-pos): Add accessor functions for syntactic elements.

2003-07-16  Martin Stjernholm  <bug-cc-mode@gnu.org>

	* progmodes/cc-engine.el (c-literal-faces): Declare as a variable
	since it might be modified.

	* progmodes/cc-langs.el (c++-make-template-syntax-table)
	(c-syntactic-ws-start, c-syntactic-ws-end): Give more consistent
	names to these language constants.

2003-07-15  Kim F. Storm  <storm@cua.dk>

	* apropos.el (apropos-sort-by-scores): Rename from apropos-show-scores.
	All uses changed.

2003-07-14  Mark A. Hershberger  <mah@everybody.org>

	* xml.el (xml-parse-tag, xml-parse-file, xml-parse-region):
	Namespace support.

2003-07-13  Juanma Barranquero  <lektu@terra.es>

	* frame.el (modify-all-frames-parameters): Reinstall (copyright
	papers received).

2003-07-13  Karl Eichwalder  <ke@suse.de>

	* textmodes/po.el (po-find-charset): White space at the start of the
	Content-Type field body is non-mandatory.

2003-07-13  Masayuki Ataka  <ataka@milk.freemail.ne.jp>  (tiny change)

	* textmodes/texinfo.el (texinfo-section-list):
	Append appendixsection; a synonym for appendixsec.

2003-07-13  Jari Aalto  <jari.aalto@poboxes.com>

	* man.el (Man-translate-cleanup): New.
	(Man-translate-references): Call `Man-translate-cleanup' to clean
	leading, trailing and middle spaces.

2003-07-13  Lars Hansen  <larsh@math.ku.dk>

	* desktop.el (desktop-buffer-dired-misc-data, desktop-buffer-dired):
	Handle `dired-directory' being a list.

2003-07-13  Jesper Harder  <harder@ifa.au.dk>  (tiny change)

	* mail/smtpmail.el (smtpmail-send-it): Create smtpmail-queue-dir if
	it doesn't exist.

2003-07-12  Richard M. Stallman  <rms@gnu.org>

	* progmodes/cc-engine.el (c-declare-lang-variables): Don't use mapcan.

	* progmodes/cc-defs.el (c-make-keywords-re):
	Don't use delete-duplicates.
	(c-lang-const): Don't use mapcan.

	* apropos.el (apropos-show-scores): Make it customizable.
	Document new meaning.
	(apropos): Compute scores from symbols.
	(apropos-print): Don't sort by scores if apropos-show-scores is nil.

2003-07-11  Vinicius Jose Latorre  <viniciusjl@ig.com.br>

	* ps-bdf.el: Fix copyright line.
	(bdf-directory-list): Fix initialization code.

2003-07-11  John Paul Wallington  <jpw@gnu.org>

	* emacs-lisp/ring.el (ring-empty-p): Use `zerop'.
	(ring-p, ring-plus1, ring-minus1, ring-length, ring-index)
	(ring-empty-p, ring-size, ring-copy, ring-ref): Doc fixes.

2003-07-11  NAKAJIMA Mikio  <minakaji@namazu.org>  (tiny change)

	* emacs-lisp/ring.el (ring-elements): Doc fix.

2003-07-11  Glenn Morris  <gmorris@ast.cam.ac.uk>

	* calendar/timeclock.el (timeclock-relative)
	(timeclock-ask-before-exiting, timeclock-use-display-time):
	Doc changes.
	(timeclock-modeline-display): Give a message if
	`timeclock-use-display-time' is non-nil but `display-time-mode'
	is not active.

2003-07-11  Kenichi Handa  <handa@m17n.org>

	* international/mule-cmds.el (set-language-environment):
	Set current-language-environment to the correct string.

2003-07-10  Vinicius Jose Latorre  <viniciusjl@ig.com.br>

	* ps-print.el: Print line number correctly in a region.  Reported by
	Tim Allen <timallen@ls83.fsnet.co.uk>.
	(ps-print-version): New version number (6.6.2).
	(ps-printing-region): Code fix.

2003-07-10  John Paul Wallington  <jpw@gnu.org>

	* progmodes/etags.el (visit-tags-table-buffer): Add autoload cookie;
	this function can be called from `add-completions-from-tags-table'.

2003-07-10  Glenn Morris  <gmorris@ast.cam.ac.uk>

	* calendar/timeclock.el (timeclock-use-display-time)
	(timeclock-day-over-hook, timeclock-workday-remaining)
	(timeclock-status-string, timeclock-when-to-leave)
	(timeclock-when-to-leave-string, timeclock-log-data)
	(timeclock-find-discrep, timeclock-day-base)
	(timeclock-generate-report, timeclock-visit-timelog): Doc fix.
	(timeclock-modeline-display): Set the variable
	`timeclock-modeline-display'.
	(timeclock-update-modeline): Doc fix.  Respect value of
	`timeclock-relative'.

2003-07-09  Richard M. Stallman  <rms@gnu.org>

	* textmodes/reftex-parse.el (reftex-all-document-files):
	Add autoload cookie.

	* textmodes/reftex.el (reftex-all-document-files): Delete autoload.
	(reftex-scanning-info-available-p): Add autoload cookie.

	* international/mule-cmds.el
	(set-display-table-and-terminal-coding-system): Delete duplicate
	aset on standard-display-table.

	* view.el (view-file): If existing buffer's major mode is special,
	don't go into view mode.

	* dired.el (dired-move-to-filename-regexp): Allow quote in months.

2003-07-08  Martin Stjernholm  <bug-cc-mode@gnu.org>

	* progmodes/cc-engine.el (c-guess-basic-syntax): Do not do hidden
	buffer changes; there's third party code that calls this function
	directly.

2003-07-08  Martin Stjernholm  <bug-cc-mode@gnu.org>

	* progmodes/cc-fonts.el (javadoc-font-lock-keywords)
	(autodoc-font-lock-keywords): Don't byte compile on font lock
	initialization when running from byte compiled files.

2003-07-08  Alan Mackenzie  <bug-cc-mode@gnu.org>

	* progmodes/cc-engine.el: Fix AWK mode indentation when previous
	statement ends with auto-increment "++".

2003-07-08  Martin Stjernholm  <bug-cc-mode@gnu.org>

	* progmodes/cc-langs.el, progmodes/cc-styles.el (c-style-alist)
	(c-lang-variable-inits, c-lang-variable-inits-tail): The values of
	these are changed, so declare them as variables and not constants.

2003-07-08  Markus Rost  <rost@math.ohio-state.edu>

	* subr.el (dolist, dotimes): Doc fix.

2003-07-08  Kim F. Storm  <storm@cua.dk>

	* international/mule-cmds.el
	(set-display-table-and-terminal-coding-system): Don't break
	bootstrap if standard-display-table isn't setup yet.

2003-07-07  Richard M. Stallman  <rms@gnu.org>

	* ehelp.el (ehelp-command): Use defalias to define ehelp-command.
	Give it a doc string, and autoload it.

	* desktop.el (desktop-buffer-info, desktop-buffer-mh):
	Use with-no-warnings.

	* info.el (Info-search): If find invisible text, search again.

	* isearch.el (search-whitespace-regexp): Add a shy group around it.

	* man.el (Man-name-regexp): Match + as part of name.

	* simple.el (visible-mode): Rename from vis-mode.
	(vis-mode-saved-buffer-invisibility-spec): Doc fix.

	* simple.el (current-word): New arg REALLY-WORD specifies
	don't include punctuation chars.

	* emacs-lisp/debug.el (debug, debugger-env-macro):
	Use with-no-warnings while accessing and binding unread-command-char.

	* international/mule-cmds.el
	(set-display-table-and-terminal-coding-system): Use explicit loop
	instead of calling standard-display-default.

	* net/ange-ftp.el (ange-ftp-file-symlink-p):
	Use condition-case to catch error in ange-ftp-get-files.

	* net/browse-url.el (browse-url-browser-function):
	Add alternative for Epiphany.
	(browse-url-epiphany-program, browse-url-epiphany-arguments)
	(browse-url-epiphany-startup-arguments)
	(browse-url-epiphany-new-window-is-tab): New variables.
	(browse-url-epiphany, browse-url-epiphany-sentinel): New functions.

	* progmodes/compile.el (compile-auto-highlight): Default now t.
	(compile): Doc fix.
	(compilation-next-error): Fix previous change.

	* textmodes/tex-mode.el (tex-main-file): Use with-no-warnings.

	* textmodes/sgml-mode.el (xml-mode): Add autoload cookie.

2003-07-07  Nick Roberts  <nick@nick.uklinux.net>

	* gdb-ui.el (gdb-source-info): Display current frame when
	attaching to an existing process.
	(gdb-setup-windows, gdb-source-info): Start with gud-comint-buffer
	while laying out windows when attaching to an existing process.

2003-07-07  Stefan Monnier  <monnier@cs.yale.edu>

	* info.el (Info-menu): Use Info-menu-entry-name-re.

2003-07-06  Stefan Monnier  <monnier@cs.yale.edu>

	* vc-hooks.el (vc-stay-local, vc-stay-local-p): Move from vc.el.
	* vc.el (vc-stay-local, vc-stay-local-p): Move to vc-hooks.el.

	* info.el (Info-menu-entry-name-re): Be careful to avoid multiple ways
	to match the same text.

2003-07-06  John Paul Wallington  <jpw@gnu.org>

	* vc.el (vc-annotate-offset): Move defvar up.

2003-07-06  Kim F. Storm  <storm@cua.dk>

	* info.el (Info-menu-entry-name-re): Add `:' to second [] part.
	This should fix the infinite loop when extracting menu names.

2003-07-05  Martin Stjernholm  <bug-cc-mode@gnu.org>

	* files.el (auto-mode-alist, interpreter-mode-alist):
	Remove entries to CC Mode modes to avoid duplicates; they are now added
	with autoload directives in cc-mode.el.

2003-07-05  Martin Stjernholm  <bug-cc-mode@gnu.org>

	* progmodes/cc-langs.el, progmodes/cc-styles.el (c-style-alist)
	(c-lang-variable-inits, c-lang-variable-inits-tail): The values of
	these are changed, so declare them as variables and not constants.

	* progmodes/cc-mode.el: Fix some autoload problems: Try to
	ensure that the entry for ".c" extension comes before the one for
	".C" on `auto-mode-alist', to behave better on case insensitive OS:es.
	Fix incorrect entries that were added to `interpreter-mode-alist'.
	Move the autoload directives for AWK to the top level since they
	aren't recognized anywhere else.  Do not use the new AWK mode doc
	in the autoload form for the old AWK mode.

2003-06-30  Roland Winkler  <Roland.Winkler@physik.uni-erlangen.de>

	* textmodes/bibtex.el (bibtex-sort-entry-class): New entry catch-all.
	(bibtex-sort-ignore-string-entries): Default value t.
	(bibtex-entry-kill-ring-max): Reintroduce as it was removed
	erroneously in previous version.
	(bibtex-string-files): Docstring reflects new parsing scheme.
	(bibtex-autokey-transcriptions): Merge some rewrite entries, fix
	docstring, add # as one of the chars to crush
	(bibtex-autokey-prefix-string, bibtex-autokey-names)
	(bibtex-autokey-names-stretch, bibtex-autokey-additional-names)
	(bibtex-autokey-name-change-strings)
	(bibtex-autokey-name-case-convert, bibtex-autokey-name-length)
	(bibtex-autokey-name-separator, bibtex-autokey-year-length)
	(bibtex-autokey-use-crossref, bibtex-autokey-titlewords)
	(bibtex-autokey-title-terminators)
	(bibtex-autokey-titlewords-stretch)
	(bibtex-autokey-titleword-ignore)
	(bibtex-autokey-titleword-case-convert)
	(bibtex-autokey-titleword-abbrevs)
	(bibtex-autokey-titleword-abbrevs)
	(bibtex-autokey-titleword-change-strings)
	(bibtex-autokey-titleword-length)
	(bibtex-autokey-titleword-separator)
	(bibtex-autokey-name-year-separator)
	(bibtex-autokey-year-title-separator)
	(bibtex-autokey-before-presentation-function)
	(bibtex-entry-type-history, bibtex-entry-maybe-empty-head):
	Fix docstring.
	(bibtex-strings, bibtex-reference-keys):
	Use lazy-completion-table and make-variable-buffer-local.
	(bibtex-sort-entry-class-alist): Use downcase, account for catch-all.
	(bibtex-braced-string-syntax-table)
	(bibtex-quoted-string-syntax-table): New variables.
	(bibtex-parse-nested-braces): Remove.
	(bibtex-parse-field-string): Use syntax table and forward-sexp.
	(bibtex-parse-association): Simplify.
	(bibtex-parse-field-name): Obey bibtex-autoadd-commas.
	(bibtex-parse-field-text): Simplify.
	(bibtex-search-forward-field, bibtex-search-backward-field):
	argument BOUND can take value t.
	(bibtex-start-of-field, bibtex-start-of-name-in-field)
	(bibtex-end-of-name-in-field, bibtex-end-of-field)
	(bibtex-start-of-text-in-field, bibtex-end-of-text-in-field)
	(bibtex-start-of-text-in-string, bibtex-end-of-text-in-string)
	(bibtex-end-of-string, bibtex-type-in-head): Use defsubst.
	(bibtex-skip-to-valid-entry): Return buffer position of beginning
	and ending of entry.  Update for changes of bibtex-search-entry.
	Simplify.
	(bibtex-map-entries): FUN is called with three arguments.
	(bibtex-search-entry): Return a cons pair with buffer positions of
	beginning and end of entry.
	(bibtex-enclosing-field): Simplify.
	(bibtex-format-entry): Use booktitle to set a missing title.
	(bibtex-autokey-get-names): Fiddle with regexps.
	(bibtex-generate-autokey): Use identity.
	(bibtex-parse-keys): Use simplified parsing algorithm if
	bibtex-parse-keys-fast is non-nil.  Simplify.  Change order of
	arguments.  Return alist of keys.
	(bibtex-parse-strings): Simplify.  Return alist of strings.
	(bibtex-complete-string-cleanup): Fix docstring.
	(bibtex-read-key): New function.
	(bibtex-mode): Fix docstring.  Do not parse for keys and
	strings when the mode is entered.  Set fill-paragraph-function to
	bibtex-fill-field.  Setup font-lock-mark-block-function the way
	font-lock intended.
	(bibtex-entry): Use bibtex-read-key.  Obey bibtex-autofill-types.
	(bibtex-parse-entry, bibtex-autofill-entry): New functions.
	(bibtex-print-help-message, bibtex-remove-OPT-or-ALT)
	(bibtex-Preamble): Avoid hard coded constants.
	(bibtex-make-field): Fix docstring.  Simplify.
	(bibtex-beginning-of-entry): Always return new position of point.
	(bibtex-end-of-entry): Rearrange cond clauses.
	(bibtex-count-entries, bibtex-validate, bibtex-reformat):
	Update for changes of bibtex-map-entries.
	(bibtex-ispell-abstract): Do not move point.
	(bibtex-entry-index): Use downcase.  Simplify.
	(bibtex-lessp): Handle catch-all.
	(bibtex-find-crossref): Turn into a command.
	(bibtex-find-entry): Simplify.  Use bibtex-read-key.  Fix regexp.
	(bibtex-clean-entry): Use bibtex-read-key.  Handle string and
	preamble entries.
	(bibtex-fill-field-bounds): New function.
	(bibtex-fill-field): New command.  Bound to fill-paragraph-function.
	(bibtex-fill-entry): Use bibtex-fill-field-bounds
	(bibtex-String): Use bibtex-strings.  Always obey
	bibtex-sort-ignore-string-entries.

2003-07-05  John Paul Wallington  <jpw@gnu.org>

	* cus-theme.el (customize-create-theme):
	Call `customize-create-theme' in Reset widget's notify function.

	* ibuffer.el (ibuffer-backward-line, ibuffer-forward-line)
	(ibuffer-mark-interactive): Use `or' instead of `unless'.
	(define-ibuffer-column name): Add summarizer.
	(define-ibuffer-column size): Likewise.
	(define-ibuffer-column filename): Likewise.
	(define-ibuffer-column process): Likewise.  Change BODY's output too.
	(define-ibuffer-column filename-and-process): Likewise, likewise.
	(ibuffer): Remove local vars `already-in' and `need-update'.

	* ibuf-ext.el: Don't require `derived' at compile-time.

2003-07-05  Kim F. Storm  <storm@cua.dk>

	* info.el: Disable paragraph refilling.
	(Info-refill-paragraphs): New defcustom.
	(Info-fontify-node): Use it.

2003-07-04  Stefan Monnier  <monnier@cs.yale.edu>

	* emacs-lisp/cl-macs.el (cl-transform-lambda): Strip &cl-defs
	thingies from constructors created by defstruct.

	* emacs-lisp/bytecomp.el (byte-compile-defvar): Check and set
	the default value of the variable.
	(byte-code-meter): Move declaration to top level.

	* pcvs-parse.el (cvs-parse-status): Ignore extra fields from CVSNT.

	* info.el (Info-following-node-name-re): New fun.
	(Info-following-node-name): Remove.
	(Info-insert-dir): Use the new fun.
	(Info-extract-pointer): Don't save restriction; use new fun.
	(Info-menu-entry-name-re): New const.
	(Info-menu-entry-name-re): Use it along with new fun.
	(Info-node-spec-re): Use new fun.
	(Info-complete-menu-item, Info-fontify-node): Use new const.
	(Info-goto-node, Info-follow-reference, Info-menu-update):
	Use match-string.
	(Info-follow-reference): Use assoc-string.
	Use a list of strings for the completion table.
	(Info-fontify-node): Use match-string, line-end-position.
	Limit the search for `node:' to the first line.

	* newcomment.el (uncomment-region): Remove padding coming from
	comment-start rather than just from comment-padding.

	* vc-cvs.el (vc-cvs-repository-hostname): New operation.
	(vc-cvs-stay-local-p): Use vc-stay-local-p.
	(vc-cvs-rename-file): Remove (use the default).
	(vc-cvs-register): Register parent dir if needed.
	(vc-cvs-could-register): Return non-nil if parent can be registered.
	(vc-cvs-state, vc-cvs-dir-state, vc-cvs-print-log, vc-cvs-diff)
	(vc-cvs-diff-tree, vc-cvs-make-version-backups-p): Use vc-stay-local-p.

	* vc-svn.el (vc-svn-use-edit): Make it into a const.
	(vc-svn-update): Fix the arguments to `svn'.
	(vc-svn-diff-tree): Just use `vc-svn-diff'.
	(vc-svn-create-snapshot, vc-svn-retrieve-snapshot):
	Simple implementations, assuming `name' is a URL.

	* progmodes/sh-script.el (sh-font-lock-paren): Add [ and ] to the
	set of chars allowed unquoted in a case pattern.

	* font-core.el (font-lock-defaults-alist): Remove obsolete entries.

	* font-lock.el (font-lock-extra-types-widget)
	(c-font-lock-extra-types, c++-font-lock-extra-types)
	(objc-font-lock-extra-types, java-font-lock-extra-types)
	(c-font-lock-keywords-1, c-font-lock-keywords-2, c-font-lock-keywords)
	(c-font-lock-keywords-3, c-font-lock-syntactic-face-function)
	(font-lock-match-c++-style-declaration-item-and-skip-to-next)
	(font-lock-match-c++-structor-declaration)
	(c++-font-lock-keywords-1, c++-font-lock-keywords-2)
	(c++-font-lock-keywords-3, c++-font-lock-keywords)
	(objc-font-lock-keywords-1, objc-font-lock-keywords-2)
	(objc-font-lock-keywords-3, objc-font-lock-keywords)
	(java-font-lock-keywords-1, java-font-lock-keywords-2)
	(java-font-lock-keywords-3, java-font-lock-keywords)
	(java-font-lock-syntactic-face-function): Remove obsolete code
	and constants.  It's all in cc-fonts.el now.

2003-07-04  Glenn Morris  <gmorris@ast.cam.ac.uk>

	* mail/sendmail.el (mail-specify-envelope-from)
	(mail-envelope-from): Doc fix.

2003-07-04  Martin Stjernholm  <mast@lysator.liu.se>

	* generic-x.el: Do away with the dependency on `c-emacs-features'
	when populating `rul-generic-mode-syntax-table'; we already know
	this isn't XEmacs.

See ChangeLog.10 for earlier changes.

;; Local Variables:
;; coding: iso-2022-7bit
;; End:

    Copyright (C) 2001, 02, 04  Free Software Foundation, Inc.
  Copying and distribution of this file, with or without modification,
  are permitted provided the copyright notice and this notice are preserved.

;;; arch-tag: e39939be-dab3-400e-86f5-0e2701a883c1<|MERGE_RESOLUTION|>--- conflicted
+++ resolved
@@ -1,4 +1,3 @@
-<<<<<<< HEAD
 2004-04-29  Miles Bader  <miles@gnu.org>
 
 	* emacs-lisp/bytecomp.el (byte-compile-top-level): Add new entries
@@ -230,7 +229,7 @@
 
 	* subr.el (functionp): Function removed (now a subr).
 	* help-fns.el (describe-function-1): Handle interpreted closures.
-=======
+
 2004-06-03  Karl Fogel  <kfogel@red-bean.com>
 
 	* vc-svn.el (vc-svn-checkin): Use 'nconc' instead of 'list*',
@@ -245,7 +244,6 @@
 	was done in C; however the previous attempt to do a halfway-proper
 	job for non-tty displays in lisp didn't work properly because of
 	funny conditions during emacs startup.
->>>>>>> 9717e36c
 
 2004-06-04  Miles Bader  <miles@gnu.org>
 
