--- conflicted
+++ resolved
@@ -1312,7 +1312,6 @@
 
 PAXCTL_dumped=
 PAXCTL_notdumped=
-<<<<<<< HEAD
 if test "$CANNOT_DUMP" = "no" && test $opsys = gnu-linux; then
   if test "${SETFATTR+set}" != set; then
     AC_CACHE_CHECK([for setfattr],
@@ -1328,27 +1327,6 @@
       SETFATTR=setfattr
     else
       SETFATTR=
-=======
-if test "$CANNOT_DUMP" != yes; then
-  if test $opsys = gnu-linux; then
-    if test "${SETFATTR+set}" != set; then
-      AC_CACHE_CHECK([for setfattr],
-	[emacs_cv_prog_setfattr],
-	[touch conftest.tmp
-	 if (setfattr -n user.pax.flags conftest.tmp) >/dev/null 2>&1; then
-	   emacs_cv_prog_setfattr=yes
-	 else
-	   emacs_cv_prog_setfattr=no
-	 fi])
-      if test "$emacs_cv_prog_setfattr" = yes; then
-	PAXCTL_notdumped='$(SETFATTR) -n user.pax.flags -v er'
-	SETFATTR=setfattr
-      else
-	SETFATTR=
-      fi
-      rm -f conftest.tmp
-      AC_SUBST([SETFATTR])
->>>>>>> a1b7a3f2
     fi
   fi
   case $opsys,$PAXCTL_notdumped,$emacs_uname_r in
