;;; nadvice.el --- Light-weight advice primitives for Elisp functions  -*- lexical-binding: t -*-

;; Copyright (C) 2012-2022 Free Software Foundation, Inc.

;; Author: Stefan Monnier <monnier@iro.umontreal.ca>
;; Keywords: extensions, lisp, tools

;; This file is part of GNU Emacs.

;; GNU Emacs is free software: you can redistribute it and/or modify
;; it under the terms of the GNU General Public License as published by
;; the Free Software Foundation, either version 3 of the License, or
;; (at your option) any later version.

;; GNU Emacs is distributed in the hope that it will be useful,
;; but WITHOUT ANY WARRANTY; without even the implied warranty of
;; MERCHANTABILITY or FITNESS FOR A PARTICULAR PURPOSE.  See the
;; GNU General Public License for more details.

;; You should have received a copy of the GNU General Public License
;; along with GNU Emacs.  If not, see <https://www.gnu.org/licenses/>.

;;; Commentary:

;; This package lets you add behavior (which we call "piece of advice") to
;; existing functions, like the old `advice.el' package, but with much fewer
;; bells and whistles.  It comes in 2 parts:
;;
;; - The first part lets you add/remove functions, similarly to
;;   add/remove-hook, from any "place" (i.e. as accepted by `setf') that
;;   holds a function.
;;   This part provides mainly 2 macros: `add-function' and `remove-function'.
;;
;; - The second part provides `advice-add' and `advice-remove' which are
;;   refined version of the previous macros specially tailored for the case
;;   where the place that we want to modify is a `symbol-function'.

;;; Code:

;; The autoloads.el mechanism which adds package--builtin-versions
;; maintenance to loaddefs.el doesn't work for preloaded packages (such
;; as this one), so we have to do it by hand!
(push (purecopy '(nadvice 1 0)) package--builtin-versions)

(oclosure-define (advice
                  (:predicate advice--p)
                  (:copier advice--cons (cdr))
                  (:copier advice--copy (car cdr how props)))
  car cdr how props)

(eval-when-compile
  (defmacro advice--make-how-alist (&rest args)
    `(list
      ,@(mapcar
         (lambda (arg)
           (pcase-let ((`(,how . ,body) arg))
             `(list ,how
                    (oclosure-lambda (advice (how ,how)) (&rest r)
                      ,@body)
                    ,(replace-regexp-in-string
                      "\\<car\\>" "FUNCTION"
                      (replace-regexp-in-string
                       "\\<cdr\\>" "OLDFUN"
                       (format "%S" `(lambda (&rest r) ,@body))
                       t t)
                      t t))))
         args))))

;;;; Lightweight advice/hook
(defvar advice--how-alist
  (advice--make-how-alist
   (:around (apply car cdr r))
   (:before (apply car r) (apply cdr r))
   (:after (prog1 (apply cdr r) (apply car r)))
   (:override (apply car r))
   (:after-until (or (apply cdr r) (apply car r)))
   (:after-while (and (apply cdr r) (apply car r)))
   (:before-until (or (apply car r) (apply cdr r)))
   (:before-while (and (apply car r) (apply cdr r)))
   (:filter-args (apply cdr (funcall car r)))
   (:filter-return (funcall car (apply cdr r))))
  "List of descriptions of how to add a function.
Each element has the form (HOW OCL DOC) where HOW is a keyword,
OCL is a \"prototype\" function of type `advice', and
DOC is a string where \"FUNCTION\" and \"OLDFUN\" are expected.")

(defun advice--cd*r (f)
  (while (advice--p f)
    (setq f (advice--cdr f)))
  f)

(define-obsolete-function-alias 'advice--where #'advice--how "29.1")

(defun advice--make-single-doc (flist function macrop)
  (let ((how (advice--how flist)))
    (concat
     (format "This %s has %s advice: "
             (if macrop "macro" "function")
             how)
     (let ((fun (advice--car flist)))
       (if (symbolp fun) (format-message "`%S'." fun)
         (let* ((name (cdr (assq 'name (advice--props flist))))
                (doc (documentation fun t))
                (usage (help-split-fundoc doc function)))
           (if usage (setq doc (cdr usage)))
           (if name
               (if doc
                   (format "%s\n%s" name doc)
                 (format "%s" name))
             (or doc "No documentation")))))
     "\n")))

(defun advice--make-docstring (function)
  "Build the raw docstring for FUNCTION, presumably advised."
  (let* ((flist (indirect-function function))
         (docfun nil)
         (macrop (eq 'macro (car-safe flist)))
         (docstring nil))
    (when macrop
      (setq flist (cdr flist)))
    (if (and (autoloadp flist)
             (get function 'advice--pending))
        (setq docstring
              (advice--make-single-doc (get function 'advice--pending)
                                       function macrop))
      (while (advice--p flist)
        ;; Hack attack!  For advices installed before calling
        ;; Snarf-documentation, the integer offset into the DOC file will not
        ;; be installed in the "core unadvised function" but in the advice
        ;; object instead!  So here we try to undo the damage.
        (when (integerp (aref flist 4))
          (setq docfun flist))
        (setq docstring (concat docstring (advice--make-single-doc
                                           flist function macrop))
              flist (advice--cdr flist))))
    (unless docfun
      (setq docfun flist))
    (let* ((origdoc (unless (eq function docfun) ;Avoid inf-loops.
                      (documentation docfun t)))
           (usage (help-split-fundoc origdoc function)))
      (setq usage (if (null usage)
                      (let ((arglist (help-function-arglist flist)))
                        ;; "[Arg list not available until function
                        ;; definition is loaded]", bug#21299
                        (if (stringp arglist) t
                          (help--make-usage-docstring function arglist)))
                    (setq origdoc (cdr usage)) (car usage)))
      (help-add-fundoc-usage (concat origdoc
                                     (if (string-suffix-p "\n" origdoc)
                                         "\n"
                                       "\n\n")
                                     docstring)
                             usage))))

(defun advice-eval-interactive-spec (spec)
  "Evaluate the interactive spec SPEC."
  (cond
   ((stringp spec)
    ;; There's no direct access to the C code (in call-interactively) that
    ;; processes those specs, but that shouldn't stop us, should it?
    ;; FIXME: Despite appearances, this is not faithful: SPEC and
    ;; (advice-eval-interactive-spec SPEC) will behave subtly differently w.r.t
    ;; command-history (and maybe a few other details).
    (call-interactively `(lambda (&rest args) (interactive ,spec) args)))
   ;; ((functionp spec) (funcall spec))
   (t (eval spec))))

(defun advice--interactive-form (function)
  "Like `interactive-form' but tries to avoid autoloading functions."
  (when (commandp function)
    (if (not (and (symbolp function) (autoloadp (indirect-function function))))
        (interactive-form function)
      `(interactive (advice-eval-interactive-spec
                     (cadr (interactive-form ',function)))))))

(defun advice--make-interactive-form (function main)
  ;; TODO: make it so that interactive spec can be a constant which
  ;; dynamically checks the advice--car/cdr to do its job.
  ;; For that, advice-eval-interactive-spec needs to be more faithful.
  (let* ((iff (advice--interactive-form function))
         (ifm (advice--interactive-form main))
         (fspec (cadr iff)))
    (when (eq 'function (car-safe fspec)) ;; Macroexpanded lambda?
      (setq fspec (nth 1 fspec)))
    (if (functionp fspec)
        `(funcall ',fspec ',(cadr ifm))
      (cadr (or iff ifm)))))


(cl-defmethod oclosure-interactive-form ((ad advice) &optional _)
  (let ((car (advice--car ad))
        (cdr (advice--cdr ad)))
    (when (or (commandp car) (commandp cdr))
      `(interactive ,(advice--make-interactive-form car cdr)))))

(cl-defmethod cl-print-object ((object advice) stream)
  (cl-assert (advice--p object))
  (princ "#f(advice " stream)
  (cl-print-object (advice--car object) stream)
  (princ " " stream)
  (princ (advice--how object) stream)
  (princ " " stream)
  (cl-print-object (advice--cdr object) stream)
  (let ((props (advice--props object)))
    (when props
      (princ " " stream)
      (cl-print-object props stream)))
  (princ ")" stream))

(defun advice--make (how function main props)
  "Build a function value that adds FUNCTION to MAIN at HOW.
HOW is a symbol to select an entry in `advice--how-alist'."
  (let ((fd (or (cdr (assq 'depth props)) 0))
        (md (if (advice--p main)
                (or (cdr (assq 'depth (advice--props main))) 0))))
    (if (and md (> fd md))
        ;; `function' should go deeper.
        (let ((rest (advice--make how function (advice--cdr main) props)))
          (advice--cons main rest))
      (let ((proto (assq how advice--how-alist)))
        (unless proto (error "Unknown add-function location `%S'" how))
        (advice--copy (cadr proto)
                      function main how props)))))

(defun advice--member-p (function use-name definition)
  (let ((found nil))
    (while (and (not found) (advice--p definition))
      (if (if (eq use-name :use-both)
	      (or (equal function
			 (cdr (assq 'name (advice--props definition))))
		  (equal function (advice--car definition)))
	    (equal function (if use-name
				(cdr (assq 'name (advice--props definition)))
			      (advice--car definition))))
          (setq found definition)
        (setq definition (advice--cdr definition))))
    found))

(defun advice--tweak (flist tweaker)
  (if (not (advice--p flist))
      (funcall tweaker nil flist nil)
    (let ((first (advice--car flist))
          (rest (advice--cdr flist))
          (props (advice--props flist)))
      (let ((val (funcall tweaker first rest props)))
        (if val (car val)
          (let ((nrest (advice--tweak rest tweaker)))
            (if (eq rest nrest) flist
              (advice--cons flist nrest))))))))

;;;###autoload
(defun advice--remove-function (flist function)
  (advice--tweak flist
                 (lambda (first rest props)
                   (cond ((not first) rest)
                         ((or (equal function first)
                              (equal function (cdr (assq 'name props))))
                          (list (advice--remove-function rest function)))))))

(defvar advice--buffer-local-function-sample nil
  "Keeps an example of the special \"run the default value\" functions.
These functions play the same role as t in buffer-local hooks, and to recognize
them, we keep a sample here against which to compare.  Each instance is
different, but `function-equal' will hopefully ignore those differences.")

(defun advice--set-buffer-local (var val)
  (if (function-equal val advice--buffer-local-function-sample)
      (kill-local-variable var)
    (set (make-local-variable var) val)))

;;;###autoload
(defun advice--buffer-local (var)
  "Buffer-local value of VAR, presumed to contain a function."
  (declare (gv-setter advice--set-buffer-local))
  (if (local-variable-p var) (symbol-value var)
    (setq advice--buffer-local-function-sample
          ;; This function acts like the t special value in buffer-local hooks.
          ;; FIXME: Provide an `advice-bottom' function that's like
          ;; `advice-cd*r' but also follows through this proxy.
          (lambda (&rest args) (apply (default-value var) args)))))

(eval-and-compile
  (defun advice--normalize-place (place)
    (cond ((eq 'local (car-safe place)) `(advice--buffer-local ,@(cdr place)))
          ((eq 'var (car-safe place))   (nth 1 place))
          ((symbolp place)              `(default-value ',place))
          (t place))))

(defun nadvice--make-docstring (sym)
  (let* ((main (documentation (symbol-function sym) 'raw))
         (ud (help-split-fundoc main 'pcase))
         (doc (or (cdr ud) main))
         (col1width (apply #'max (mapcar (lambda (x)
                                           (string-width (symbol-name (car x))))
                                         advice--how-alist)))
         (table (mapconcat (lambda (x)
                             (format (format " %%-%ds %%s" col1width)
                                     (car x) (nth 2 x)))
                           advice--how-alist "\n"))
         (table (if global-prettify-symbols-mode
                    (replace-regexp-in-string "(lambda\\>" "(λ" table t t)
                  table))
         (combined-doc
          (if (not (string-match "<<>>" doc))
              doc
            (replace-match table t t doc))))
    (if ud (help-add-fundoc-usage combined-doc (car ud)) combined-doc)))

(put 'add-function 'function-documentation
     '(nadvice--make-docstring 'add-function))

;;;###autoload
(defmacro add-function (how place function &optional props)
  ;; TODO:
<<<<<<< HEAD
  ;; - maybe let `how' specify some kind of predicate and use it
  ;;   to implement things like mode-local or eieio-defmethod.
=======
  ;; - maybe let `where' specify some kind of predicate and use it
  ;;   to implement things like mode-local or cl-defmethod.
>>>>>>> 1c3d107c
  ;;   Of course, that only makes sense if the predicates of all advices can
  ;;   be combined and made more efficient.
  ;; :before is like a normal add-hook on a normal hook.
  ;; :before-while is like add-hook on run-hook-with-args-until-failure.
  ;; :before-until is like add-hook on run-hook-with-args-until-success.
  ;; Same with :after-* but for (add-hook ... 'append).
  "Add a piece of advice on the function stored at PLACE.
FUNCTION describes the code to add.  HOW describes how to add it.
HOW can be explained by showing the resulting new function, as the
result of combining FUNCTION and the previous value of PLACE, which we
call OLDFUN here:
<<>>
If FUNCTION was already added, do nothing.
PROPS is an alist of additional properties, among which the following have
a special meaning:
- `name': a string or symbol.  It can be used to refer to this piece of advice.
- `depth': a number indicating a preference w.r.t ordering.
  The default depth is 0.  By convention, a depth of 100 means that
  the advice  should be innermost (i.e. at the end of the list),
  whereas a depth of -100 means that the advice should be outermost.

If PLACE is a symbol, its `default-value' will be affected.
Use (local \\='SYMBOL) if you want to apply FUNCTION to SYMBOL buffer-locally.
Use (var VAR) if you want to apply FUNCTION to the (lexical) VAR.
If you are trying to modify an existing named function rather
than a function value, you probably want to use `advice-add'
instead (see Info node `(elisp) Advising Named Functions').

If one of FUNCTION or OLDFUN is interactive, then the resulting function
is also interactive.  There are 3 cases:
- FUNCTION is not interactive: the interactive spec of OLDFUN is used.
- The interactive spec of FUNCTION is itself a function: it should take one
  argument (the interactive spec of OLDFUN, which it can pass to
  `advice-eval-interactive-spec') and return the list of arguments to use.
- Else, use the interactive spec of FUNCTION and ignore the one of OLDFUN."
  (declare
   ;;(indent 2)
   (debug (form [&or symbolp ("local" form) ("var" sexp) gv-place]
           form &optional form)))
  `(advice--add-function ,how (gv-ref ,(advice--normalize-place place))
                         ,function ,props))

(declare-function comp-subr-trampoline-install "comp")

;;;###autoload
(defun advice--add-function (how ref function props)
  (when (and (featurep 'native-compile)
             (subr-primitive-p (gv-deref ref)))
    (let ((subr-name (intern (subr-name (gv-deref ref)))))
      ;; Requiring the native compiler to advice `macroexpand' cause a
      ;; circular dependency in eager macro expansion.  uniquify is
      ;; advising `rename-buffer' while being loaded in loadup.el.
      ;; This would require the whole native compiler machinery but we
      ;; don't want to include it in the dump.  Because these two
      ;; functions are already handled in
      ;; `native-comp-never-optimize-functions' we hack the problem
      ;; this way for now :/
      (unless (memq subr-name '(macroexpand rename-buffer))
        ;; Must require explicitly as during bootstrap we have no
        ;; autoloads.
        (require 'comp)
        (comp-subr-trampoline-install subr-name))))
  (let* ((name (cdr (assq 'name props)))
         (a (advice--member-p (or name function) (if name t) (gv-deref ref))))
    (when a
      ;; The advice is already present.  Remove the old one, first.
      (setf (gv-deref ref)
            (advice--remove-function (gv-deref ref)
                                     (or name (advice--car a)))))
    (setf (gv-deref ref)
          (advice--make how function (gv-deref ref) props))))

;;;###autoload
(defmacro remove-function (place function)
  "Remove the FUNCTION piece of advice from PLACE.
If FUNCTION was not added to PLACE, do nothing.
Instead of FUNCTION being the actual function, it can also be the `name'
of the piece of advice."
  (declare (debug ([&or symbolp ("local" form) ("var" sexp) gv-place]
                   form)))
  (gv-letplace (getter setter) (advice--normalize-place place)
    (macroexp-let2 nil new `(advice--remove-function ,getter ,function)
      `(unless (eq ,new ,getter) ,(funcall setter new)))))

(defun advice-function-mapc (f function-def)
  "Apply F to every advice function in FUNCTION-DEF.
F is called with two arguments: the function that was added, and the
properties alist that was specified when it was added."
  (while (advice--p function-def)
    (funcall f (advice--car function-def) (advice--props function-def))
    (setq function-def (advice--cdr function-def))))

(defun advice-function-member-p (advice function-def)
  "Return non-nil if ADVICE is already in FUNCTION-DEF.
Instead of ADVICE being the actual function, it can also be the `name'
of the piece of advice."
  (advice--member-p advice :use-both function-def))

;;;; Specific application of add-function to `symbol-function' for advice.

(defun advice--subst-main (old new)
  (advice--tweak old
                 (lambda (first _rest _props) (if (not first) new))))

(defun advice--normalize (symbol def)
  (cond
   ((special-form-p def)
    ;; Not worth the trouble trying to handle this, I think.
    (error "Advice impossible: %S is a special form" symbol))
   ((and (symbolp def) (macrop def))
    (let ((newval `(macro . ,(lambda (&rest r) (macroexpand `(,def . ,r))))))
      (put symbol 'advice--saved-rewrite (cons def (cdr newval)))
      newval))
   ;; `f' might be a pure (hence read-only) cons!
   ((and (eq 'macro (car-safe def))
	 (not (ignore-errors (setcdr def (cdr def)) t)))
    (cons 'macro (cdr def)))
   (t def)))

(defsubst advice--strip-macro (x)
  (if (eq 'macro (car-safe x)) (cdr x) x))

(defun advice--symbol-function (symbol)
  ;; The value conceptually stored in `symbol-function' is split into two
  ;; parts:
  ;; - the normal function definition.
  ;; - the list of advice applied to it.
  ;; `advice--symbol-function' is intended to return the second part (i.e. the
  ;; list of advice, which includes a hole at the end which typically holds the
  ;; first part, but this function doesn't care much which value is found
  ;; there).
  ;; In the "normal" state both parts are combined into a single value stored
  ;; in the "function slot" of the symbol.  But the way they are combined is
  ;; different depending on whether the definition is a function or a macro.
  ;; Also if the function definition is nil (i.e. unbound) or is an autoload,
  ;; the second part is stashed away temporarily in the `advice--pending'
  ;; symbol property.
  (or (get symbol 'advice--pending)
      (advice--strip-macro (symbol-function symbol))))

(defun advice--defalias-fset (fsetfun symbol newdef)
  (unless fsetfun (setq fsetfun #'fset))
  ;; `newdef' shouldn't include advice wrappers, since that's what *we* manage!
  ;; So if `newdef' includes advice wrappers, it's usually because someone
  ;; naively took (symbol-function F) and then passed that back to `defalias':
  ;; let's strip them away.
  (cond
   ((advice--p newdef) (setq newdef (advice--cd*r newdef)))
   ((and (eq 'macro (car-safe newdef))
         (advice--p (cdr newdef)))
    (setq newdef `(macro . ,(advice--cd*r (cdr newdef))))))
  ;; The saved-rewrite is specific to the current value, so since we are about
  ;; to overwrite that current value with new value, the old saved-rewrite is
  ;; not relevant any more.
  (when (get symbol 'advice--saved-rewrite)
    (put symbol 'advice--saved-rewrite nil))
  (setq newdef (advice--normalize symbol newdef))
  (let ((oldadv (advice--symbol-function symbol)))
    (if (and newdef (not (autoloadp newdef)))
        (let* ((snewdef (advice--strip-macro newdef))
               (snewadv (advice--subst-main oldadv snewdef)))
          (put symbol 'advice--pending nil)
          (funcall fsetfun symbol
                   (if (eq snewdef newdef) snewadv (cons 'macro snewadv))))
      (unless (eq oldadv (get symbol 'advice--pending))
        (put symbol 'advice--pending (advice--subst-main oldadv nil)))
      (funcall fsetfun symbol newdef))))

(put 'advice-add 'function-documentation
     '(nadvice--make-docstring 'advice-add))

;;;###autoload
(defun advice-add (symbol how function &optional props)
  "Like `add-function' but for the function named SYMBOL.
Contrary to `add-function', this will properly handle the cases where SYMBOL
is defined as a macro, alias, command, ...
HOW can be one of:
<<>>"
  ;; TODO:
  ;; - record the advice location, to display in describe-function.
  ;; - change all defadvice in lisp/**/*.el.
  ;; - obsolete advice.el.
  (let* ((f (symbol-function symbol))
	 (nf (advice--normalize symbol f)))
    (unless (eq f nf) (fset symbol nf))
    (add-function how (cond
                       ((eq (car-safe nf) 'macro) (cdr nf))
                       ;; Reasons to delay installation of the advice:
                       ;; - If the function is not yet defined, installing
                       ;;   the advice would affect `fboundp'ness.
                       ;; - the symbol-function slot of an autoloaded
                       ;;   function is not itself a function value.
                       ;; - `autoload' does nothing if the function is
                       ;;   not an autoload or undefined.
                       ((or (not nf) (autoloadp nf))
                        (get symbol 'advice--pending))
                       (t (symbol-function symbol)))
                  function props)
    ;; FIXME: We could use a defmethod on `function-documentation' instead,
    ;; except when (autoloadp nf)!
    (put symbol 'function-documentation `(advice--make-docstring ',symbol))
    (add-function :around (get symbol 'defalias-fset-function)
                  #'advice--defalias-fset))
  nil)

;;;###autoload
(defun advice-remove (symbol function)
  "Like `remove-function' but for the function named SYMBOL.
Contrary to `remove-function', this also works when SYMBOL is a macro
or an autoload and it preserves `fboundp'.
Instead of the actual function to remove, FUNCTION can also be the `name'
of the piece of advice."
  (let ((f (symbol-function symbol)))
    (remove-function (cond ;This is `advice--symbol-function' but as a "place".
                      ((get symbol 'advice--pending)
                       (get symbol 'advice--pending))
                      ((eq (car-safe f) 'macro) (cdr f))
                      (t (symbol-function symbol)))
                     function)
    (unless (advice--p (advice--symbol-function symbol))
      (remove-function (get symbol 'defalias-fset-function)
                       #'advice--defalias-fset)
      (let ((asr (get symbol 'advice--saved-rewrite)))
        (and asr (eq (cdr-safe (symbol-function symbol))
                     (cdr asr))
             (fset symbol (car (get symbol 'advice--saved-rewrite)))))))
  nil)

;;;###autoload
(defmacro define-advice (symbol args &rest body)
  "Define an advice and add it to function named SYMBOL.
See `advice-add' and `add-function' for explanation on the
arguments.  Note if NAME is nil the advice is anonymous;
otherwise it is named `SYMBOL@NAME'.

\(fn SYMBOL (HOW LAMBDA-LIST &optional NAME DEPTH) &rest BODY)"
  (declare (indent 2) (doc-string 3) (debug (sexp sexp def-body)))
  (or (listp args) (signal 'wrong-type-argument (list 'listp args)))
  (or (<= 2 (length args) 4)
      (signal 'wrong-number-of-arguments (list 2 4 (length args))))
  (let* ((how           (nth 0 args))
         (lambda-list   (nth 1 args))
         (name          (nth 2 args))
         (depth         (nth 3 args))
         (props         (and depth `((depth . ,depth))))
         (advice (cond ((null name) `(lambda ,lambda-list ,@body))
                       ((or (stringp name) (symbolp name))
                        (intern (format "%s@%s" symbol name)))
                       (t (error "Unrecognized name spec `%S'" name)))))
    `(prog1 ,@(and (symbolp advice) `((defun ,advice ,lambda-list ,@body)))
       (advice-add ',symbol ,how #',advice ,@(and props `(',props))))))

(defun advice-mapc (fun symbol)
  "Apply FUN to every advice function in SYMBOL.
FUN is called with a two arguments: the function that was added, and the
properties alist that was specified when it was added."
  (advice-function-mapc fun (advice--symbol-function symbol)))

;;;###autoload
(defun advice-member-p (advice symbol)
  "Return non-nil if ADVICE has been added to SYMBOL.
Instead of ADVICE being the actual function, it can also be the `name'
of the piece of advice."
  (advice-function-member-p advice (advice--symbol-function symbol)))

;; When code is advised, called-interactively-p needs to be taught to skip
;; the advising frames.
;; FIXME: This Major Ugly Hack won't handle calls to called-interactively-p
;; done from the advised function if the deepest advice is an around advice!
;; In other cases (calls from an advice or calls from the advised function when
;; the deepest advice is not an around advice), it should hopefully get
;; it right.
(add-hook 'called-interactively-p-functions
          #'advice--called-interactively-skip)
(defun advice--called-interactively-skip (origi frame1 frame2)
  (let* ((i origi)
         (get-next-frame
          (lambda ()
            (setq frame1 frame2)
            (setq frame2 (backtrace-frame i #'called-interactively-p))
            ;; (message "Advice Frame %d = %S" i frame2)
            (setq i (1+ i)))))
    ;; FIXME: Adjust this for the new :filter advices, since they use `funcall'
    ;; rather than `apply'.
    ;; FIXME: Somehow this doesn't work on (advice-add :before
    ;; 'call-interactively #'ignore), see bug#3984.
    (when (and (eq (nth 1 frame2) 'apply)
               (progn
                 (funcall get-next-frame)
                 (advice--p (indirect-function (nth 1 frame2)))))
      (funcall get-next-frame)
      ;; If we now have the symbol, this was the head advice and
      ;; we're done.
      (while (advice--p (nth 1 frame1))
        ;; This was an inner advice called from some earlier advice.
        ;; The stack frames look different depending on the particular
        ;; kind of the earlier advice.
        (let ((inneradvice (nth 1 frame1)))
          (if (and (eq (nth 1 frame2) 'apply)
                   (progn
                     (funcall get-next-frame)
                     (advice--p (indirect-function
                                 (nth 1 frame2)))))
              ;; The earlier advice was something like a before/after
              ;; advice where the "next" code is called directly by the
              ;; advice--p object.
              (funcall get-next-frame)
            ;; It's apparently an around advice, where the "next" is
            ;; called by the body of the advice in any way it sees fit,
            ;; so we need to skip the frames of that body.
            (while
                (progn
                  (funcall get-next-frame)
                  (and frame2
                       (not (and (eq (nth 1 frame2) 'apply)
                                 (eq (nth 3 frame2) inneradvice))))))
            (funcall get-next-frame)
            (funcall get-next-frame))))
      (- i origi 1))))


(provide 'nadvice)
;;; nadvice.el ends here<|MERGE_RESOLUTION|>--- conflicted
+++ resolved
@@ -312,13 +312,8 @@
 ;;;###autoload
 (defmacro add-function (how place function &optional props)
   ;; TODO:
-<<<<<<< HEAD
   ;; - maybe let `how' specify some kind of predicate and use it
-  ;;   to implement things like mode-local or eieio-defmethod.
-=======
-  ;; - maybe let `where' specify some kind of predicate and use it
   ;;   to implement things like mode-local or cl-defmethod.
->>>>>>> 1c3d107c
   ;;   Of course, that only makes sense if the predicates of all advices can
   ;;   be combined and made more efficient.
   ;; :before is like a normal add-hook on a normal hook.
@@ -357,7 +352,7 @@
   (declare
    ;;(indent 2)
    (debug (form [&or symbolp ("local" form) ("var" sexp) gv-place]
-           form &optional form)))
+                form &optional form)))
   `(advice--add-function ,how (gv-ref ,(advice--normalize-place place))
                          ,function ,props))
 
