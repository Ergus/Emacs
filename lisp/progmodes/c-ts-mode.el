;;; c-ts-mode.el --- tree-sitter support for C and C++  -*- lexical-binding: t; -*-

;; Copyright (C) 2022-2023 Free Software Foundation, Inc.

;; Author     : Theodor Thornhill <theo@thornhill.no>
;; Maintainer : Theodor Thornhill <theo@thornhill.no>
;; Created    : November 2022
;; Keywords   : c c++ cpp languages tree-sitter

;; This file is part of GNU Emacs.

;; GNU Emacs is free software: you can redistribute it and/or modify
;; it under the terms of the GNU General Public License as published by
;; the Free Software Foundation, either version 3 of the License, or
;; (at your option) any later version.

;; GNU Emacs is distributed in the hope that it will be useful,
;; but WITHOUT ANY WARRANTY; without even the implied warranty of
;; MERCHANTABILITY or FITNESS FOR A PARTICULAR PURPOSE.  See the
;; GNU General Public License for more details.

;; You should have received a copy of the GNU General Public License
;; along with GNU Emacs.  If not, see <https://www.gnu.org/licenses/>.

;;; Commentary:
;;
;; This package provides major modes for C and C++, plus some handy
;; functions that are useful generally to major modes for C-like
;; languages.
;;
;; This package provides `c-ts-mode' for C, `c++-ts-mode' for C++, and
;; `c-or-c++-ts-mode' which automatically chooses the right mode for
;; C/C++ header files.
;;
;; To use these modes by default, assuming you have the respective
;; tree-sitter grammars available, do one of the following:
;;
;; - If you have both C and C++ grammars installed, add
;;
;;    (require 'c-ts-mode)
;;
;;   to your init file.
;;
;; - Add one or mode of the following to your init file:
;;
;;    (add-to-list 'major-mode-remap-alist '(c-mode . c-ts-mode))
;;    (add-to-list 'major-mode-remap-alist '(c++-mode . c++-ts-mode))
;;    (add-to-list 'major-mode-remap-alist '(c-or-c++-mode . c-or-c++-ts-mode))
;;
;;   If you have only C grammar available, use only the first one; if
;;   you have only the C++ grammar, use only the second one.
;;
;; - Customize 'auto-mode-alist' to turn one or more of the modes
;;   automatically.  For example:
;;
;;     (add-to-list 'auto-mode-alist
;;                  '("\\(\\.ii\\|\\.\\(CC?\\|HH?\\)\\|\\.[ch]\\(pp\\|xx\\|\\+\\+\\)\\|\\.\\(cc\\|hh\\)\\)\\'"
;;                    . c++-ts-mode))
;;
;;   will turn on the c++-ts-mode for C++ source files.
;;
;; You can also turn on these modes manually in a buffer.  Doing so
;; will set up Emacs to use the C/C++ modes defined here for other
;; files, provided that you have the corresponding parser grammar
;; libraries installed.

;;; Code:

(require 'treesit)
(require 'c-ts-common)
(eval-when-compile (require 'rx))

(declare-function treesit-parser-create "treesit.c")
(declare-function treesit-node-parent "treesit.c")
(declare-function treesit-node-start "treesit.c")
(declare-function treesit-node-end "treesit.c")
(declare-function treesit-node-child "treesit.c")
(declare-function treesit-node-child-by-field-name "treesit.c")
(declare-function treesit-node-type "treesit.c")
(declare-function treesit-node-prev-sibling "treesit.c")
(declare-function treesit-node-first-child-for-pos "treesit.c")
(declare-function treesit-node-next-sibling "treesit.c")

;;; Custom variables

(defcustom c-ts-mode-indent-offset 2
  "Number of spaces for each indentation step in `c-ts-mode'."
  :version "29.1"
  :type 'integer
  :safe 'integerp
  :group 'c)

(defun c-ts-mode-toggle-comment-style (&optional arg)
  "Toggle the comment style between block and line comments.
Optional numeric ARG, if supplied, switches to block comment
style when positive, to line comment style when negative, and
just toggles it when zero or left out."
  (interactive "P")
  (let ((prevstate-line (string= comment-start "// ")))
    (when (or (not arg)
              (zerop (setq arg (prefix-numeric-value arg)))
              (xor (> 0 arg) prevstate-line))
      (pcase-let ((`(,starter . ,ender)
                   (if prevstate-line
                       (cons "/* " " */")
                     (cons "// " ""))))
        (setq-local comment-start starter
                    comment-end ender))
      (c-ts-mode-set-modeline))))

(defun c-ts-mode-set-modeline ()
  (setq mode-name
        (concat (if (eq major-mode 'c-ts-mode) "C" "C++")
                (string-trim-right comment-start)))
  (force-mode-line-update))

(defun c-ts-mode--indent-style-setter (sym val)
  "Custom setter for `c-ts-mode-set-style'.

Apart from setting the default value of SYM to VAL, also change
the value of SYM in `c-ts-mode' and `c++-ts-mode' buffers to VAL.

SYM should be `c-ts-mode-indent-style', and VAL should be a style
symbol."
  (set-default sym val)
  (named-let loop ((res nil)
                   (buffers (buffer-list)))
    (if (null buffers)
        (mapc (lambda (b)
                (with-current-buffer b
                  (c-ts-mode-set-style val)))
              res)
      (let ((buffer (car buffers)))
        (with-current-buffer buffer
          (if (derived-mode-p 'c-ts-mode 'c++-ts-mode)
              (loop (append res (list buffer)) (cdr buffers))
            (loop res (cdr buffers))))))))

(defcustom c-ts-mode-indent-style 'gnu
  "Style used for indentation.

The selected style could be one of GNU, K&R, LINUX or BSD.  If
one of the supplied styles doesn't suffice, a function could be
set instead.  This function is expected to return a list that
follows the form of `treesit-simple-indent-rules'."
  :version "29.1"
  :type '(choice (symbol :tag "Gnu" gnu)
                 (symbol :tag "K&R" k&r)
                 (symbol :tag "Linux" linux)
                 (symbol :tag "BSD" bsd)
                 (function :tag "A function for user customized style" ignore))
  :set #'c-ts-mode--indent-style-setter
  :group 'c)

(defun c-ts-mode--get-indent-style (mode)
  "Helper function to set indentation style.
MODE is either `c' or `cpp'."
  (let ((style
         (if (functionp c-ts-mode-indent-style)
             (funcall c-ts-mode-indent-style)
           (alist-get c-ts-mode-indent-style (c-ts-mode--indent-styles mode)))))
    `((,mode ,@style))))

(defun c-ts-mode--prompt-for-style ()
  "Prompt for an indent style and return the symbol for it."
  (let ((mode (if (derived-mode-p 'c-ts-mode) 'c 'c++)))
    (intern
     (completing-read
      "Style: "
      (mapcar #'car (c-ts-mode--indent-styles mode))
      nil t nil nil "gnu"))))

(defun c-ts-mode-set-global-style (style)
  "Set the indent style of C/C++ modes globally to STYLE.

This changes the current indent style of every C/C++ buffer and
the default C/C++ indent style for `c-ts-mode' and `c++-ts-mode'
in this Emacs session."
  (interactive (list (c-ts-mode--prompt-for-style)))
  (c-ts-mode--indent-style-setter 'c-ts-mode-indent-style style))

(defun c-ts-mode-set-style (style)
  "Set the C/C++ indent style of the current buffer to STYLE.

To set the default indent style globally, use
`c-ts-mode-set-global-style'."
  (interactive (list (c-ts-mode--prompt-for-style)))
  (if (not (derived-mode-p 'c-ts-mode 'c++-ts-mode))
      (user-error "The current buffer is not in `c-ts-mode' nor `c++-ts-mode'")
    (setq-local c-ts-mode-indent-style style)
    (setq treesit-simple-indent-rules
          (treesit--indent-rules-optimize
           (c-ts-mode--get-indent-style
            (if (derived-mode-p 'c-ts-mode) 'c 'cpp))))))

(defvar c-ts-mode-emacs-devel nil
  "If the value is t, enable Emacs source-specific features.
This needs to be set before enabling `c-ts-mode'.")

;;; Syntax table

(defvar c-ts-mode--syntax-table
  (let ((table (make-syntax-table)))
    ;; Taken from the cc-langs version
    (modify-syntax-entry ?_  "_"     table)
    (modify-syntax-entry ?\\ "\\"    table)
    (modify-syntax-entry ?+  "."     table)
    (modify-syntax-entry ?-  "."     table)
    (modify-syntax-entry ?=  "."     table)
    (modify-syntax-entry ?%  "."     table)
    (modify-syntax-entry ?<  "."     table)
    (modify-syntax-entry ?>  "."     table)
    (modify-syntax-entry ?&  "."     table)
    (modify-syntax-entry ?|  "."     table)
    (modify-syntax-entry ?\' "\""    table)
    (modify-syntax-entry ?\240 "."   table)
    (modify-syntax-entry ?/  ". 124b" table)
    (modify-syntax-entry ?*  ". 23"   table)
    (modify-syntax-entry ?\n "> b"  table)
    (modify-syntax-entry ?\^m "> b" table)
    table)
  "Syntax table for `c-ts-mode'.")

(defun c-ts-mode--syntax-propertize (beg end)
  "Apply syntax text property to template delimiters between BEG and END.

< and > are usually punctuation, e.g., in ->.  But when used for
templates, they should be considered pairs.

This function checks for < and > in the changed RANGES and apply
appropriate text property to alter the syntax of template
delimiters < and >'s."
  (goto-char beg)
  (while (re-search-forward (rx (or "<" ">")) end t)
    (pcase (treesit-node-type
            (treesit-node-parent
             (treesit-node-at (match-beginning 0))))
      ("template_argument_list"
       (put-text-property (match-beginning 0)
                          (match-end 0)
                          'syntax-table
                          (pcase (char-before)
                            (?< '(4 . ?>))
                            (?> '(5 . ?<))))))))

;;; Indent

(defun c-ts-mode--preproc-offset (_n _p &rest _)
  "This anchor is used for preprocessor directives.

Because node is nil at the moment of indentation, we use
`treesit-node-on' to capture the anonymous node covering the
newline.  If the grand-parent of that node is the
translation_unit itself, we don't indent.  Otherwise, just indent
one step according to the great-grand-parent indent level.  The
reason there is a difference between grand-parent and
great-grand-parent here is that the node containing the newline
is actually the parent of point at the moment of indentation."
  (when-let ((node (treesit-node-on (point) (point))))
    (if (string-equal "translation_unit"
                      (treesit-node-type
                       (treesit-node-parent
                        (treesit-node-parent node))))
        0
      c-ts-mode-indent-offset)))

(defun c-ts-mode--anchor-prev-sibling (node parent bol &rest _)
  "Return the start of the previous named sibling of NODE.

This anchor handles the special case where the previous sibling
is a labeled_statement, in that case, return the child of the
labeled statement instead.  (Actually, recursively go down until
the node isn't a labeled_statement.)  Eg,

label:
  int x = 1;
  int y = 2;

The anchor of \"int y = 2;\" should be \"int x = 1;\" rather than
the labeled_statement.

Return nil if a) there is no prev-sibling, or 2) prev-sibling
doesn't have a child.

PARENT and BOL are like other anchor functions."
  (when-let ((prev-sibling
              (or (treesit-node-prev-sibling node t)
                  (treesit-node-prev-sibling
                   (treesit-node-first-child-for-pos parent bol) t)
                  (treesit-node-child parent -1 t)))
             (continue t))
    (save-excursion
      (while (and prev-sibling continue)
        (pcase (treesit-node-type prev-sibling)
          ;; Get the statement in the label.
          ("labeled_statement"
           (setq prev-sibling (treesit-node-child prev-sibling 2)))
          ;; Get the last statement in the preproc.  Tested by
          ;; "Prev-Sibling When Prev-Sibling is Preproc" test.
          ((or "preproc_if" "preproc_ifdef")
           (setq prev-sibling (treesit-node-child prev-sibling -2)))
          ((or "preproc_elif" "preproc_else")
           (setq prev-sibling (treesit-node-child prev-sibling -1)))
          ((or "#elif" "#else")
           (setq prev-sibling (treesit-node-prev-sibling
                               (treesit-node-parent prev-sibling) t)))
          ;; If the start of the previous sibling isn't at the
          ;; beginning of a line, something's probably not quite
          ;; right, go a step further.
          (_ (goto-char (treesit-node-start prev-sibling))
             (if (looking-back (rx bol (* whitespace))
                               (line-beginning-position))
                 (setq continue nil)
               (setq prev-sibling
                     (treesit-node-prev-sibling prev-sibling)))))))
    ;; This could be nil if a) there is no prev-sibling or b)
    ;; prev-sibling doesn't have a child.
    (treesit-node-start prev-sibling)))

(defun c-ts-mode--standalone-parent-skip-preproc (_n parent &rest _)
  "Like the standalone-parent anchor but skips preproc nodes.
PARENT is the same as other anchor functions."
  (save-excursion
    (treesit-node-start
     (treesit-parent-until
      ;; Use PARENT rather than NODE, to handle the case where NODE is
      ;; nil.
      parent (lambda (node)
               (and node
                    (not (string-search "preproc" (treesit-node-type node)))
                    (progn
                      (goto-char (treesit-node-start node))
                      (looking-back (rx bol (* whitespace))
                                    (line-beginning-position)))))
      t))))

(defun c-ts-mode--standalone-grandparent (_node parent bol &rest args)
  "Like the standalone-parent anchor but pass it the grandparent.
PARENT, BOL, ARGS are the same as other anchor functions."
  (apply (alist-get 'standalone-parent treesit-simple-indent-presets)
         parent (treesit-node-parent parent) bol args))

(defun c-ts-mode--indent-styles (mode)
  "Indent rules supported by `c-ts-mode'.
MODE is either `c' or `cpp'."
  (let ((common
         `(((parent-is "translation_unit") column-0 0)
           ((query "(ERROR (ERROR)) @indent") column-0 0)
           ((node-is ")") parent 1)
           ((node-is "]") parent-bol 0)
           ((node-is "else") parent-bol 0)
           ((node-is "case") parent-bol 0)
           ((node-is "preproc_arg") no-indent)
           ;; `c-ts-common-looking-at-star' has to come before
           ;; `c-ts-common-comment-2nd-line-matcher'.
           ((and (parent-is "comment") c-ts-common-looking-at-star)
            c-ts-common-comment-start-after-first-star -1)
           (c-ts-common-comment-2nd-line-matcher
            c-ts-common-comment-2nd-line-anchor
            1)
           ((parent-is "comment") prev-adaptive-prefix 0)

           ;; Labels.
           ((node-is "labeled_statement") standalone-parent 0)
           ((parent-is "labeled_statement")
            c-ts-mode--standalone-grandparent c-ts-mode-indent-offset)

           ;; Preproc directives
           ((node-is "preproc") column-0 0)
           ((node-is "#endif") column-0 0)
           ((match "preproc_call" "compound_statement") column-0 0)

           ;; Top-level things under a preproc directive.  Note that
           ;; "preproc" matches more than one type: it matches
           ;; preproc_if, preproc_elif, etc.
           ((n-p-gp nil "preproc" "translation_unit") column-0 0)
           ;; Indent rule for an empty line after a preproc directive.
           ((and no-node (parent-is ,(rx (or "\n" "preproc"))))
            c-ts-mode--standalone-parent-skip-preproc c-ts-mode--preproc-offset)
           ;; Statement under a preproc directive, the first statement
           ;; indents against parent, the rest statements indent to
           ;; their prev-sibling.
           ((match nil ,(rx "preproc_" (or "if" "elif")) nil 3 3)
            c-ts-mode--standalone-parent-skip-preproc c-ts-mode-indent-offset)
           ((match nil "preproc_ifdef" nil 2 2)
            c-ts-mode--standalone-parent-skip-preproc c-ts-mode-indent-offset)
           ((match nil "preproc_else" nil 1 1)
            c-ts-mode--standalone-parent-skip-preproc c-ts-mode-indent-offset)
           ((parent-is "preproc") c-ts-mode--anchor-prev-sibling 0)

           ((parent-is "function_definition") parent-bol 0)
           ((parent-is "conditional_expression") first-sibling 0)
           ((parent-is "assignment_expression") parent-bol c-ts-mode-indent-offset)
           ((parent-is "concatenated_string") first-sibling 0)
           ((parent-is "comma_expression") first-sibling 0)
           ((parent-is "init_declarator") parent-bol c-ts-mode-indent-offset)
           ((parent-is "parenthesized_expression") first-sibling 1)
           ((parent-is "argument_list") first-sibling 1)
           ((parent-is "parameter_list") first-sibling 1)
           ((parent-is "binary_expression") parent 0)
           ((query "(for_statement initializer: (_) @indent)") parent-bol 5)
           ((query "(for_statement condition: (_) @indent)") parent-bol 5)
           ((query "(for_statement update: (_) @indent)") parent-bol 5)
           ((query "(call_expression arguments: (_) @indent)") parent c-ts-mode-indent-offset)
           ((parent-is "call_expression") parent 0)
           ;; Closing bracket.  This should be before initializer_list
           ;; (and probably others) rule because that rule (and other
           ;; similar rules) will match the closing bracket.  (Bug#61398)
           ((node-is "}") standalone-parent 0)
           ,@(when (eq mode 'cpp)
               '(((node-is "access_specifier") parent-bol 0)
                 ;; Indent the body of namespace definitions.
                 ((parent-is "declaration_list") parent-bol c-ts-mode-indent-offset)))


           ;; int[5] a = { 0, 0, 0, 0 };
           ((match nil "initializer_list" nil 1 1) parent-bol c-ts-mode-indent-offset)
           ((parent-is "initializer_list") c-ts-mode--anchor-prev-sibling 0)
           ;; Statement in enum.
           ((match nil "enumerator_list" nil 1 1) standalone-parent c-ts-mode-indent-offset)
           ((parent-is "enumerator_list") c-ts-mode--anchor-prev-sibling 0)
           ;; Statement in struct and union.
           ((match nil "field_declaration_list" nil 1 1) standalone-parent c-ts-mode-indent-offset)
           ((parent-is "field_declaration_list") c-ts-mode--anchor-prev-sibling 0)

           ;; Statement in {} blocks.
           ((or (match nil "compound_statement" nil 1 1)
                (match null "compound_statement"))
            standalone-parent c-ts-mode-indent-offset)
           ((parent-is "compound_statement") c-ts-mode--anchor-prev-sibling 0)
           ;; Opening bracket.
           ((node-is "compound_statement") standalone-parent c-ts-mode-indent-offset)
           ;; Bug#61291.
           ((match "expression_statement" nil "body") standalone-parent c-ts-mode-indent-offset)
           ;; These rules are for cases where the body is bracketless.
           ;; Tested by the "Bracketless Simple Statement" test.
           ((parent-is "if_statement") standalone-parent c-ts-mode-indent-offset)
           ((parent-is "for_statement") standalone-parent c-ts-mode-indent-offset)
           ((parent-is "while_statement") standalone-parent c-ts-mode-indent-offset)
           ((parent-is "do_statement") standalone-parent c-ts-mode-indent-offset)

           ((parent-is "case_statement") standalone-parent c-ts-mode-indent-offset)

           ,@(when (eq mode 'cpp)
               `(((node-is "field_initializer_list") parent-bol ,(* c-ts-mode-indent-offset 2)))))))
    `((gnu
       ;; Prepend rules to set highest priority
       ((match "while" "do_statement") parent 0)
       (c-ts-mode--top-level-label-matcher column-0 1)
       ,@common)
      (k&r ,@common)
      (linux
       ;; Reference:
       ;; https://www.kernel.org/doc/html/latest/process/coding-style.html,
       ;; and script/Lindent in Linux kernel repository.
       ((node-is "labeled_statement") column-0 0)
       ,@common)
      (bsd
       ((node-is "}") parent-bol 0)
       ((node-is "labeled_statement") parent-bol c-ts-mode-indent-offset)
       ((parent-is "labeled_statement") parent-bol c-ts-mode-indent-offset)
       ((parent-is "compound_statement") parent-bol c-ts-mode-indent-offset)
       ((parent-is "if_statement") parent-bol 0)
       ((parent-is "for_statement") parent-bol 0)
       ((parent-is "while_statement") parent-bol 0)
       ((parent-is "switch_statement") parent-bol 0)
       ((parent-is "case_statement") parent-bol 0)
       ((parent-is "do_statement") parent-bol 0)
       ,@common))))

(defun c-ts-mode--top-level-label-matcher (node parent &rest _)
  "A matcher that matches a top-level label.
NODE should be a labeled_statement.  PARENT is its parent."
  (and (equal (treesit-node-type node)
              "labeled_statement")
       (equal "function_definition"
              (treesit-node-type (treesit-node-parent parent)))))

;;; Font-lock

(defvar c-ts-mode--preproc-keywords
  '("#define" "#if" "#ifdef" "#ifndef"
    "#else" "#elif" "#endif" "#include")
  "C/C++ keywords for tree-sitter font-locking.")

(defun c-ts-mode--keywords (mode)
  "C/C++ keywords for tree-sitter font-locking.
MODE is either `c' or `cpp'."
  (let ((c-keywords
         '("break" "case" "const" "continue"
           "default" "do" "else" "enum"
           "extern" "for" "goto" "if" "inline"
           "register" "return"
           "sizeof" "static" "struct"
           "switch" "typedef" "union"
           "volatile" "while")))
    (if (eq mode 'cpp)
        (append c-keywords
                '("and" "and_eq" "bitand" "bitor"
                  "catch" "class" "co_await" "co_return"
                  "co_yield" "compl" "concept" "consteval"
                  "constexpr" "constinit" "decltype" "delete"
                  "explicit" "final" "friend"
                  "mutable" "namespace" "new" "noexcept"
                  "not" "not_eq" "operator" "or"
                  "or_eq" "override" "private" "protected"
                  "public" "requires" "template" "throw"
                  "try" "typename" "using" "virtual"
                  "xor" "xor_eq"))
      (append '("auto") c-keywords))))

(defvar c-ts-mode--type-keywords
  '("long" "short" "signed" "unsigned")
  "Keywords that should be considered as part of a type.")

(defvar c-ts-mode--operators
  '("=" "-" "*" "/" "+" "%" "~" "|" "&" "^" "<<" ">>" "->"
    "." "<" "<=" ">=" ">" "==" "!=" "!" "&&" "||" "-="
    "+=" "*=" "/=" "%=" "|=" "&=" "^=" ">>=" "<<=" "--" "++")
  "C/C++ operators for tree-sitter font-locking.")

(defun c-ts-mode--font-lock-settings (mode)
  "Tree-sitter font-lock settings.
MODE is either `c' or `cpp'."
  (treesit-font-lock-rules
   :language mode
   :feature 'comment
   `((comment) @font-lock-comment-face
     (comment) @contextual)

   :language mode
   :feature 'preprocessor
   `((preproc_directive) @font-lock-preprocessor-face

     (preproc_def
      name: (identifier) @font-lock-variable-name-face)

     (preproc_ifdef
      name: (identifier) @font-lock-variable-name-face)

     (preproc_function_def
      name: (identifier) @font-lock-function-name-face)

     (preproc_params
      (identifier) @font-lock-variable-name-face)

     (preproc_defined) @font-lock-preprocessor-face
     (preproc_defined (identifier) @font-lock-variable-name-face)
     [,@c-ts-mode--preproc-keywords] @font-lock-preprocessor-face)

   :language mode
   :feature 'constant
   `((true) @font-lock-constant-face
     (false) @font-lock-constant-face
     (null) @font-lock-constant-face
     ,@(when (eq mode 'cpp)
         '((nullptr) @font-lock-constant-face)))

   :language mode
   :feature 'keyword
   `([,@(c-ts-mode--keywords mode)] @font-lock-keyword-face
     ,@(when (eq mode 'cpp)
         '((auto) @font-lock-keyword-face
           (this) @font-lock-keyword-face)))

   :language mode
   :feature 'operator
   `([,@c-ts-mode--operators] @font-lock-operator-face
     "!" @font-lock-negation-char-face)

   :language mode
   :feature 'string
   `((string_literal) @font-lock-string-face
     (system_lib_string) @font-lock-string-face
     ,@(when (eq mode 'cpp)
         '((raw_string_literal) @font-lock-string-face)))

   :language mode
   :feature 'literal
   `((number_literal) @font-lock-number-face
     (char_literal) @font-lock-constant-face)

   :language mode
   :feature 'type
   `((primitive_type) @font-lock-type-face
     (type_identifier) @font-lock-type-face
     (sized_type_specifier) @font-lock-type-face
     ,@(when (eq mode 'cpp)
         '((type_qualifier) @font-lock-type-face

           (qualified_identifier
            scope: (namespace_identifier) @font-lock-type-face)

           (operator_cast) type: (type_identifier) @font-lock-type-face))
     [,@c-ts-mode--type-keywords] @font-lock-type-face)

   :language mode
   :feature 'definition
   ;; Highlights identifiers in declarations.
   `((declaration
      declarator: (_) @c-ts-mode--fontify-declarator)

     (field_declaration
      declarator: (_) @c-ts-mode--fontify-declarator)

     (function_definition
      declarator: (_) @c-ts-mode--fontify-declarator)

     (parameter_declaration
      declarator: (_) @c-ts-mode--fontify-declarator)

     (enumerator
      name: (identifier) @font-lock-property-name-face))

   :language mode
   :feature 'assignment
   ;; TODO: Recursively highlight identifiers in parenthesized
   ;; expressions, see `c-ts-mode--fontify-declarator' for
   ;; inspiration.
   '((assignment_expression
      left: (identifier) @font-lock-variable-name-face)
     (assignment_expression
      left: (field_expression field: (_) @font-lock-property-use-face))
     (assignment_expression
      left: (pointer_expression
             (identifier) @font-lock-variable-name-face))
     (assignment_expression
      left: (subscript_expression
             (identifier) @font-lock-variable-name-face))
     (init_declarator declarator: (_) @c-ts-mode--fontify-declarator))

   :language mode
   :feature 'function
   '((call_expression
      function:
      [(identifier) @font-lock-function-call-face
       (field_expression field: (field_identifier) @font-lock-function-call-face)]))

   :language mode
   :feature 'variable
   '((identifier) @c-ts-mode--fontify-variable)

   :language mode
   :feature 'label
   '((labeled_statement
      label: (statement_identifier) @font-lock-constant-face))

   :language mode
   :feature 'error
   '((ERROR) @c-ts-mode--fontify-error)

   :feature 'escape-sequence
   :language mode
   :override t
   '((escape_sequence) @font-lock-escape-face)

   :language mode
   :feature 'property
   '((field_identifier) @font-lock-property-use-face)

   :language mode
   :feature 'bracket
   '((["(" ")" "[" "]" "{" "}"]) @font-lock-bracket-face)

   :language mode
   :feature 'delimiter
   '((["," ":" ";"]) @font-lock-delimiter-face)

   :language mode
   :feature 'emacs-devel
   :override t
   '(((call_expression
       (call_expression function: (identifier) @fn)
       @c-ts-mode--fontify-defun)
      (:match "^DEFUN$" @fn)))))

;;; Font-lock helpers

(defun c-ts-mode--declarator-identifier (node &optional qualified)
  "Return the identifier of the declarator node NODE.

If QUALIFIED is non-nil, include the names space part of the
identifier and return a qualified_identifier."
  (pcase (treesit-node-type node)
    ;; Recurse.
    ((or "attributed_declarator" "parenthesized_declarator")
     (c-ts-mode--declarator-identifier (treesit-node-child node 0 t)
                                       qualified))
    ((or "pointer_declarator" "reference_declarator")
     (c-ts-mode--declarator-identifier (treesit-node-child node -1)
                                       qualified))
    ((or "function_declarator" "array_declarator" "init_declarator")
     (c-ts-mode--declarator-identifier
      (treesit-node-child-by-field-name node "declarator")
      qualified))
    ("qualified_identifier"
     (if qualified
         node
       (c-ts-mode--declarator-identifier
        (treesit-node-child-by-field-name node "name")
        qualified)))
    ;; Terminal case.
    ((or "identifier" "field_identifier")
     node)))

(defun c-ts-mode--fontify-declarator (node override start end &rest _args)
  "Fontify a declarator (whatever under the \"declarator\" field).
For NODE, OVERRIDE, START, END, and ARGS, see
`treesit-font-lock-rules'."
  (let* ((identifier (c-ts-mode--declarator-identifier node))
         (qualified-root
          (treesit-parent-while (treesit-node-parent identifier)
                                (lambda (node)
                                  (equal (treesit-node-type node)
                                         "qualified_identifier"))))
         (face (pcase (treesit-node-type (treesit-node-parent
                                          (or qualified-root
                                              identifier)))
                 ("field_declaration" 'font-lock-property-name-face)
                 ("function_declarator" 'font-lock-function-name-face)
                 (_ 'font-lock-variable-name-face))))
    (when identifier
      (treesit-fontify-with-override
       (treesit-node-start identifier) (treesit-node-end identifier)
       face override start end))))

(defun c-ts-mode--fontify-variable (node override start end &rest _)
  "Fontify an identifier node if it is a variable.
Don't fontify if it is a function identifier.  For NODE,
OVERRIDE, START, END, and ARGS, see `treesit-font-lock-rules'."
  (when (not (equal (treesit-node-type
                     (treesit-node-parent node))
                    "call_expression"))
    (treesit-fontify-with-override
     (treesit-node-start node) (treesit-node-end node)
     'font-lock-variable-use-face override start end)))

(defun c-ts-mode--fontify-defun (node override start end &rest _)
  "Correctly fontify the DEFUN macro.
For NODE, OVERRIDE, START, and END, see
`treesit-font-lock-rules'.  The captured NODE is a
call_expression where DEFUN is the function.

This function corrects the fontification on the colon in
\"doc:\", and the parameter list."
  (let* ((parent (treesit-node-parent node))
         ;; ARG-LIST-1 and 2 are like this:
         ;;
         ;; DEFUN (ARG-LIST-1)
         ;; (ARG-LIST-2)
         (arg-list-1 (treesit-node-children
                      (treesit-node-child-by-field-name
                       node "arguments")))
         ;; ARG-LIST-2 is the
         (arg-list-2 (treesit-node-children
                      (treesit-node-child-by-field-name
                       parent "arguments") t)))
    ;; Fix the colon.
    (dolist (node arg-list-1)
      (when (equal (treesit-node-text node t) ":")
        (treesit-fontify-with-override
         (treesit-node-start node) (treesit-node-end node)
         'default override start end)))
    ;; Fix the parameter list.
    (while arg-list-2
      (let ((type (and arg-list-2 (pop arg-list-2)))
            (arg (and arg-list-2 (pop arg-list-2))))
        (when type
          (treesit-fontify-with-override
           (treesit-node-start type) (treesit-node-end type)
           'font-lock-type-face override start end))
        (when arg
          (treesit-fontify-with-override
           (treesit-node-start arg) (treesit-node-end arg)
           'default override start end))))))

(defun c-ts-mode--fontify-error (node override start end &rest _)
  "Fontify the error nodes.
For NODE, OVERRIDE, START, and END, see
`treesit-font-lock-rules'."
  (let ((parent (treesit-node-parent node))
        (child (treesit-node-child node 0)))
    (treesit-fontify-with-override
     (treesit-node-start node) (treesit-node-end node)
     (cond
      ;; This matches the case MACRO(struct a, b, c)
      ;; where struct is seen as error.
      ((and (equal (treesit-node-type child) "identifier")
            (equal (treesit-node-type parent) "argument_list")
            (member (treesit-node-text child)
                    '("struct" "long" "short" "enum" "union")))
       'font-lock-keyword-face)
      (t 'font-lock-warning-face))
     override start end)))

;;; Imenu

(defun c-ts-mode--defun-name (node)
  "Return the name of the defun NODE.
Return nil if NODE is not a defun node or doesn't have a name."
  (treesit-node-text
   (pcase (treesit-node-type node)
     ((or "function_definition" "declaration")
      (c-ts-mode--declarator-identifier
       (treesit-node-child-by-field-name node "declarator")
       t))
     ((or "struct_specifier" "enum_specifier"
          "union_specifier" "class_specifier"
          "namespace_definition")
      (treesit-node-child-by-field-name node "name"))
     ;; DEFUNs in Emacs source.
     ("expression_statement"
      (let* ((call-exp-1 (treesit-node-child node 0))
             (call-exp-2 (treesit-node-child call-exp-1 0))
             (arg-list (treesit-node-child call-exp-2 1))
             (name (treesit-node-child arg-list 1 t)))
        name)))
   t))

;;; Defun navigation

(defun c-ts-mode--defun-valid-p (node)
  "Return non-nil if NODE is a valid defun node.
Ie, NODE is not nested."
  (or (c-ts-mode--emacs-defun-p node)
      (not (or (and (member (treesit-node-type node)
                            '("struct_specifier"
                              "enum_specifier"
                              "union_specifier"
                              "declaration"))
                    ;; If NODE's type is one of the above, make sure it is
                    ;; top-level.
                    (treesit-node-top-level
                     node (rx (or "function_definition"
                                  "type_definition"
                                  "struct_specifier"
                                  "enum_specifier"
                                  "union_specifier"
                                  "declaration"))))

               (and (equal (treesit-node-type node) "declaration")
                    ;; If NODE is a declaration, make sure it is not a
                    ;; function declaration.
                    (equal (treesit-node-type
                            (treesit-node-child-by-field-name
                             node "declarator"))
                           "function_declarator"))))))

(defun c-ts-mode--defun-for-class-in-imenu-p (node)
  "Check if NODE is a valid entry for the Class subindex.

Basically, if NODE is a class, return non-nil; if NODE is a
function but is under a class, return non-nil; if NODE is a
top-level function, return nil.

This is for the Class subindex in
`treesit-simple-imenu-settings'."
  (pcase (treesit-node-type node)
    ;; The Class subindex only has class_specifier and
    ;; function_definition.
    ("class_specifier" t)
    ("function_definition"
     ;; Return t if this function is nested in a class.
     (treesit-node-top-level node "class_specifier"))))

(defun c-ts-mode--defun-skipper ()
  "Custom defun skipper for `c-ts-mode' and friends.
Structs in C ends with a semicolon, but the semicolon is not
considered part of the struct node, so point would stop before
the semicolon.  This function skips the semicolon."
  (when (looking-at (rx (* (or " " "\t")) ";"))
    (goto-char (match-end 0)))
  (treesit-default-defun-skipper))

(defun c-ts-base--before-indent (args)
  (pcase-let ((`(,node ,parent ,bol) args))
    (when (null node)
      (let ((smallest-node (treesit-node-at (point))))
        ;; "Virtual" closer curly added by the
        ;; parser's error recovery.
        (when (and (equal (treesit-node-type smallest-node) "}")
                   (equal (treesit-node-end smallest-node)
                          (treesit-node-start smallest-node)))
          (setq parent (treesit-node-parent smallest-node)))))
    (list node parent bol)))

(defun c-ts-mode--emacs-defun-p (node)
  "Return non-nil if NODE is a DEFUN in Emacs source files."
  (and (equal (treesit-node-type node) "expression_statement")
       (equal (treesit-node-text
               (treesit-node-child-by-field-name
                (treesit-node-child
                 (treesit-node-child node 0) 0)
                "function")
               t)
              "DEFUN")))

(defun c-ts-mode--emacs-defun-at-point (&optional range)
  "Return the current defun node.

This function recognizes DEFUNs in Emacs source files.

Note that for the case of a DEFUN, it is made of two separate
nodes, one for the declaration and one for the body, this
function returns the declaration node.

If RANGE is non-nil, return (BEG . END) where BEG end END
encloses the whole defun.  This solves the problem of only
returning the declaration part for DEFUN."
  (or (when-let ((node (treesit-defun-at-point)))
        (if range
            (cons (treesit-node-start node)
                (treesit-node-end node))
            node))
      (and c-ts-mode-emacs-devel
           (let ((candidate-1 ; For when point is in the DEFUN statement.
                  (treesit-node-prev-sibling
                   (treesit-node-top-level
                    (treesit-node-at (point))
                    "compound_statement")))
                 (candidate-2 ; For when point is in the body.
                  (treesit-node-top-level
                   (treesit-node-at (point))
                   "expression_statement")))
             (when-let
                 ((node (or (and (c-ts-mode--emacs-defun-p candidate-1)
                                 candidate-1)
                            (and (c-ts-mode--emacs-defun-p candidate-2)
                                 candidate-2))))
               (if range
                   (cons (treesit-node-start node)
                       (treesit-node-end
                        (treesit-node-next-sibling node)))
                   node))))))

(defun c-ts-mode-indent-defun ()
  "Indent the current top-level declaration syntactically.

`treesit-defun-type-regexp' defines what constructs to indent."
  (interactive "*")
  (when-let ((orig-point (point-marker))
             (range (c-ts-mode--emacs-defun-at-point t)))
    (indent-region (car range) (cdr range))
    (goto-char orig-point)))

(defun c-ts-mode--emacs-current-defun-name ()
  "Return the name of the current defun.
This is used for `add-log-current-defun-function'.  This
recognizes DEFUN in Emacs sources, in addition to normal function
definitions."
  (or (treesit-add-log-current-defun)
      (c-ts-mode--defun-name (c-ts-mode--emacs-defun-at-point))))

;;; Modes

(defvar-keymap c-ts-base-mode-map
  :doc "Keymap for C and C-like languages with tree-sitter"
  :parent prog-mode-map
  "C-c C-q" #'c-ts-mode-indent-defun
  "C-c ." #'c-ts-mode-set-style
  "C-c C-c" #'comment-region
  "C-c C-k" #'c-ts-mode-toggle-comment-style)

;;;###autoload
(define-derived-mode c-ts-base-mode prog-mode "C"
  "Major mode for editing C, powered by tree-sitter.

\\{c-ts-base-mode-map}"
  :syntax-table c-ts-mode--syntax-table

  ;; Navigation.
  (setq-local treesit-defun-type-regexp
              (cons (regexp-opt '("function_definition"
                                  "type_definition"
                                  "struct_specifier"
                                  "enum_specifier"
                                  "union_specifier"
                                  "class_specifier"
                                  "namespace_definition"))
                    #'c-ts-mode--defun-valid-p))
  (setq-local treesit-defun-skipper #'c-ts-mode--defun-skipper)
  (setq-local treesit-defun-name-function #'c-ts-mode--defun-name)

  (setq-local treesit-sentence-type-regexp
              ;; compound_statement makes us jump over too big units
              ;; of code, so skip that one, and include the other
              ;; statements.
              (regexp-opt '("preproc"
                            "declaration"
                            "specifier"
                            "attributed_statement"
                            "labeled_statement"
                            "expression_statement"
                            "if_statement"
                            "switch_statement"
                            "do_statement"
                            "while_statement"
                            "for_statement"
                            "return_statement"
                            "break_statement"
                            "continue_statement"
                            "goto_statement"
                            "case_statement")))

  ;; IMO it makes more sense to define what's NOT sexp, since sexp by
  ;; spirit, especially when used for movement, is like "expression"
  ;; or "syntax unit". --yuan
  (setq-local treesit-sexp-type-regexp
              ;; It more useful to include semicolons as sexp so that
              ;; users can move to the end of a statement.
              (rx (not (or "{" "}" "[" "]" "(" ")" ","))))

  ;; Nodes like struct/enum/union_specifier can appear in
  ;; function_definitions, so we need to find the top-level node.
  (setq-local treesit-defun-prefer-top-level t)

  ;; When the code is in incomplete state, try to make a better guess
  ;; about which node to indent against.
  (add-function :filter-args (local 'treesit-indent-function)
                #'c-ts-base--before-indent)

  ;; Indent.
  (when (eq c-ts-mode-indent-style 'linux)
    (setq-local indent-tabs-mode t))
  (setq-local c-ts-common-indent-offset 'c-ts-mode-indent-offset)
  ;; This setup is not needed anymore, but we might find uses for it
  ;; later, so I'm keeping it.
  (setq-local c-ts-common-indent-type-regexp-alist
              `((block . ,(rx (or "compound_statement"
                                  "field_declaration_list"
                                  "enumerator_list"
                                  "initializer_list"
                                  "declaration_list")))
                (if . "if_statement")
                (else . ("if_statement" . "alternative"))
                (do . "do_statement")
                (while . "while_statement")
                (for . "for_statement")
                (close-bracket . "}")))
  ;; Comment
  (c-ts-common-comment-setup)

  ;; Electric
  (setq-local electric-indent-chars
              (append "{}():;,#" electric-indent-chars))

  ;; Imenu.
  (setq-local treesit-simple-imenu-settings
              (let ((pred #'c-ts-mode--defun-valid-p))
                `(("Enum" "\\`enum_specifier\\'" ,pred nil)
                  ("Struct" "\\`struct_specifier\\'" ,pred nil)
                  ("Union" "\\`union_specifier\\'" ,pred nil)
                  ("Variable" ,(rx bos "declaration" eos) ,pred nil)
                  ("Function" "\\`function_definition\\'" ,pred nil)
                  ("Class" ,(rx bos (or "class_specifier"
                                        "function_definition")
                                eos)
                   c-ts-mode--defun-for-class-in-imenu-p nil))))

  (setq-local treesit-font-lock-feature-list
              '(( comment definition)
                ( keyword preprocessor string type)
                ( assignment constant escape-sequence label literal)
                ( bracket delimiter error function operator property variable))))

;;;###autoload
(define-derived-mode c-ts-mode c-ts-base-mode "C"
  "Major mode for editing C, powered by tree-sitter.

This mode is independent from the classic cc-mode.el based
`c-mode', so configuration variables of that mode, like
`c-basic-offset', doesn't affect this mode.

To use tree-sitter C/C++ modes by default, evaluate

    (add-to-list \\='major-mode-remap-alist \\='(c-mode . c-ts-mode))
    (add-to-list \\='major-mode-remap-alist \\='(c++-mode . c++-ts-mode))
    (add-to-list \\='major-mode-remap-alist
                 \\='(c-or-c++-mode . c-or-c++-ts-mode))

in your configuration."
  :group 'c
  :after-hook (c-ts-mode-set-modeline)

  (when (treesit-ready-p 'c)
    (treesit-parser-create 'c)
    ;; Comments.
    (setq-local comment-start "/* ")
    (setq-local comment-end " */")
    ;; Indent.
    (setq-local treesit-simple-indent-rules
                (c-ts-mode--get-indent-style 'c))
    ;; Font-lock.
    (setq-local treesit-font-lock-settings (c-ts-mode--font-lock-settings 'c))
    ;; Navigation.
    (setq-local treesit-defun-tactic 'top-level)
    (treesit-major-mode-setup)

    (when c-ts-mode-emacs-devel
      (setq-local add-log-current-defun-function
                  #'c-ts-mode--emacs-current-defun-name))))

;;;###autoload
(define-derived-mode c++-ts-mode c-ts-base-mode "C++"
  "Major mode for editing C++, powered by tree-sitter.

This mode is independent from the classic cc-mode.el based
`c++-mode', so configuration variables of that mode, like
`c-basic-offset', don't affect this mode.

To use tree-sitter C/C++ modes by default, evaluate

    (add-to-list \\='major-mode-remap-alist \\='(c-mode . c-ts-mode))
    (add-to-list \\='major-mode-remap-alist \\='(c++-mode . c++-ts-mode))
    (add-to-list \\='major-mode-remap-alist
                 \\='(c-or-c++-mode . c-or-c++-ts-mode))

in your configuration.

Since this mode uses a parser, unbalanced brackets might cause
some breakage in indentation/fontification.  Therefore, it's
recommended to enable `electric-pair-mode' with this mode."
  :group 'c++
  :after-hook (c-ts-mode-set-modeline)

  (when (treesit-ready-p 'cpp)
    (setq-local treesit-text-type-regexp
                (regexp-opt '("comment"
                              "raw_string_literal")))

    (treesit-parser-create 'cpp)

    ;; Syntax.
    (setq-local syntax-propertize-function
                #'c-ts-mode--syntax-propertize)

    ;; Indent.
    (setq-local treesit-simple-indent-rules
                (c-ts-mode--get-indent-style 'cpp))

    ;; Font-lock.
    (setq-local treesit-font-lock-settings (c-ts-mode--font-lock-settings 'cpp))
<<<<<<< HEAD

    (treesit-major-mode-setup)))
=======
    (treesit-major-mode-setup)

    (when c-ts-mode-emacs-devel
      (setq-local add-log-current-defun-function
                  #'c-ts-mode--emacs-current-defun-name))))
>>>>>>> b7023da6

(easy-menu-define c-ts-mode-menu (list c-ts-mode-map c++-ts-mode-map)
  "Menu for `c-ts-mode' and `c++-ts-mode'."
  '("C/C++"
    ["Comment Out Region" comment-region
     :enable mark-active
     :help "Comment out the region between the mark and point"]
    ["Uncomment Region" (comment-region (region-beginning)
                                        (region-end) '(4))
     :enable mark-active
     :help "Uncomment the region between the mark and point"]
    ["Indent Top-level Expression" c-ts-mode-indent-defun
     :help "Indent/reindent top-level function, class, etc."]
    ["Indent Line or Region" indent-for-tab-command
     :help "Indent current line or region, or insert a tab"]
    ["Forward Expression" forward-sexp
     :help "Move forward across one balanced expression"]
    ["Backward Expression" backward-sexp
     :help "Move back across one balanced expression"]
    "--"
    ("Style..."
     ["Set Indentation Style..." c-ts-mode-set-style
      :help "Set C/C++ indentation style for current buffer"]
     ["Show Current Indentation Style" (message "Indentation Style: %s"
                                                c-ts-mode-indent-style)
      :help "Show the name of the C/C++ indentation style for current buffer"]
     ["Set Comment Style" c-ts-mode-toggle-comment-style
      :help "Toglle C/C++ comment style between block and line comments"])
    "--"
    ("Toggle..."
     ["SubWord Mode" subword-mode
      :style toggle :selected subword-mode
      :help "Toggle sub-word movement and editing mode"])))

;; We could alternatively use parsers, but if this works well, I don't
;; see the need to change.  This is copied verbatim from cc-guess.el.
(defconst c-ts-mode--c-or-c++-regexp
  (eval-when-compile
    (let ((id "[a-zA-Z_][a-zA-Z0-9_]*") (ws "[ \t]+") (ws-maybe "[ \t]*")
          (headers '("string" "string_view" "iostream" "map" "unordered_map"
                     "set" "unordered_set" "vector" "tuple")))
      (concat "^" ws-maybe "\\(?:"
              "using"     ws "\\(?:namespace" ws
              "\\|" id "::"
              "\\|" id ws-maybe "=\\)"
              "\\|" "\\(?:inline" ws "\\)?namespace"
              "\\(:?" ws "\\(?:" id "::\\)*" id "\\)?" ws-maybe "{"
              "\\|" "class"     ws id
              "\\(?:" ws "final" "\\)?" ws-maybe "[:{;\n]"
              "\\|" "struct"     ws id "\\(?:" ws "final" ws-maybe "[:{\n]"
              "\\|" ws-maybe ":\\)"
              "\\|" "template"  ws-maybe "<.*?>"
              "\\|" "#include"  ws-maybe "<" (regexp-opt headers) ">"
              "\\)")))
  "A regexp applied to C header files to check if they are really C++.")

;;;###autoload
(defun c-or-c++-ts-mode ()
  "Analyze buffer and enable either C or C++ mode.

Some people and projects use .h extension for C++ header files
which is also the one used for C header files.  This makes
matching on file name insufficient for detecting major mode that
should be used.

This function attempts to use file contents to determine whether
the code is C or C++ and based on that chooses whether to enable
`c-ts-mode' or `c++-ts-mode'."
  (interactive)
  (if (save-excursion
        (save-restriction
          (save-match-data ; Why `save-match-data'?
            (widen)
            (goto-char (point-min))
            (re-search-forward c-ts-mode--c-or-c++-regexp nil t))))
      (c++-ts-mode)
    (c-ts-mode)))
;; The entries for C++ must come first to prevent *.c files be taken
;; as C++ on case-insensitive filesystems, since *.C files are C++,
;; not C.
(if (treesit-ready-p 'cpp)
    (add-to-list 'auto-mode-alist
                 '("\\(\\.ii\\|\\.\\(CC?\\|HH?\\)\\|\\.[ch]\\(pp\\|xx\\|\\+\\+\\)\\|\\.\\(cc\\|hh\\)\\)\\'"
                   . c++-ts-mode)))

(when (treesit-ready-p 'c)
  (add-to-list 'auto-mode-alist
               '("\\(\\.[chi]\\|\\.lex\\|\\.y\\(acc\\)?\\)\\'" . c-ts-mode))
  (add-to-list 'auto-mode-alist '("\\.x[pb]m\\'" . c-ts-mode))
  ;; image-mode's association must be before the C mode, otherwise XPM
  ;; images will be initially visited as C files.  Also note that the
  ;; regexp must be different from what files.el does, or else
  ;; add-to-list will not add the association where we want it.
  (add-to-list 'auto-mode-alist '("\\.x[pb]m\\'" . image-mode)))

(if (and (treesit-ready-p 'cpp)
         (treesit-ready-p 'c))
    (add-to-list 'auto-mode-alist '("\\.h\\'" . c-or-c++-ts-mode)))

(provide 'c-ts-mode)

;;; c-ts-mode.el ends here<|MERGE_RESOLUTION|>--- conflicted
+++ resolved
@@ -1140,16 +1140,10 @@
 
     ;; Font-lock.
     (setq-local treesit-font-lock-settings (c-ts-mode--font-lock-settings 'cpp))
-<<<<<<< HEAD
-
-    (treesit-major-mode-setup)))
-=======
     (treesit-major-mode-setup)
-
     (when c-ts-mode-emacs-devel
       (setq-local add-log-current-defun-function
                   #'c-ts-mode--emacs-current-defun-name))))
->>>>>>> b7023da6
 
 (easy-menu-define c-ts-mode-menu (list c-ts-mode-map c++-ts-mode-map)
   "Menu for `c-ts-mode' and `c++-ts-mode'."
