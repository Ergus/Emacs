--- conflicted
+++ resolved
@@ -1298,18 +1298,6 @@
     (unless noninteractive
       (tool-bar-setup)))
 
-<<<<<<< HEAD
-  ;; Turn off blinking cursor if so specified in X resources.  This is here
-  ;; only because all other settings of no-blinking-cursor are here.
-  (unless (or noninteractive
-	      emacs-basic-display
-	      (and (memq window-system '(x w32 ns pgtk))
-		   (not (member (x-get-resource "cursorBlink" "CursorBlink")
-				'("no" "off" "false" "0")))))
-    (setq no-blinking-cursor t))
-
-=======
->>>>>>> 8b33b76e
   (unless noninteractive
     (startup--setup-quote-display)
     (setq internal--text-quoting-flag t))
