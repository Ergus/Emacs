;;; flyspell.el --- On-the-fly spell checker  -*- lexical-binding:t -*-

<<<<<<< HEAD
;; Copyright (C) 1998-2023 Free Software Foundation, Inc.
=======
;; Copyright (C) 1998, 2000-2024 Free Software Foundation, Inc.
>>>>>>> dc4e6b13

;; Author: Manuel Serrano <Manuel.Serrano@sophia.inria.fr>
;; Maintainer: emacs-devel@gnu.org
;; Keywords: convenience

;; This file is part of GNU Emacs.

;; GNU Emacs is free software: you can redistribute it and/or modify
;; it under the terms of the GNU General Public License as published by
;; the Free Software Foundation, either version 3 of the License, or
;; (at your option) any later version.

;; GNU Emacs is distributed in the hope that it will be useful,
;; but WITHOUT ANY WARRANTY; without even the implied warranty of
;; MERCHANTABILITY or FITNESS FOR A PARTICULAR PURPOSE.  See the
;; GNU General Public License for more details.

;; You should have received a copy of the GNU General Public License
;; along with GNU Emacs.  If not, see <https://www.gnu.org/licenses/>.

;;; Commentary:

;; Flyspell is a minor Emacs mode performing on-the-fly spelling
;; checking.
;;
;; To enable Flyspell minor mode, type M-x flyspell-mode.
;; This applies only to the current buffer.
;;
;; To enable Flyspell in text representing computer programs, type
;; M-x flyspell-prog-mode.
;; In that mode only text inside comments and strings is checked.
;;
;; Use `M-x customize-group RET flyspell RET' to customize flyspell.

;;; Code:

(require 'ispell)
(eval-when-compile (require 'cl-lib))

;;*---------------------------------------------------------------------*/
;;*    Group ...                                                        */
;;*---------------------------------------------------------------------*/
(defgroup flyspell nil
  "Spell checking on the fly."
  :tag "FlySpell"
  :prefix "flyspell-"
  :group 'ispell
  :group 'processes)

;;*---------------------------------------------------------------------*/
;;*    User configuration ...                                           */
;;*---------------------------------------------------------------------*/
(defcustom flyspell-highlight-flag t
  "How Flyspell should indicate misspelled words.
Non-nil means use highlight, nil means use minibuffer messages."
  :type 'boolean)

(defcustom flyspell-mark-duplications-flag t
  "Non-nil means Flyspell reports a repeated word as an error.
See `flyspell-mark-duplications-exceptions' to add exceptions to this rule.
Detection of repeated words is not implemented in
\"large\" regions; see variable `flyspell-large-region'."
  :type 'boolean)

(defcustom flyspell-case-fold-duplications t
  "Non-nil means Flyspell matches duplicate words case-insensitively."
  :type 'boolean
  :version "27.1")

(defcustom flyspell-mark-duplications-exceptions
  '((nil . ("that" "had")) ; Common defaults for English.
    ("\\`francais" . ("nous" "vous")))
  "A list of exceptions for duplicated words.
It should be a list of (LANGUAGE . EXCEPTION-LIST).

LANGUAGE can be nil, which means the exceptions apply regardless of
the current dictionary, or a regular expression matching the
dictionary name (`ispell-local-dictionary' or
`ispell-dictionary') for which the exceptions should apply.

EXCEPTION-LIST is a list of strings.  The checked word is
downcased before comparing with these exceptions."
  :type '(alist :key-type (choice (const :tag "All dictionaries" nil)
				  regexp)
		:value-type (repeat string))
  :version "24.1")

(defcustom flyspell-sort-corrections nil
  "If non-nil, sort the corrections before popping them.
The sorting is controlled by the `flyspell-sort-corrections-function'
variable, and defaults to sorting alphabetically."
  :version "21.1"
  :type 'boolean)

(defcustom flyspell-sort-corrections-function
  'flyspell-sort-corrections-alphabetically
  "The function used to sort corrections.
This only happens if `flyspell-sort-corrections' is non-nil.  The
function takes three parameters -- the two correction candidates
to be sorted, and the third parameter is the word that's being
corrected."
  :version "26.1"
  :type 'function)

(defun flyspell-sort-corrections-alphabetically (corr1 corr2 _)
  (string< corr1 corr2))

(defun flyspell-sort (corrs word)
  (if flyspell-sort-corrections
      (sort corrs
            (lambda (c1 c2)
              (funcall flyspell-sort-corrections-function c1 c2 word)))
    corrs))

(defcustom flyspell-duplicate-distance 400000
  "The maximum distance for finding duplicates of unrecognized words.
This applies to the feature that when a word is not found in the dictionary,
if the same spelling occurs elsewhere in the buffer,
Flyspell uses a different face (`flyspell-duplicate') to highlight it.
This variable specifies how far to search to find such a duplicate.
-1 means no limit (search the whole buffer).
0 means do not search for duplicate unrecognized spellings."
  :version "24.5"			; -1 -> 400000
  :type '(choice (const :tag "no limit" -1)
		 number))

(defcustom flyspell-delay 3
  "The number of seconds to wait before checking, after a \"delayed\" command."
  :type 'number)

(defcustom flyspell-persistent-highlight t
  "Non-nil means misspelled words remain highlighted until corrected.
If this variable is nil, only the most recently detected misspelled word
is highlighted, and the highlight is turned off as soon as point moves
off the misspelled word.

Make sure this variable is non-nil if you use `flyspell-region'."
  :type 'boolean)

(defcustom flyspell-highlight-properties t
  "Non-nil means highlight incorrect words even if a property exists for this word."
  :type 'boolean)

(defcustom flyspell-default-delayed-commands
  '(self-insert-command
    delete-backward-char
    backward-or-forward-delete-char
    delete-char
    scrollbar-vertical-drag
    backward-delete-char-untabify)
  "The standard list of delayed commands for Flyspell.
See `flyspell-delayed-commands'."
  :version "21.1"
  :type '(repeat (symbol)))

(defcustom flyspell-delayed-commands nil
  "List of commands that are \"delayed\" for Flyspell mode.
After these commands, Flyspell checking is delayed for a short time,
whose length is specified by `flyspell-delay'."
  :type '(repeat (symbol)))

(defcustom flyspell-default-deplacement-commands
  '(next-line previous-line
    handle-switch-frame handle-select-window
    scroll-up
    scroll-down)
  "The standard list of deplacement commands for Flyspell.
See variable `flyspell-deplacement-commands'."
  :version "21.1"
  :type '(repeat (symbol)))

(defcustom flyspell-deplacement-commands nil
  "List of commands that are \"deplacement\" for Flyspell mode.
After these commands, Flyspell checking is performed only if the previous
command was not the very same command."
  :version "21.1"
  :type '(repeat (symbol)))

(defcustom flyspell-issue-welcome-flag t
  "Non-nil means that Flyspell should display a welcome message when started."
  :type 'boolean)

(defcustom flyspell-issue-message-flag t
  "Non-nil means that Flyspell emits messages when checking words."
  :type 'boolean)

(defcustom flyspell-incorrect-hook nil
  "List of functions to be called when incorrect words are encountered.
Each function is given three arguments.  The first two
arguments are the beginning and the end of the incorrect region.
The third is either the symbol `doublon' or the list
of possible corrections as returned by `ispell-parse-output'.

If any of the functions return non-nil, the word is not highlighted as
incorrect."
  :version "21.1"
  :type 'hook)

(defcustom flyspell-default-dictionary nil
  "A string that is the name of the default dictionary.
This is passed to the `ispell-change-dictionary' when flyspell is started.
If the variable `ispell-local-dictionary' or `ispell-dictionary' is non-nil
when flyspell is started, the value of that variable is used instead
of `flyspell-default-dictionary' to select the default dictionary.
Otherwise, if `flyspell-default-dictionary' is nil, it means to use
Ispell's ultimate default dictionary."
  :version "21.1"
  :type '(choice string (const :tag "Default" nil)))

(defcustom flyspell-tex-command-regexp
  "\\(\\(begin\\|end\\)[ \t]*{\\|\\(cite[a-z*]*\\|label\\|ref\\|eqref\\|usepackage\\|documentclass\\)[ \t]*\\(\\[[^]]*\\]\\)?{[^{}]*\\)"
  "A string that is the regular expression that matches TeX commands."
  :version "21.1"
  :type 'regexp)

(defcustom flyspell-check-tex-math-command nil
  "Non-nil means check even inside TeX math environment.
TeX math environments are discovered by `texmathp', implemented
inside AUCTeX package.  That package may be found at
URL `https://www.gnu.org/software/auctex/'"
  :type 'boolean)

(defcustom flyspell-dictionaries-that-consider-dash-as-word-delimiter
  '("francais" "deutsch8" "norsk")
  "List of dictionary names that consider `-' as word delimiter."
  :version "21.1"
  :type '(repeat (string)))

(defcustom flyspell-abbrev-p
  nil
  "If non-nil, add correction to abbreviation table."
  :version "21.1"
  :type 'boolean)

(defcustom flyspell-use-global-abbrev-table-p
  nil
  "If non-nil, prefer global abbrev table to local abbrev table."
  :version "21.1"
  :type 'boolean)

(defcustom flyspell-mode-line-string " Fly"
  "String displayed on the mode line when flyspell is active.
Set this to nil if you don't want a mode line indicator."
  :type '(choice string (const :tag "None" nil)))

(defcustom flyspell-large-region 1000
  "The threshold that determines if a region is small.
If the region is smaller than this number of characters,
`flyspell-region' checks the words sequentially using regular
flyspell methods.  Else, if the region is large, a new Ispell process is
spawned for speed.

Doubled words are not detected in a large region, because Ispell
does not check for them.

If this variable is nil, all regions are treated as small."
  :version "21.1"
  :type '(choice number (const :tag "All small" nil)))

(defcustom flyspell-insert-function (function insert)
  "Function for inserting word by flyspell upon correction."
  :type 'function)

(defcustom flyspell-before-incorrect-word-string nil
  "String used to indicate an incorrect word starting."
  :type '(choice string (const nil)))

(defcustom flyspell-after-incorrect-word-string nil
  "String used to indicate an incorrect word ending."
  :type '(choice string (const nil)))

(defvar flyspell-mode-map)

(defcustom flyspell-use-meta-tab t
  "Non-nil means that flyspell uses M-TAB to correct word."
  :type 'boolean
  :initialize 'custom-initialize-default
  :set (lambda (sym val)
	 (define-key flyspell-mode-map "\M-\t"
	   (if (set sym val)
	       'flyspell-auto-correct-word))))

(defcustom flyspell-auto-correct-binding
  [(control ?\;)]
  "The key binding for flyspell auto correction."
  :type 'key-sequence)

;;*---------------------------------------------------------------------*/
;;*    Mode specific options                                            */
;;*    -------------------------------------------------------------    */
;;*    Mode specific options enable users to disable flyspell on        */
;;*    certain word depending of the emacs mode. For instance, when     */
;;*    using flyspell with mail-mode add the following expression       */
;;*    in your init file:                                               */
;;*       (add-hook 'mail-mode                                          */
;;*    	     (lambda () (setq flyspell-generic-check-word-predicate     */
;;*    			       'mail-mode-flyspell-verify)))            */
;;*---------------------------------------------------------------------*/

(define-obsolete-variable-alias 'flyspell-generic-check-word-p
  'flyspell-generic-check-word-predicate "25.1")

(defvar-local flyspell-generic-check-word-predicate nil
  "Function providing per-mode customization over which words are flyspelled.
Returns t to continue checking, nil otherwise.
Flyspell mode sets this variable to whatever is the `flyspell-mode-predicate'
property of the major mode name.")

;;*--- mail mode -------------------------------------------------------*/
(put 'mail-mode 'flyspell-mode-predicate 'mail-mode-flyspell-verify)
(put 'message-mode 'flyspell-mode-predicate 'mail-mode-flyspell-verify)
(defvar message-signature-separator)
(defun mail-mode-flyspell-verify ()
  "Function used for `flyspell-generic-check-word-predicate' in Mail mode."
  (let* ((header-end (save-excursion
                       (goto-char (point-min))
                       (re-search-forward
                        (concat "^\\(?:"
                                (regexp-quote mail-header-separator)
                                "\\)?$")
                        nil t)
                       (point)))
         (signature-begin
          (if (not (boundp 'message-signature-separator))
              (point-max)
            (save-excursion
              (goto-char (point-max))
              (re-search-backward message-signature-separator
                                  (max header-end (- (point) 4000)) t)
              (point)))))
    (cond ((< (point) header-end)
	   (and (save-excursion (beginning-of-line)
				(looking-at "^Subject:"))
		(> (point) (match-end 0))))
	  ((> (point) signature-begin)
	   nil)
	  (t
	   (save-excursion
	     (beginning-of-line)
	     (not (looking-at "[>}|]\\|To:")))))))

;;*--- texinfo mode ----------------------------------------------------*/
(put 'texinfo-mode 'flyspell-mode-predicate 'texinfo-mode-flyspell-verify)
(defun texinfo-mode-flyspell-verify ()
  "Function used for `flyspell-generic-check-word-predicate' in Texinfo mode."
  (save-excursion
    (forward-word-strictly -1)
    (not (looking-at "@"))))

;;*--- tex mode --------------------------------------------------------*/
(put 'tex-mode 'flyspell-mode-predicate 'tex-mode-flyspell-verify)
(defun tex-mode-flyspell-verify ()
  "Function used for `flyspell-generic-check-word-predicate' in LaTeX mode."
  (and
   (not (save-excursion
	  (re-search-backward "^[ \t]*%%%[ \t]+Local" nil t)))
   (not (save-excursion
	  (let ((this (point)))
	    (beginning-of-line)
	    (and (re-search-forward "\\\\\\(cite\\|label\\|ref\\){[^}]*}"
				    (line-end-position) t)
		 (>= this (match-beginning 0))
		 (<= this (match-end 0))))))))

;;*--- sgml mode -------------------------------------------------------*/
(put 'sgml-mode 'flyspell-mode-predicate 'sgml-mode-flyspell-verify)
(put 'html-mode 'flyspell-mode-predicate 'sgml-mode-flyspell-verify)
(put 'nxml-mode 'flyspell-mode-predicate 'sgml-mode-flyspell-verify)

(autoload 'sgml-lexical-context "sgml-mode")

(defun sgml-mode-flyspell-verify ()
  "Function used for `flyspell-generic-check-word-predicate' in SGML mode.
Tag and attribute names are not spell checked, everything else is.

String values of attributes are checked because they can be text
like <img alt=\"Some thing.\">."

  (not (memq (car (sgml-lexical-context))
	     '(tag pi))))

;;*---------------------------------------------------------------------*/
;;*    Programming mode                                                 */
;;*---------------------------------------------------------------------*/
(defcustom flyspell-prog-text-faces
  '(font-lock-string-face font-lock-comment-face font-lock-doc-face)
  "Faces corresponding to text in programming-mode buffers."
  :type '(set (const font-lock-string-face)
              (const font-lock-comment-face)
              (const font-lock-doc-face))
  :version "28.1")

(defun flyspell-generic-progmode-verify ()
  "Used for `flyspell-generic-check-word-predicate' in programming modes."
  (unless (eql (point) (point-min))
    ;; (point) is next char after the word. Must check one char before.
    (let ((f (get-text-property (1- (point)) 'face)))
      (memq f flyspell-prog-text-faces))))

;;;###autoload
(defun flyspell-prog-mode ()
  "Turn on `flyspell-mode' for comments and strings."
  (interactive)
  (setq flyspell-generic-check-word-predicate
        #'flyspell-generic-progmode-verify)
  (flyspell-mode 1)
  (run-hooks 'flyspell-prog-mode-hook))

;;*---------------------------------------------------------------------*/
;;*    The minor mode declaration.                                      */
;;*---------------------------------------------------------------------*/
(defvar-keymap flyspell-mouse-map
  :doc "Keymap for Flyspell to put on erroneous words."
  "<mouse-2>" #'flyspell-correct-word)

(defvar flyspell-mode-map
  (let ((map (make-sparse-keymap)))
    (if flyspell-use-meta-tab
      (define-key map "\M-\t" 'flyspell-auto-correct-word))
    (define-key map flyspell-auto-correct-binding 'flyspell-auto-correct-previous-word)
    (define-key map [(control ?\,)] 'flyspell-goto-next-error)
    (define-key map [(control ?\.)] 'flyspell-auto-correct-word)
    (define-key map [?\C-c ?$] 'flyspell-correct-word-before-point)
    map)
  "Minor mode keymap for Flyspell mode--for the whole buffer.")

;; dash character machinery
(defvar-local flyspell-consider-dash-as-word-delimiter-flag nil
  "Non-nil means that the `-' char is considered as a word delimiter.")
(defvar-local flyspell-dash-dictionary nil)
(defvar-local flyspell-dash-local-dictionary nil)

;;*---------------------------------------------------------------------*/
;;*    Highlighting                                                     */
;;*---------------------------------------------------------------------*/
(defface flyspell-incorrect
  '((((supports :underline (:style wave)))
     :underline (:style wave :color "Red1"))
    (t
     :underline t :inherit error))
  "Flyspell face for misspelled words."
  :version "24.4")

(defface flyspell-duplicate
  '((((supports :underline (:style wave)))
     :underline (:style wave :color "DarkOrange"))
    (t
     :underline t :inherit warning))
  "Flyspell face for words that appear twice in a row.
See also `flyspell-duplicate-distance'."
  :version "24.4")

(defvar flyspell-overlay nil)

(defun flyspell-context-menu (_menu _click)
  "Context menu for `context-menu-mode'."
  ;; TODO: refactor `flyspell-correct-word' and related functions to return
  ;; a keymap menu where every menu item is bound to a lambda that calls
  ;; `flyspell-do-correct' with an argument that is a correct word.
  'flyspell-correct-word)

;;*---------------------------------------------------------------------*/
;;*    flyspell-mode ...                                                */
;;*---------------------------------------------------------------------*/
;;;###autoload(defvar flyspell-mode nil "Non-nil if Flyspell mode is enabled.")
;;;###autoload
(define-minor-mode flyspell-mode
  "Toggle on-the-fly spell checking (Flyspell mode).

Flyspell mode is a buffer-local minor mode.  When enabled, it
spawns a single Ispell process and checks each word.  The default
flyspell behavior is to highlight incorrect words.

This mode is geared toward text modes.  In buffers that contain
code, `flyspell-prog-mode' is usually a better choice.

Bindings:
\\[ispell-word]: correct words (using Ispell).
\\[flyspell-auto-correct-word]: automatically correct word.
\\[flyspell-auto-correct-previous-word]: automatically correct the last misspelled word.
\\[flyspell-correct-word] (or down-mouse-2): popup correct words.

Hooks:
This runs `flyspell-mode-hook' after flyspell mode is entered or exit.

Remark:
`flyspell-mode' uses `ispell-mode'.  Thus all Ispell options are
valid.  For instance, a different dictionary can be used by
invoking `ispell-change-dictionary'.

Consider using the `ispell-parser' to check your text.  For instance
consider adding:
\(add-hook \\='tex-mode-hook (lambda () (setq ispell-parser \\='tex)))
in your init file.

\\[flyspell-region] checks all words inside a region.
\\[flyspell-buffer] checks the whole buffer."
  :lighter (flyspell-mode-line-string
            ;; If `flyspell-mode-line-string' is nil, then nothing of
            ;; the following is displayed in the mode line.
            ((:propertize flyspell-mode-line-string)
             (:propertize
              (:eval
	       (concat "/" (substring (or ispell-local-dictionary
			                  ispell-dictionary
                                          "--")
                                      0 2)))
              help-echo "mouse-1: Change dictionary"
              local-map (keymap
                         (mode-line keymap
                                    (mouse-1 . ispell-change-dictionary))))))
  :keymap flyspell-mode-map
  :group 'flyspell
  (if flyspell-mode
      (condition-case err
          (flyspell--mode-on (called-interactively-p 'interactive))
	(error (message "Error enabling Flyspell mode:\n%s" (cdr err))
	       (flyspell-mode -1)))
    (flyspell--mode-off)))

;;;###autoload
(defun turn-on-flyspell ()
  "Unconditionally turn on Flyspell mode."
  (flyspell-mode 1))

;;;###autoload
(defun turn-off-flyspell ()
  "Unconditionally turn off Flyspell mode."
  (flyspell-mode -1))

(custom-add-option 'text-mode-hook 'turn-on-flyspell)

(defvar flyspell-buffers nil
  "For remembering buffers running flyspell.")
(make-obsolete-variable 'flyspell-buffers "not used." "28.1")

;;*---------------------------------------------------------------------*/
;;*    flyspell-minibuffer-p ...                                        */
;;*---------------------------------------------------------------------*/
(defun flyspell-minibuffer-p (buffer)
  "Is BUFFER a minibuffer?"
  (let ((ws (get-buffer-window-list buffer t)))
    (and (consp ws) (window-minibuffer-p (car ws)))))

;;*---------------------------------------------------------------------*/
;;*    flyspell-accept-buffer-local-defs ...                            */
;;*---------------------------------------------------------------------*/
(defvar flyspell-last-buffer nil
  "The buffer in which the last flyspell operation took place.")

(defun flyspell-accept-buffer-local-defs (&optional force)
  ;; When flyspell-word is used inside a loop (e.g. when processing
  ;; flyspell-changes), the calls to `ispell-accept-buffer-local-defs' end
  ;; up dwarfing everything else, so only do it when the buffer has changed.
  (when (or force (not (eq flyspell-last-buffer (current-buffer))))
    (setq flyspell-last-buffer (current-buffer))
    ;; Strange problem:  If buffer in current window has font-lock turned on,
    ;; but SET-BUFFER was called to point to an invisible buffer, this ispell
    ;; call will reset the buffer to the buffer in the current window.
    ;; However, it only happens at startup (fix by Albert L. Ting).
    (save-current-buffer
      (ispell-accept-buffer-local-defs))
    (unless (and (eq flyspell-dash-dictionary ispell-dictionary)
                 (eq flyspell-dash-local-dictionary ispell-local-dictionary))
      ;; The dictionary has changed
      (setq flyspell-dash-dictionary ispell-dictionary)
      (setq flyspell-dash-local-dictionary ispell-local-dictionary)
      (setq flyspell-consider-dash-as-word-delimiter-flag
            (member (or ispell-local-dictionary ispell-dictionary)
                    flyspell-dictionaries-that-consider-dash-as-word-delimiter)))))

(defun flyspell-hack-local-variables-hook ()
  ;; When local variables are loaded, see if the dictionary context
  ;; has changed.
  (flyspell-accept-buffer-local-defs 'force))

(defun flyspell-kill-ispell-hook ()
  (setq flyspell-last-buffer nil)
  (dolist (buf (buffer-list))
    (with-current-buffer buf
      (kill-local-variable 'flyspell-word-cache-word))))

;; Make sure we flush our caches when needed.  Do it here rather than in
;; flyspell--mode-on, since flyspell-region may be used without ever turning
;; on flyspell-mode.
(add-hook 'ispell-kill-ispell-hook 'flyspell-kill-ispell-hook)

;;*---------------------------------------------------------------------*/
;;*    flyspell--mode-on ...                                            */
;;*---------------------------------------------------------------------*/
(defun flyspell--mode-on (&optional show-msg)
  "Turn Flyspell mode on.  Do not use this; use `flyspell-mode' instead.

If optional argument SHOW-MSG is non-nil, show a welcome message
if `flyspell-issue-message-flag' and `flyspell-issue-welcome-flag'
are both non-nil."
  (ispell-set-spellchecker-params) ; Initialize variables and dicts alists
  (setq ispell-highlight-face 'flyspell-incorrect)
  (or ispell-local-dictionary ispell-dictionary
      (if flyspell-default-dictionary
	  (ispell-change-dictionary flyspell-default-dictionary)))
  ;; we have to force ispell to accept the local definition or
  ;; otherwise it could be too late, the local dictionary may
  ;; be forgotten!
  ;; Pass the `force' argument for the case where flyspell was active already
  ;; but the buffer's local-defs have been edited.
  (flyspell-accept-buffer-local-defs 'force)
  (flyspell-delay-commands)
  (flyspell-deplacement-commands)
  (add-hook 'post-command-hook (function flyspell-post-command-hook) t t)
  (add-hook 'pre-command-hook (function flyspell-pre-command-hook) t t)
  (add-hook 'after-change-functions 'flyspell-after-change-function nil t)
  (add-hook 'hack-local-variables-hook
	    (function flyspell-hack-local-variables-hook) t t)
  (let ((mode-predicate (get major-mode 'flyspell-mode-predicate)))
    (if mode-predicate
	(setq flyspell-generic-check-word-predicate mode-predicate)))
  (if (and flyspell-issue-message-flag
           flyspell-issue-welcome-flag
           show-msg)
      (let* ((binding (where-is-internal 'flyspell-auto-correct-word
                                         nil 'non-ascii))
             (mouse-button (if context-menu-mode "Mouse-3" "Mouse-2")))
        (message (format-message
                  "Welcome to Flyspell. Use %s to correct words."
                  (if binding
                      (format "`%s' or `%s'" (key-description binding) mouse-button)
                    (format "`%s'" mouse-button)))))))

;;*---------------------------------------------------------------------*/
;;*    flyspell-delay-commands ...                                      */
;;*---------------------------------------------------------------------*/
(defun flyspell-delay-commands ()
  "Install the standard set of Flyspell delayed commands."
  (mapc 'flyspell-delay-command flyspell-default-delayed-commands)
  (mapc 'flyspell-delay-command flyspell-delayed-commands))

;;*---------------------------------------------------------------------*/
;;*    flyspell-delay-command ...                                       */
;;*---------------------------------------------------------------------*/
(defun flyspell-delay-command (command)
  "Set COMMAND to be delayed, for Flyspell.
When flyspell `post-command-hook' is invoked because a delayed command
has been used, the current word is not immediately checked.
It will be checked only after `flyspell-delay' seconds."
  (interactive "SDelay Flyspell after Command: ")
  (put command 'flyspell-delayed t))

;;*---------------------------------------------------------------------*/
;;*    flyspell-deplacement-commands ...                                */
;;*---------------------------------------------------------------------*/
(defun flyspell-deplacement-commands ()
  "Install the standard set of Flyspell deplacement commands."
  (mapc 'flyspell-deplacement-command flyspell-default-deplacement-commands)
  (mapc 'flyspell-deplacement-command flyspell-deplacement-commands))

;;*---------------------------------------------------------------------*/
;;*    flyspell-deplacement-command ...                                 */
;;*---------------------------------------------------------------------*/
(defun flyspell-deplacement-command (command)
  "Set COMMAND that implement cursor movements, for Flyspell.
When flyspell `post-command-hook' is invoked because a deplacement command
has been used, the current word is not checked."
  (interactive "SDeplacement Flyspell after Command: ")
  (put command 'flyspell-deplacement t))

;;*---------------------------------------------------------------------*/
;;*    flyspell-word-cache ...                                          */
;;*---------------------------------------------------------------------*/
(defvar-local flyspell-word-cache-start  nil)
(defvar-local flyspell-word-cache-end    nil)
(defvar-local flyspell-word-cache-word   nil)
(defvar-local flyspell-word-cache-result '_)

;;*---------------------------------------------------------------------*/
;;*    The flyspell pre-hook, store the current position. In the        */
;;*    post command hook, we will check, if the word at this position   */
;;*    has to be spell checked.                                         */
;;*---------------------------------------------------------------------*/
(defvar flyspell-pre-buffer     nil "Buffer current before `this-command'.")
(defvar flyspell-pre-point      nil "Point before running `this-command'.")
(defvar flyspell-pre-column     nil "Column before running `this-command'.")
(defvar flyspell-pre-pre-buffer nil)
(defvar flyspell-pre-pre-point  nil)
(make-variable-buffer-local 'flyspell-pre-point) ;Why??  --Stef

;;*---------------------------------------------------------------------*/
;;*    flyspell-previous-command ...                                    */
;;*---------------------------------------------------------------------*/
(defvar flyspell-previous-command nil
  "The last interactive command checked by Flyspell.")

;;*---------------------------------------------------------------------*/
;;*    flyspell-pre-command-hook ...                                    */
;;*---------------------------------------------------------------------*/
(defun flyspell-pre-command-hook ()
  "Save the current buffer and point for Flyspell's post-command hook."
  (interactive)
  (setq flyspell-pre-buffer (current-buffer))
  (setq flyspell-pre-point  (point))
  (setq flyspell-pre-column (current-column)))

;;*---------------------------------------------------------------------*/
;;*    flyspell--mode-off ...                                           */
;;*---------------------------------------------------------------------*/
;;;###autoload
(defun flyspell--mode-off ()
  "Turn Flyspell mode off."
  (remove-hook 'post-command-hook (function flyspell-post-command-hook) t)
  (remove-hook 'pre-command-hook (function flyspell-pre-command-hook) t)
  (remove-hook 'after-change-functions 'flyspell-after-change-function t)
  (remove-hook 'hack-local-variables-hook
	       (function flyspell-hack-local-variables-hook) t)
  (flyspell-delete-all-overlays)
  (setq flyspell-pre-buffer nil)
  (setq flyspell-pre-point  nil)
  (setq flyspell-mode nil))

;;*---------------------------------------------------------------------*/
;;*    flyspell-check-pre-word-p ...                                    */
;;*---------------------------------------------------------------------*/
(defun flyspell-check-pre-word-p ()
  "Return non-nil if we should check the word before point.
More precisely, it applies to the word that was before point
before the current command."
  (let ((ispell-otherchars (ispell-get-otherchars)))
    (cond
   ((not (and (numberp flyspell-pre-point)
              (eq flyspell-pre-buffer (current-buffer))))
      nil)
     ((and (eq flyspell-pre-pre-point flyspell-pre-point)
	   (eq flyspell-pre-pre-buffer flyspell-pre-buffer))
      nil)
     ((or (and (= flyspell-pre-point (- (point) 1))
	       (or (eq (char-syntax (char-after flyspell-pre-point)) ?w)
		   (and (not (string= "" ispell-otherchars))
			(string-match
			 ispell-otherchars
			 (buffer-substring-no-properties
			  flyspell-pre-point (1+ flyspell-pre-point))))))
	  (= flyspell-pre-point (point))
	  (= flyspell-pre-point (+ (point) 1)))
      nil)
     ((and (symbolp this-command)
	   (not executing-kbd-macro)
	   (or (get this-command 'flyspell-delayed)
	       (and (get this-command 'flyspell-deplacement)
		    (eq flyspell-previous-command this-command)))
	   (or (= (current-column) 0)
	       (= (current-column) flyspell-pre-column)
	       ;; If other post-command-hooks change the buffer,
	       ;; flyspell-pre-point can lie past eob (bug#468).
	       (null (char-after flyspell-pre-point))
	       (or (eq (char-syntax (char-after flyspell-pre-point)) ?w)
		   (and (not (string= "" ispell-otherchars))
			(string-match
			 ispell-otherchars
			 (buffer-substring-no-properties
			  flyspell-pre-point (1+ flyspell-pre-point)))))))
      nil)
     ((not (eq (current-buffer) flyspell-pre-buffer))
      t)
     ((not (and (numberp flyspell-word-cache-start)
		(numberp flyspell-word-cache-end)))
      t)
     (t
      (or (< flyspell-pre-point flyspell-word-cache-start)
	  (> flyspell-pre-point flyspell-word-cache-end))))))

;;*---------------------------------------------------------------------*/
;;*    The flyspell after-change-hook, store the change position. In    */
;;*    the post command hook, we will check, if the word at this        */
;;*    position has to be spell checked.                                */
;;*---------------------------------------------------------------------*/
(defvar-local flyspell-changes nil)

;;*---------------------------------------------------------------------*/
;;*    flyspell-after-change-function ...                               */
;;*---------------------------------------------------------------------*/
(defun flyspell-after-change-function (start stop _len)
  "Save the current buffer and point for Flyspell's post-command hook."
  (push (cons start stop) flyspell-changes))

;;*---------------------------------------------------------------------*/
;;*    flyspell-check-changed-word-p ...                                */
;;*---------------------------------------------------------------------*/
(defun flyspell-check-changed-word-p (start stop)
  "Return non-nil when the changed word has to be checked.
The answer depends of several criteria.
Mostly we check word delimiters."
  (not (and (not (and (memq (char-after start) '(?\n ? )) (> stop start)))
            (numberp flyspell-pre-point)
            (or
             (and (>= flyspell-pre-point start) (<= flyspell-pre-point stop))
             (let ((pos (point)))
               (or (>= pos start) (<= pos stop) (= pos (1+ stop))))))))

;;*---------------------------------------------------------------------*/
;;*    flyspell-check-word-p ...                                        */
;;*---------------------------------------------------------------------*/
(defun flyspell-check-word-p ()
  "Return t when the word at `point' has to be checked.
The answer depends of several criteria.
Mostly we check word delimiters."
  (let ((ispell-otherchars (ispell-get-otherchars)))
    (cond
     ((<= (- (point-max) 1) (point-min))
      ;; The buffer is not filled enough.
      nil)
     ((and (and (> (current-column) 0)
		(not (eq (current-column) flyspell-pre-column)))
	   (save-excursion
	     (backward-char 1)
	     (and (looking-at (flyspell-get-not-casechars))
		  (or (string= "" ispell-otherchars)
		      (not (looking-at ispell-otherchars)))
		  (or flyspell-consider-dash-as-word-delimiter-flag
		      (not (looking-at "-"))))))
      ;; Yes because we have reached or typed a word delimiter.
      t)
     ((symbolp this-command)
      (cond
       ((get this-command 'flyspell-deplacement)
	(not (eq flyspell-previous-command this-command)))
       ((get this-command 'flyspell-delayed)
        ;; In case we're using `delete-selection-mode', make the
        ;; region be updated immediately.
        (deactivate-mark)
	;; The current command is not delayed, that
	;; is that we must check the word now.
	(and (not unread-command-events)
	     (sit-for flyspell-delay)))
       (t t)))
     (t t))))

;;*---------------------------------------------------------------------*/
;;*    flyspell-debug-signal-no-check ...                               */
;;*---------------------------------------------------------------------*/
(defun flyspell-debug-signal-no-check (msg obj)
  (setq debug-on-error t)
  (with-current-buffer (get-buffer-create "*flyspell-debug*")
    (erase-buffer)
    (insert "NO-CHECK:\n")
    (insert (format "    %S : %S\n" msg obj))))

;;*---------------------------------------------------------------------*/
;;*    flyspell-debug-signal-pre-word-checked ...                       */
;;*---------------------------------------------------------------------*/
(defun flyspell-debug-signal-pre-word-checked ()
  (setq debug-on-error t)
  (with-current-buffer (get-buffer-create "*flyspell-debug*")
    (insert "PRE-WORD:\n")
    (insert (format "  pre-point  : %S\n" flyspell-pre-point))
    (insert (format "  pre-buffer : %S\n" flyspell-pre-buffer))
    (insert (format "  cache-start: %S\n" flyspell-word-cache-start))
    (insert (format "  cache-end  : %S\n" flyspell-word-cache-end))
    (goto-char (point-max))))

;;*---------------------------------------------------------------------*/
;;*    flyspell-debug-signal-word-checked ...                           */
;;*---------------------------------------------------------------------*/
(defun flyspell-debug-signal-word-checked ()
  (setq debug-on-error t)
  (let ((ispell-otherchars (ispell-get-otherchars))
	(oldbuf (current-buffer))
        (point  (point)))
    (with-current-buffer (get-buffer-create "*flyspell-debug*")
      (insert
       "WORD:\n"
       (format "  this-cmd   : %S\n" this-command)
       (format "  delayed    : %S\n" (and (symbolp this-command)
                                          (get this-command
                                               'flyspell-delayed)))
       (format "  point      : %S\n" point)
       (format "  prev-char  : [%c] %S\n"
               (with-current-buffer oldbuf
                 (if (bobp) ?\  (char-before)))
               (with-current-buffer oldbuf
                 (if (bobp)
                     nil
                   (save-excursion
                     (backward-char 1)
                     (and (looking-at (flyspell-get-not-casechars))
                          (or (string= "" ispell-otherchars)
                              (not (looking-at ispell-otherchars)))
                          (or flyspell-consider-dash-as-word-delimiter-flag
                              (not (looking-at "-")))
                          2)))))
       (format "  because    : %S\n"
               (cond
                ((not (and (symbolp this-command)
                           (get this-command 'flyspell-delayed)))
                 ;; The current command is not delayed, that
                 ;; is that we must check the word now.
                 'not-delayed)
                ((with-current-buffer oldbuf
                   (if (bobp)
                       nil
                     (save-excursion
                       (backward-char 1)
                       (and (looking-at (flyspell-get-not-casechars))
                            (or (string= "" ispell-otherchars)
                                (not (looking-at ispell-otherchars)))
                            (or flyspell-consider-dash-as-word-delimiter-flag
                                (not (looking-at "-")))))))
                 ;; Yes because we have reached or typed a word delimiter.
                 'separator)
                ((not (integerp flyspell-delay))
                 ;; Yes because the user set up a no-delay configuration.
                 'no-delay)
                (t
                 'sit-for))))
      (goto-char (point-max)))))

;;*---------------------------------------------------------------------*/
;;*    flyspell-debug-signal-changed-checked ...                        */
;;*---------------------------------------------------------------------*/
(defun flyspell-debug-signal-changed-checked ()
  (setq debug-on-error t)
  (let ((point  (point)))
    (with-current-buffer (get-buffer-create "*flyspell-debug*")
      (insert "CHANGED WORD:\n")
      (insert (format "  point   : %S\n" point))
      (goto-char (point-max)))))

;;*---------------------------------------------------------------------*/
;;*    flyspell-post-command-hook ...                                   */
;;*    -------------------------------------------------------------    */
;;*    It is possible that we check several words:                      */
;;*    1- the current word is checked if the predicate                  */
;;*       FLYSPELL-CHECK-WORD-P is true                                 */
;;*    2- the word that used to be the current word before the          */
;;*       THIS-COMMAND is checked if:                                   */
;;*        a- the previous word is different from the current word      */
;;*        b- the previous word has not just been checked by the        */
;;*           previous FLYSPELL-POST-COMMAND-HOOK                       */
;;*    3- the words changed by the THIS-COMMAND that are neither the    */
;;*       previous word nor the current word                            */
;;*---------------------------------------------------------------------*/
(defun flyspell-post-command-hook ()
  "The `post-command-hook' used by flyspell to check a word on-the-fly."
  (interactive)
  (when flyspell-mode
    (with-local-quit
      (let ((command this-command)
            ;; Prevent anything we do from affecting the mark.
            deactivate-mark)
        (if (and (eq command 'transpose-chars)
                 flyspell-pre-point)
            (save-excursion
              (goto-char (- flyspell-pre-point 1))
              (flyspell-word)))
        (if (flyspell-check-pre-word-p)
            (save-excursion
              '(flyspell-debug-signal-pre-word-checked)
              (goto-char flyspell-pre-point)
              (flyspell-word)))
        (if (flyspell-check-word-p)
            (progn
              '(flyspell-debug-signal-word-checked)
              ;; FIXME: This should be asynchronous!
              (flyspell-word)
              ;; we remember which word we have just checked.
              ;; this will be used next time we will check a word
              ;; to compare the next current word with the word
              ;; that has been registered in the pre-command-hook
              ;; that is these variables are used within the predicate
              ;; FLYSPELL-CHECK-PRE-WORD-P
              (setq flyspell-pre-pre-buffer (current-buffer))
              (setq flyspell-pre-pre-point  (point)))
          (setq flyspell-pre-pre-buffer nil)
          (setq flyspell-pre-pre-point  nil)
          ;; when a word is not checked because of a delayed command
          ;; we do not disable the ispell cache.
          (when (and (symbolp this-command)
                     (get this-command 'flyspell-delayed))
            (setq flyspell-word-cache-end -1)
            (setq flyspell-word-cache-result '_)))
        (while (and (not (input-pending-p)) (consp flyspell-changes))
          (let ((start (car (car flyspell-changes)))
                (stop  (cdr (car flyspell-changes))))
            (if (flyspell-check-changed-word-p start stop)
                (save-excursion
                  '(flyspell-debug-signal-changed-checked)
                  (goto-char start)
                  (flyspell-word)))
            (setq flyspell-changes (cdr flyspell-changes))))
        (setq flyspell-previous-command command)))))

;;*---------------------------------------------------------------------*/
;;*    flyspell-notify-misspell ...                                     */
;;*---------------------------------------------------------------------*/
(defun flyspell-notify-misspell (word poss)
  (let ((replacements (if (stringp poss)
			  poss
			(flyspell-sort (car (cdr (cdr poss))) word))))
    (if flyspell-issue-message-flag
	(message "misspelling `%s'  %S" word replacements))))

;;*---------------------------------------------------------------------*/
;;*    flyspell-word-search-backward ...                                */
;;*---------------------------------------------------------------------*/
(defun flyspell-word-search-backward (word bound &optional ignore-case)
  (save-excursion
    (let* ((r '())
	   (flyspell-not-casechars (flyspell-get-not-casechars))
	   (bound (if (and bound
			   (> bound (point-min)))
		      (- bound 1)))
	   (word-re (concat
                     "\\(?:" flyspell-not-casechars "\\|\\`\\)"
                     (regexp-quote word)
                     flyspell-not-casechars))
	   p)
      (while
	  (and (not r)
               (setq p
                     (and
                      (re-search-backward word-re bound t)
		      (if (bobp)
			  (point)
                        (forward-char)
                        (point)))))
        (let ((lw (flyspell-get-word)))
          (if (and (consp lw)
                   (if ignore-case
                       (string-equal (downcase (car lw)) (downcase word))
                     (string-equal (car lw) word)))
              (setq r p)
            (goto-char p))))
      r)))

;;*---------------------------------------------------------------------*/
;;*    flyspell-word-search-forward ...                                 */
;;*---------------------------------------------------------------------*/
(defun flyspell-word-search-forward (word bound)
  (save-excursion
    (let* ((r '())
	   (flyspell-not-casechars (flyspell-get-not-casechars))
	   (bound (if (and bound
			   (< bound (point-max)))
		      (+ bound 1)))
	   (word-re (concat flyspell-not-casechars
                            (regexp-quote word)
                            "\\(?:" flyspell-not-casechars "\\|\\'\\)"))
	   p)
      (while
	  (and (not r)
               (setq p (and
                        (re-search-forward word-re bound t)
                        (if (eobp)
                            (point)
                          (backward-char)
                          (point)))))
        (let ((lw (flyspell-get-word)))
          (if (and (consp lw) (string-equal (car lw) word))
              (setq r p)
            (goto-char (1+ p)))))
      r)))

(defvar flyspell-word) ;Backward compatibility; some predicates made use of it!

;;*---------------------------------------------------------------------*/
;;*    flyspell-word ...                                                */
;;*---------------------------------------------------------------------*/
(defun flyspell-word (&optional following known-misspelling)
  "Spell check a word.
If the optional argument FOLLOWING, or, when called interactively
`ispell-following-word', is non-nil, checks the following (rather
than preceding) word when the cursor is not over a word.  If
optional argument KNOWN-MISSPELLING is non-nil considers word a
misspelling and skips redundant spell-checking step.

See `flyspell-get-word' for details of how this finds the word to
spell-check."
  (interactive (list ispell-following-word))
  (ispell-set-spellchecker-params)    ; Initialize variables and dicts alists
  (save-excursion
    ;; use the correct dictionary
    (flyspell-accept-buffer-local-defs)
    (let* ((cursor-location (point))
           (flyspell-word (flyspell-get-word following))
           start end poss word ispell-filter)
      (if (or (eq flyspell-word nil)
              (and (functionp flyspell-generic-check-word-predicate)
                   (not (funcall flyspell-generic-check-word-predicate))))
	  t
	(progn
	  ;; destructure return flyspell-word info list.
	  (setq start (car (cdr flyspell-word))
		end (car (cdr (cdr flyspell-word)))
		word (car flyspell-word))
	  ;; before checking in the directory, we check for doublons.
	  (cond
	   ((and (or (not (eq ispell-parser 'tex))
		     (and (> start (point-min))
			  (not (memq (char-after (1- start)) '(?\} ?\\)))))
		 flyspell-mark-duplications-flag
		 (not (catch 'exception
			(let ((dict (or ispell-local-dictionary
					ispell-dictionary)))
			  (dolist (except flyspell-mark-duplications-exceptions)
			    (and (or (null (car except))
				     (and (stringp dict)
					  (string-match (car except) dict)))
				 (member (downcase word) (cdr except))
				 (throw 'exception t))))))
		 (save-excursion
		   (goto-char start)
		   (let* ((bound
			   (- start
			      (- end start)
			      (- (save-excursion
                                   (skip-chars-backward " \t\n\f")))))
			  (p (when (>= bound (point-min))
			       (flyspell-word-search-backward
                                word bound flyspell-case-fold-duplications))))
		     (and p (/= p start)))))
	    ;; yes, this is a doublon
	    (flyspell-highlight-incorrect-region start end 'doublon)
	    nil)
	   ((and (eq flyspell-word-cache-start start)
		 (eq flyspell-word-cache-end end)
		 (string-equal flyspell-word-cache-word word))
	    ;; this word had been already checked, we skip
	    flyspell-word-cache-result)
	   ((and (eq ispell-parser 'tex)
		 (flyspell-tex-command-p flyspell-word))
	    ;; this is a correct word (because a tex command)
	    (flyspell-unhighlight-at start)
	    (if (> end start)
		(flyspell-unhighlight-at (- end 1)))
	    t)
	   (t
	    ;; we setup the cache
	    (setq flyspell-word-cache-start start)
	    (setq flyspell-word-cache-end end)
	    (setq flyspell-word-cache-word word)
	    ;; now check spelling of word.
            (if (not known-misspelling)
                (progn
                  (ispell-send-string "%\n")
                  ;; put in verbose mode
                  (ispell-send-string (concat "^" word "\n"))
                  ;; we mark the ispell process so it can be killed
                  ;; when emacs is exited without query
		  (set-process-query-on-exit-flag ispell-process nil)
                  ;; Wait until ispell has processed word.
                  (while (progn
                           (accept-process-output ispell-process)
                           (not (string= "" (car ispell-filter)))))
                  ;; (ispell-send-string "!\n")
                  ;; back to terse mode.
                  ;; Remove leading empty element
                  (setq ispell-filter (cdr ispell-filter))
                  ;; ispell process should return something after word is sent.
                  ;; Tag word as valid (i.e., skip) otherwise
                  (or ispell-filter
                      (setq ispell-filter '(*)))
                  (if (consp ispell-filter)
                      (setq poss (ispell-parse-output (car ispell-filter)))))
              ;; Else, this was a known misspelling to begin with, and
              ;; we should forge an ispell return value.
              (setq poss (list word 1 nil nil)))
	    (let ((res (cond ((eq poss t)
			      ;; correct
			      (setq flyspell-word-cache-result t)
			      (flyspell-unhighlight-at start)
			      (if (> end start)
				  (flyspell-unhighlight-at (- end 1)))
			      t)
			     ((and (stringp poss) flyspell-highlight-flag)
			      ;; correct
			      (setq flyspell-word-cache-result t)
			      (flyspell-unhighlight-at start)
			      (if (> end start)
				  (flyspell-unhighlight-at (- end 1)))
			      t)
			     ((null poss)
			      (setq flyspell-word-cache-result t)
			      (flyspell-unhighlight-at start)
			      (if (> end start)
				  (flyspell-unhighlight-at (- end 1)))
			      t)
			     ((or (and (< flyspell-duplicate-distance 0)
				       (or (save-excursion
					     (goto-char start)
					     (flyspell-word-search-backward
					      word
					      (point-min)))
					   (save-excursion
					     (goto-char end)
					     (flyspell-word-search-forward
					      word
					      (point-max)))))
				  (and (> flyspell-duplicate-distance 0)
				       (or (save-excursion
					     (goto-char start)
					     (flyspell-word-search-backward
					      word
					      (- start
						 flyspell-duplicate-distance)))
					   (save-excursion
					     (goto-char end)
					     (flyspell-word-search-forward
					      word
					      (+ end
						 flyspell-duplicate-distance))))))
			      ;; This is a misspelled word which occurs
			      ;; twice within flyspell-duplicate-distance.
			      (setq flyspell-word-cache-result nil)
			      (if flyspell-highlight-flag
				  (flyspell-highlight-duplicate-region
				   start end poss)
				(message "duplicate `%s'" word))
			      nil)
			     (t
			      (setq flyspell-word-cache-result nil)
			      ;; Highlight the location as incorrect,
			      ;; including offset specified in POSS
			      ;; and only for the length of the
			      ;; misspelled word specified by POSS.
			      (if flyspell-highlight-flag
                                  (let ((hstart start)
                                        (hend end)
                                        offset misspelled)
                                    (when (consp poss)
                                      (setq misspelled (car poss)
                                            offset (nth 1 poss))
                                      (if (integerp offset)
                                          (setq hstart (+ start offset -1)))
                                      ;; POSS includes the misspelled
                                      ;; word; use that to figure out
                                      ;; how many characters to highlight.
                                      (if (stringp misspelled)
                                          (setq hend
                                                (+ hstart
                                                   (length misspelled)))))
				    (flyspell-highlight-incorrect-region
                                     hstart hend poss))
				(flyspell-notify-misspell word poss))
			      nil))))
	      ;; return to original location
	      (goto-char cursor-location)
	      (if ispell-quit (setq ispell-quit nil))
	      res))))))))

;;*---------------------------------------------------------------------*/
;;*    flyspell-math-tex-command-p ...                                  */
;;*    -------------------------------------------------------------    */
;;*    This function uses the texmathp package to check if point        */
;;*    is within a TeX math environment. `texmathp' can yield errors    */
;;*    if the document is currently not valid TeX syntax.               */
;;*---------------------------------------------------------------------*/
(defun flyspell-math-tex-command-p ()
  (when (fboundp 'texmathp)
    (if flyspell-check-tex-math-command
        nil
      (condition-case nil
          (texmathp)
        (error nil)))))

;;*---------------------------------------------------------------------*/
;;*    flyspell-tex-command-p ...                                       */
;;*---------------------------------------------------------------------*/
(defun flyspell-tex-command-p (word)
  "Return t if WORD is a TeX command."
  (or (save-excursion
	(let ((b  (car (cdr word))))
	  (and (re-search-backward "\\\\" (- (point) 100) t)
	       (or (= (match-end 0) b)
		   (and (goto-char (match-end 0))
			(looking-at flyspell-tex-command-regexp)
			(>= (match-end 0) b))))))
      (flyspell-math-tex-command-p)))

(defalias 'flyspell-get-casechars 'ispell-get-casechars)
(defalias 'flyspell-get-not-casechars 'ispell-get-not-casechars)

;;*---------------------------------------------------------------------*/
;;*    flyspell-get-word ...                                            */
;;*---------------------------------------------------------------------*/
(defun flyspell-get-word (&optional following extra-otherchars)
  "Return the word for spell-checking according to Ispell syntax.
Optional argument FOLLOWING non-nil means to get the following
\(rather than preceding) word when the cursor is not over a word.
Optional second argument EXTRA-OTHERCHARS is a regexp of characters
that may be included as part of a word (see `ispell-dictionary-alist').

This finds the word to spell-check by searching for CASECHARS defined
in `ispell-dictionary-alist' for the current dictionary.  Thus, the
word could be far away from point if point is inside whitespace or
punctuation characters, or in text that belongs to a different
language."
  (let* ((flyspell-casechars (flyspell-get-casechars))
	 (flyspell-not-casechars (flyspell-get-not-casechars))
	 (ispell-otherchars (ispell-get-otherchars))
	 (ispell-many-otherchars-p (ispell-get-many-otherchars-p))
	 (word-regexp (concat flyspell-casechars
			      "+\\("
			      (if (not (string= "" ispell-otherchars))
				  (concat ispell-otherchars "?"))
			      (if extra-otherchars
				  (concat extra-otherchars "?"))
			      flyspell-casechars
			      "+\\)"
			      (if (or ispell-many-otherchars-p
				      extra-otherchars)
				  "*" "?")))
	 did-it-once prevpt
	 start end word)
    ;; find the word
    (if (not (looking-at flyspell-casechars))
	(if following
	    (re-search-forward flyspell-casechars nil t)
	  (re-search-backward flyspell-casechars nil t)))
    ;; move to front of word
    (re-search-backward flyspell-not-casechars nil 'start)
    (while (and (or (and (not (string= "" ispell-otherchars))
			 (looking-at ispell-otherchars))
		    (and extra-otherchars (looking-at extra-otherchars)))
		(not (bobp))
		(or (not did-it-once)
		    ispell-many-otherchars-p)
		(not (eq prevpt (point))))
      (if (and extra-otherchars (looking-at extra-otherchars))
	  (progn
	    (backward-char 1)
	    (if (looking-at flyspell-casechars)
		(re-search-backward flyspell-not-casechars nil 'move)))
	(setq did-it-once t
	      prevpt (point))
	(backward-char 1)
	(if (looking-at flyspell-casechars)
	    (re-search-backward flyspell-not-casechars nil 'move)
	  (backward-char -1))))
    ;; Now mark the word and save to string.
    (if (not (re-search-forward word-regexp nil t))
	nil
      (progn
	(setq start (match-beginning 0)
	      end (point)
	      word (buffer-substring-no-properties start end))
	(list word start end)))))

;;*---------------------------------------------------------------------*/
;;*    flyspell-small-region ...                                        */
;;*---------------------------------------------------------------------*/
(defun flyspell-small-region (beg end)
  "Flyspell text between BEG and END.

This function is intended to work on small regions, as
determined by `flyspell-large-region'."
  (save-excursion
    (if (> beg end)
	(let ((old beg))
	  (setq beg end)
	  (setq end old)))
    (goto-char beg)
    (let ((count 0))
      (while (< (point) end)
	(if (and flyspell-issue-message-flag (= count 100))
	    (progn
	      (message "Spell Checking...%d%%"
		       (floor (* 100.0 (- (point) beg)) (- end beg)))
	      (setq count 0))
	  (setq count (+ 1 count)))
	(flyspell-word)
	(sit-for 0)
	(let ((cur (point)))
	  (forward-word 1)
	  (if (and (< (point) end) (> (point) (+ cur 1)))
	      (backward-char 1)))))
    (backward-char 1)
    (if flyspell-issue-message-flag (message "Spell Checking completed."))
    (flyspell-word)))

;;*---------------------------------------------------------------------*/
;;*    flyspell-external-ispell-process ...                             */
;;*---------------------------------------------------------------------*/
(defvar flyspell-external-ispell-process '()
  "The external Flyspell Ispell process.")

;;*---------------------------------------------------------------------*/
;;*    flyspell-external-ispell-buffer ...                              */
;;*---------------------------------------------------------------------*/
(defvar flyspell-external-ispell-buffer '())
(defvar flyspell-large-region-buffer '())
(defvar flyspell-large-region-beg (point-min))
(defvar flyspell-large-region-end (point-max))

;;*---------------------------------------------------------------------*/
;;*    flyspell-external-point-words ...                                */
;;*---------------------------------------------------------------------*/
(defun flyspell-external-point-words ()
  "Mark words from a buffer listing incorrect words in order of appearance.
The list of incorrect words should be in `flyspell-external-ispell-buffer'.
\(We finish by killing that buffer and setting the variable to nil.)
The buffer to mark them in is `flyspell-large-region-buffer'."
  (let* (words-not-found
         (flyspell-casechars (flyspell-get-casechars))
         (ispell-otherchars (ispell-get-otherchars))
         (ispell-many-otherchars-p (ispell-get-many-otherchars-p))
         (word-chars (concat flyspell-casechars
                             "+\\("
                             (if (not (string= "" ispell-otherchars))
                                 (concat ispell-otherchars "?"))
                             flyspell-casechars
                             "+\\)"
                             (if ispell-many-otherchars-p
                                 "*" "?")))
         (buffer-scan-pos flyspell-large-region-beg)
         case-fold-search)
    (with-current-buffer flyspell-external-ispell-buffer
      (goto-char (point-min))
      ;; Loop over incorrect words, in the order they were reported,
      ;; which is also the order they appear in the buffer being checked.
      (while (re-search-forward "\\([^\n]+\\)\n" nil t)
	;; Bind WORD to the next one.
	(let ((word (match-string 1)) (wordpos (point)))
	  ;; Here there used to be code to see if WORD is the same
	  ;; as the previous iteration, and count the number of consecutive
	  ;; identical words, and the loop below would search for that many.
	  ;; That code seemed to be incorrect, and on principle, should
	  ;; be unnecessary too. -- rms.
	  (if flyspell-issue-message-flag
	      (message "Spell Checking...%d%% [%s]"
		       (floor (* 100.0 (point)) (point-max))
		       word))
	  (with-current-buffer flyspell-large-region-buffer
	    (goto-char buffer-scan-pos)
	    (let ((keep t))
	      ;; Iterate on string search until string is found as word,
	      ;; not as substring.
	      (while keep
		(if (search-forward word
				    flyspell-large-region-end t)
		    (let* ((found-list
			    (save-excursion
			      ;; Move back into the match
			      ;; so flyspell-get-word will find it.
			      (forward-char -1)
                              ;; Is this a word that matches the
                              ;; current dictionary?
                              (if (looking-at word-chars)
			          (flyspell-get-word))))
			   (found (car found-list))
			   (found-length (length found))
			   (misspell-length (length word)))
		      (when (or
                             ;; Misspelled word is not from the
                             ;; language supported by the current
                             ;; dictionary.
                             (null found)
			     ;; Size matches, we really found it.
			     (= found-length misspell-length)
			     ;; Matches as part of a boundary-char separated
			     ;; word.
			     (member word
				     (split-string found ispell-otherchars))
			     ;; Misspelling has higher length than
			     ;; what flyspell considers the word.
                             ;; Caused by boundary-chars mismatch.
                             ;; Validating seems safe.
			     (< found-length misspell-length)
			     ;; ispell treats beginning of some TeX
			     ;; commands as nroff control sequences
			     ;; and strips them in the list of
			     ;; misspelled words thus giving a
			     ;; non-existent word.  Skip if ispell
			     ;; is used, string is a TeX command
			     ;; (char before beginning of word is
			     ;; backslash) and none of the previous
			     ;; conditions match.
			     (and (not ispell-really-aspell)
                                  (not ispell-really-hunspell)
                                  (not ispell-really-enchant)
				  (save-excursion
				    (goto-char (- (nth 1 found-list) 1))
				    (if (looking-at "[\\]" )
					t
				      nil))))
			(setq keep nil)
                        ;; Don't try spell-checking words whose
                        ;; characters don't match CASECHARS, because
                        ;; flyspell-word will then consider as
                        ;; misspelling the preceding word that matches
                        ;; CASECHARS.
                        (or (null found)
			    (flyspell-word nil t))
			;; Search for next misspelled word will begin from
			;; end of last validated match.
			(setq buffer-scan-pos (point))))
		  ;; Record if misspelling is not found and try new one
		  (cl-pushnew (concat " -> " word " - "
				       (int-to-string wordpos))
                              words-not-found :test #'equal)
		  (setq keep nil)))))))
      ;; we are done
      (if flyspell-issue-message-flag (message "Spell Checking completed.")))
    ;; Warn about not found misspellings
    (dolist (word words-not-found)
      (message "%s: word not found" word))
    ;; Kill and forget the buffer with the list of incorrect words.
    (kill-buffer flyspell-external-ispell-buffer)
    (setq flyspell-external-ispell-buffer nil)))

;;*---------------------------------------------------------------------*/
;;*    flyspell-process-localwords ...                                  */
;;*    -------------------------------------------------------------    */
;;*    This function is used to prevent marking of words explicitly     */
;;*    declared correct.                                                */
;;*---------------------------------------------------------------------*/
(defun flyspell-process-localwords (misspellings-buffer)
  (let ((localwords ispell-buffer-session-localwords)
	case-fold-search
	(ispell-casechars (ispell-get-casechars)))
    ;; Get localwords from the original buffer
    (save-excursion
      (goto-char (point-min))
      ;; Localwords parsing copied from ispell.el.
      (while (search-forward ispell-words-keyword nil t)
        (let ((end (line-end-position))
	      string)
	  ;; buffer-local words separated by a space, and can contain
	  ;; any character other than a space.  Not rigorous enough.
	  (while (re-search-forward " *\\([^ ]+\\)" end t)
	    (setq string (buffer-substring-no-properties (match-beginning 1)
							 (match-end 1)))
	    ;; This can fail when string contains a word with invalid chars.
	    ;; Error handling needs to be added between Ispell and Emacs.
	    (if (and (< 1 (length string))
		     (equal 0 (string-match ispell-casechars string)))
		(push string localwords))))))
    ;; Remove localwords matches from misspellings-buffer.
    ;; The usual mechanism of communicating the local words to ispell
    ;; does not affect the special ispell process used by
    ;; flyspell-large-region.
    (with-current-buffer misspellings-buffer
      (save-excursion
	(dolist (word localwords)
	  (goto-char (point-min))
	  (let ((regexp (concat "^" word "\n")))
	    (while (re-search-forward regexp nil t)
	      (delete-region (match-beginning 0) (match-end 0)))))))))

;;* ---------------------------------------------------------------
;;*     flyspell-check-region-doublons
;;* ---------------------------------------------------------------
(defun flyspell-check-region-doublons (beg end)
  "Check for adjacent duplicated words (doublons) in the given region."
  (save-excursion
    (goto-char beg)
    (flyspell-word)     ; Make sure current word is checked
    (backward-word 1)
    (while (and (< (point) end)
		(re-search-forward "\\<\\(\\w+\\)\\>[ \n\t\f]+\\1\\>"
				   end 'move))
      (flyspell-word)
      (backward-word 1))
    (flyspell-word)))

;;*---------------------------------------------------------------------*/
;;*    flyspell-large-region ...                                        */
;;*---------------------------------------------------------------------*/
(defun flyspell-large-region (beg end)
  (let* ((curbuf  (current-buffer))
	 (buffer  (get-buffer-create "*flyspell-region*")))
    (setq flyspell-external-ispell-buffer buffer)
    (setq flyspell-large-region-buffer curbuf)
    (setq flyspell-large-region-beg beg)
    (setq flyspell-large-region-end end)
    (flyspell-accept-buffer-local-defs)
    (set-buffer buffer)
    (erase-buffer)
    ;; this is done, we can start checking...
    (if flyspell-issue-message-flag (message "Checking region..."))
    (set-buffer curbuf)
    (ispell-set-spellchecker-params)  ; Initialize variables and dicts alists
    ;; Local dictionary becomes the global dictionary in use.
    (setq ispell-current-dictionary
	  (or ispell-local-dictionary ispell-dictionary))
    (setq ispell-current-personal-dictionary
	  (or ispell-local-pdict ispell-personal-dictionary))
    (let ((args (ispell-get-ispell-args))
	  (encoding (ispell-get-coding-system))
	  c)
      (if (and ispell-current-dictionary  ; use specified dictionary
	       (not (member "-d" args)))  ; only define if not overridden
	  (setq args
		(append (list "-d" ispell-current-dictionary) args)))
      (if ispell-current-personal-dictionary ; use specified pers dict
	  (setq args
		(append args
			(list "-p"
			      (expand-file-name
			       ispell-current-personal-dictionary)))))

      ;; Check for extended character mode
      (let ((extended-char-mode (ispell-get-extended-character-mode)))
        (and extended-char-mode          ; ~ extended character mode
	     (string-match "[^~]+$" extended-char-mode)
	     (cl-pushnew (concat "-T" (match-string 0 extended-char-mode))
                         args :test #'equal)))

      ;; Add ispell-extra-args
      (setq args (append args ispell-extra-args))

      ;; If we are using recent aspell or hunspell, make sure we use the right encoding
      ;; for communication. ispell or older aspell/hunspell does not support this
      (if ispell-encoding8-command
	  (setq args
		(append args
			(if ispell-really-hunspell
			    (list ispell-encoding8-command
				  (upcase (symbol-name encoding)))
			  (list (concat ispell-encoding8-command
					(symbol-name encoding)))))))

      (let ((process-coding-system-alist (list (cons "\\.*" encoding))))
	(setq c (apply 'ispell-call-process-region beg
		       end
		       ispell-program-name
		       nil
		       buffer
		       nil
		       (if ispell-really-aspell "list" "-l")
		       args)))
      (if (eq c 0)
	  (progn
	    (flyspell-process-localwords buffer)
	    (with-current-buffer curbuf
	      (flyspell-delete-region-overlays beg end)
	      (flyspell-check-region-doublons beg end))
	    (flyspell-external-point-words))
	(error "Can't check region")))))

;;*---------------------------------------------------------------------*/
;;*    flyspell-region ...                                              */
;;*    -------------------------------------------------------------    */
;;*    Because `ispell -a' is too slow, it is not possible to use       */
;;*    it on large region. Then, when ispell is invoked on a large      */
;;*    text region, a new `ispell -l' process is spawned. The           */
;;*    pointed out words are then searched in the region a checked with */
;;*    regular flyspell means.                                          */
;;*---------------------------------------------------------------------*/
;;;###autoload
(defun flyspell-region (beg end)
  "Flyspell text between BEG and END.

Make sure `flyspell-mode' is turned on if you want the highlight
of a misspelled word removed when you've corrected it."
  (interactive "r")
  (ispell-set-spellchecker-params)  ; Initialize variables and dicts alists
  (if (= beg end)
      ()
    (save-excursion
      (if (> beg end)
	  (let ((old beg))
	    (setq beg end)
	    (setq end old)))
      (if (and flyspell-large-region (> (- end beg) flyspell-large-region))
	  (flyspell-large-region beg end)
	(flyspell-small-region beg end)))))

;;*---------------------------------------------------------------------*/
;;*    flyspell-buffer ...                                              */
;;*---------------------------------------------------------------------*/
;;;###autoload
(defun flyspell-buffer ()
  "Flyspell whole buffer."
  (interactive)
  (flyspell-region (point-min) (point-max)))

;;*---------------------------------------------------------------------*/
;;*    old next error position ...                                      */
;;*---------------------------------------------------------------------*/
(defvar flyspell-old-buffer-error nil)
(defvar flyspell-old-pos-error nil)

;;*---------------------------------------------------------------------*/
;;*    flyspell-goto-next-error ...                                     */
;;*---------------------------------------------------------------------*/
(defun flyspell-goto-next-error (&optional previous)
  "Go to the next error.
If PREVIOUS (interactively, the prefix), go to the previous error
instead.

In general FLYSPELL-GOTO-NEXT-ERROR must be used after
FLYSPELL-BUFFER."
  (interactive "P")
  (let ((pos (point))
	(max (if previous (point-min) (point-max))))
    (when (and (eq (current-buffer) flyspell-old-buffer-error)
	       (eq pos flyspell-old-pos-error))
      (if previous
          (if (= flyspell-old-pos-error max)
	      (progn
	        (message "Restarting from end of the buffer")
	        (goto-char (point-max)))
	    (forward-word -1))
        (if (= flyspell-old-pos-error max)
	    (progn
	      (message "Restarting from beginning of buffer")
	      (goto-char (point-min)))
	  (forward-word 1)))
      (setq pos (point)))
    ;; Seek the next error.
    (while (and (/= pos max)
		(let ((ovs (overlays-at pos))
		      (r '()))
		  (while (and (not r) (consp ovs))
		    (if (flyspell-overlay-p (car ovs))
			(setq r t)
		      (setq ovs (cdr ovs))))
		  (not r)))
      (setq pos (if previous (1- pos) (1+ pos))))
    (goto-char pos)
    (when previous
      (forward-word -1))
    ;; Save the current location for next invocation.
    (setq flyspell-old-pos-error (point))
    (setq flyspell-old-buffer-error (current-buffer))
    (when (= (point) max)
      (message "No more miss-spelled words"))))

;;*---------------------------------------------------------------------*/
;;*    flyspell-overlay-p ...                                           */
;;*---------------------------------------------------------------------*/
(defun flyspell-overlay-p (o)
  "Return non-nil if O is an overlay used by flyspell."
  (and (overlayp o) (overlay-get o 'flyspell-overlay)))

;;*---------------------------------------------------------------------*/
;;*    flyspell-delete-region-overlays, flyspell-delete-all-overlays    */
;;*    -------------------------------------------------------------    */
;;*    Remove overlays introduced by flyspell.                          */
;;*---------------------------------------------------------------------*/
(defun flyspell-delete-region-overlays (beg end)
  "Delete overlays used by flyspell in a given region."
  (remove-overlays beg end 'flyspell-overlay t))

(defun flyspell-delete-all-overlays ()
  "Delete all the overlays used by flyspell."
  (flyspell-delete-region-overlays (point-min) (point-max)))

;;*---------------------------------------------------------------------*/
;;*    flyspell-unhighlight-at ...                                      */
;;*---------------------------------------------------------------------*/
(defun flyspell-unhighlight-at (pos)
  "Remove the flyspell overlay that are located at POS."
  (if flyspell-persistent-highlight
      (let ((overlays (overlays-at pos)))
	(while (consp overlays)
	  (if (flyspell-overlay-p (car overlays))
	      (delete-overlay (car overlays)))
	  (setq overlays (cdr overlays))))
    (if (flyspell-overlay-p flyspell-overlay)
        (delete-overlay flyspell-overlay))))

;;*---------------------------------------------------------------------*/
;;*    flyspell-properties-at-p ...                                     */
;;*    -------------------------------------------------------------    */
;;*    Is there a highlight property at position pos?                   */
;;*---------------------------------------------------------------------*/
(defun flyspell-properties-at-p (pos)
  "Return t if there is a text property at POS, not counting `local-map'.
If variable `flyspell-highlight-properties' is set to nil,
text with properties are not checked.  This function is used to discover
if the character at POS has any other property."
  (let ((prop (text-properties-at pos))
	(keep t))
    (while (and keep (consp prop))
      (if (and (eq (car prop) 'local-map) (consp (cdr prop)))
	  (setq prop (cdr (cdr prop)))
	(setq keep nil)))
    (consp prop)))

;;*---------------------------------------------------------------------*/
;;*    make-flyspell-overlay ...                                        */
;;*---------------------------------------------------------------------*/
(defun make-flyspell-overlay (beg end face mouse-face)
  "Allocate an overlay to highlight an incorrect word.
BEG and END specify the range in the buffer of that word.
FACE and MOUSE-FACE specify the `face' and `mouse-face' properties
for the overlay."
  (let ((overlay (make-overlay beg end nil t nil)))
    (overlay-put overlay 'face face)
    (overlay-put overlay 'mouse-face mouse-face)
    (overlay-put overlay 'flyspell-overlay t)
    (overlay-put overlay 'evaporate t)
    (overlay-put overlay 'help-echo
                 (concat (if context-menu-mode "mouse-3" "mouse-2")
                         ": correct word at point"))
    (if context-menu-mode
        (overlay-put overlay 'context-menu-function 'flyspell-context-menu)
      ;; If misspelled text has a 'keymap' property, let that remain in
      ;; effect for the bindings that flyspell-mouse-map doesn't override.
      (set-keymap-parent flyspell-mouse-map (get-char-property beg 'keymap))
      (overlay-put overlay 'keymap flyspell-mouse-map))
    (when (eq face 'flyspell-incorrect)
      (and (stringp flyspell-before-incorrect-word-string)
           (overlay-put overlay 'before-string
                        flyspell-before-incorrect-word-string))
      (and (stringp flyspell-after-incorrect-word-string)
           (overlay-put overlay 'after-string
                        flyspell-after-incorrect-word-string)))
    overlay))

;;*---------------------------------------------------------------------*/
;;*    flyspell-highlight-incorrect-region ...                          */
;;*---------------------------------------------------------------------*/
(defun flyspell-highlight-incorrect-region (beg end poss)
  "Set up an overlay on a misspelled word, in the buffer from BEG to END.
POSS is usually a list of possible spelling/correction lists,
as returned by `ispell-parse-output'.
It can also be the symbol `doublon', in the case where the word
is itself incorrect, but suspiciously repeated."
  (let ((inhibit-read-only t))
    (unless (run-hook-with-args-until-success
	     'flyspell-incorrect-hook beg end poss)
      (if (or flyspell-highlight-properties
	      (not (flyspell-properties-at-p beg)))
	  (progn
	    ;; we cleanup all the overlay that are in the region, not
	    ;; beginning at the word start position
	    (if (< (1+ beg) end)
		(let ((os (overlays-in (1+ beg) end)))
		  (while (consp os)
		    (if (flyspell-overlay-p (car os))
			(delete-overlay (car os)))
		    (setq os (cdr os)))))
	    ;; we cleanup current overlay at the same position
            (flyspell-unhighlight-at beg)
	    ;; now we can use a new overlay
	    (setq flyspell-overlay
		  (make-flyspell-overlay
		   beg end
		   (if (eq poss 'doublon) 'flyspell-duplicate 'flyspell-incorrect)
		   'highlight)))))))

;;*---------------------------------------------------------------------*/
;;*    flyspell-highlight-duplicate-region ...                          */
;;*---------------------------------------------------------------------*/
(defun flyspell-highlight-duplicate-region (beg end poss)
  "Set up overlay on duplicate misspelled word, in the buffer from BEG to END.
POSS is a list of possible spelling/correction lists,
as returned by `ispell-parse-output'."
  (let ((inhibit-read-only t))
    (unless (run-hook-with-args-until-success
	     'flyspell-incorrect-hook beg end poss)
      (if (or flyspell-highlight-properties
	      (not (flyspell-properties-at-p beg)))
	  (progn
	    ;; we cleanup current overlay at the same position
            (flyspell-unhighlight-at beg)
	    ;; now we can use a new overlay
	    (setq flyspell-overlay
		  (make-flyspell-overlay beg end
					 'flyspell-duplicate
					 'highlight)))))))

;;*---------------------------------------------------------------------*/
;;*    flyspell-auto-correct-cache ...                                  */
;;*---------------------------------------------------------------------*/
(defvar-local flyspell-auto-correct-pos nil)
(defvar-local flyspell-auto-correct-region nil)
(defvar-local flyspell-auto-correct-ring nil)
(defvar-local flyspell-auto-correct-word nil)

;;*---------------------------------------------------------------------*/
;;*    flyspell-check-previous-highlighted-word ...                     */
;;*---------------------------------------------------------------------*/
(defun flyspell-check-previous-highlighted-word (&optional arg)
  "Correct the closest previous word that is highlighted as misspelled.
This function scans for a word which starts before point that has been
highlighted by Flyspell as misspelled.  If it finds one, it proposes
a replacement for that word.  With prefix arg N, check the Nth word
before point that's highlighted as misspelled."
  (interactive "P")
  (let ((pos1 (point))
	(pos  (point))
	(arg  (if (or (not (numberp arg)) (< arg 1)) 1 arg))
	ov ovs)
    (if (catch 'exit
	  (while (and (setq pos (previous-overlay-change pos))
		      (not (= pos pos1)))
	    (setq pos1 pos)
	    (if (>= pos (point-min))
		(progn
		  (setq ovs (overlays-at pos))
		  (while (consp ovs)
		    (setq ov (car ovs))
		    (setq ovs (cdr ovs))
		    (if (and (flyspell-overlay-p ov)
			     (= 0 (setq arg (1- arg))))
			(throw 'exit t)))))))
	(save-excursion
	  (goto-char pos)
	  (ispell-word)
	  (setq flyspell-word-cache-word nil) ;; Force flyspell-word re-check
	  (flyspell-word))
      (error "No word to correct before point"))))

;;*---------------------------------------------------------------------*/
;;*    flyspell-display-next-corrections ...                            */
;;*---------------------------------------------------------------------*/
(defun flyspell-display-next-corrections (corrections)
  (let ((string "Corrections:")
	(l corrections)
	(pos '()))
    (while (< (length string) 80)
      (if (equal (car l) flyspell-auto-correct-word)
	  (setq pos (cons (+ 1 (length string)) pos)))
      (setq string (concat string " " (car l)))
      (setq l (cdr l)))
    (while (consp pos)
      (let ((num (car pos)))
	(put-text-property num
			   (+ num (length flyspell-auto-correct-word))
			   'face 'flyspell-incorrect
			   string))
      (setq pos (cdr pos)))
    (message "%s" string)))

;;*---------------------------------------------------------------------*/
;;*    flyspell-abbrev-table ...                                        */
;;*---------------------------------------------------------------------*/
(defun flyspell-abbrev-table ()
  (if flyspell-use-global-abbrev-table-p
      global-abbrev-table
    (or local-abbrev-table global-abbrev-table)))

;;*---------------------------------------------------------------------*/
;;*    flyspell-define-abbrev ...                                       */
;;*---------------------------------------------------------------------*/
(defun flyspell-define-abbrev (name expansion)
  (let ((table (flyspell-abbrev-table)))
    (when table
      (define-abbrev table (downcase name) expansion))))

;;*---------------------------------------------------------------------*/
;;*    flyspell-auto-correct-word ...                                   */
;;*---------------------------------------------------------------------*/
(defun flyspell-auto-correct-word ()
  "Correct the current word.
This command proposes various successive corrections for the
current word.  If invoked repeatedly on the same position, it
cycles through the possible corrections of the current word.

See `flyspell-get-word' for details of how this finds the word to
spell-check."
  (interactive)
  ;; If we are not in the construct where flyspell should be active,
  ;; invoke the original binding of M-TAB, if that was recorded.
  (let ((pos     (point))
        (old-max (point-max))
        (next-cmd (and (functionp flyspell-generic-check-word-predicate)
                       (not (funcall flyspell-generic-check-word-predicate))
                       (let ((flyspell-mode nil))
                         (key-binding (this-command-keys))))))
    (if next-cmd
        (command-execute next-cmd)
      ;; Flush a possibly stale cache from previous invocations of
      ;; flyspell-auto-correct-word/flyspell-auto-correct-previous-word.
      (if (not (memq last-command '(flyspell-auto-correct-word
                                    flyspell-auto-correct-previous-word)))
          (setq flyspell-auto-correct-region nil))
      ;; Use the correct dictionary.
      (flyspell-accept-buffer-local-defs)
      (if (and (eq flyspell-auto-correct-pos pos)
               (consp flyspell-auto-correct-region))
          ;; We have already been using the function at the same location.
          (let* ((start (car flyspell-auto-correct-region))
                 (len   (cdr flyspell-auto-correct-region)))
            (flyspell-unhighlight-at start)
            (delete-region start (+ start len))
            (setq flyspell-auto-correct-ring (cdr flyspell-auto-correct-ring))
            (let* ((word (car flyspell-auto-correct-ring))
                   (len  (length word)))
              (rplacd flyspell-auto-correct-region len)
              (goto-char start)
              (if flyspell-abbrev-p
                  (if (flyspell-already-abbrevp (flyspell-abbrev-table)
                                                flyspell-auto-correct-word)
                      (flyspell-change-abbrev (flyspell-abbrev-table)
                                              flyspell-auto-correct-word
                                              word)
                    (flyspell-define-abbrev flyspell-auto-correct-word word)))
              (funcall flyspell-insert-function word)
              (flyspell-word)
              (flyspell-display-next-corrections flyspell-auto-correct-ring))
            (flyspell-adjust-cursor-point pos (point) old-max)
            (setq flyspell-auto-correct-pos (point)))
        ;; Fetch the word to be checked.
        (let ((word (flyspell-get-word)))
          (if (consp word)
              (let ((start (car (cdr word)))
                    (end (car (cdr (cdr word))))
                    (word (car word))
                    poss ispell-filter)
                (setq flyspell-auto-correct-word word)
                ;; Now check spelling of word..
                (ispell-send-string "%\n") ;Put in verbose mode.
                (ispell-send-string (concat "^" word "\n"))
                ;; Wait until ispell has processed word.
                (while (progn
                         (accept-process-output ispell-process)
                         (not (string= "" (car ispell-filter)))))
                ;; Remove leading empty element.
                (setq ispell-filter (cdr ispell-filter))
                ;; Ispell process should return something after word is sent.
                ;; Tag word as valid (i.e., skip) otherwise.
                (or ispell-filter
                    (setq ispell-filter '(*)))
                (if (consp ispell-filter)
                    (setq poss (ispell-parse-output (car ispell-filter))))
                (cond
                 ((or (eq poss t) (stringp poss))
                  ;; Don't correct word.
                  t)
                 ((null poss)
                  ;; Ispell error.
                  (error "Ispell: error in Ispell process"))
                 (t
                  ;; The word is incorrect, we have to propose a replacement.
                  (let ((replacements (flyspell-sort (car (cdr (cdr poss)))
                                                     word)))
                    (setq flyspell-auto-correct-region nil)
                    (if (consp replacements)
                        (progn
                          (let ((replace (car replacements)))
                            (let ((new-word replace))
                              (if (not (equal new-word (car poss)))
                                  (progn
                                    ;; then save the current replacements
                                    (setq flyspell-auto-correct-region
                                          (cons start (length new-word)))
                                    (let ((l replacements))
                                      (while (consp (cdr l))
                                        (setq l (cdr l)))
                                      (rplacd l (cons (car poss) replacements)))
                                    (setq flyspell-auto-correct-ring
                                          replacements)
                                    (flyspell-unhighlight-at start)
                                    (delete-region start end)
                                    (funcall flyspell-insert-function new-word)
                                    (if flyspell-abbrev-p
                                        (if (flyspell-already-abbrevp
                                             (flyspell-abbrev-table) word)
                                            (flyspell-change-abbrev
                                             (flyspell-abbrev-table)
                                             word
                                             new-word)
                                          (flyspell-define-abbrev word
                                                                  new-word)))
                                    (flyspell-word)
                                    (flyspell-display-next-corrections
                                     (cons new-word flyspell-auto-correct-ring))
                                    (flyspell-adjust-cursor-point pos
                                                                 (point)
                                                                 old-max))))))))))
                (setq flyspell-auto-correct-pos (point))
                (ispell-pdict-save t))))))))

;;*---------------------------------------------------------------------*/
;;*    flyspell-auto-correct-previous-pos ...                           */
;;*---------------------------------------------------------------------*/
(defvar flyspell-auto-correct-previous-pos nil
  "Holds the start of the first incorrect word before point.")

;;*---------------------------------------------------------------------*/
;;*    flyspell-auto-correct-previous-hook ...                          */
;;*---------------------------------------------------------------------*/
(defun flyspell-auto-correct-previous-hook ()
  "Hook to track successive calls to `flyspell-auto-correct-previous-word'.
Sets `flyspell-auto-correct-previous-pos' to nil."
  (interactive)
  (remove-hook 'pre-command-hook (function flyspell-auto-correct-previous-hook) t)
  (unless (eq this-command (function flyspell-auto-correct-previous-word))
    (setq flyspell-auto-correct-previous-pos nil)))

;;*---------------------------------------------------------------------*/
;;*    flyspell-auto-correct-previous-word ...                          */
;;*---------------------------------------------------------------------*/
(defun flyspell-auto-correct-previous-word (position)
  "Auto correct the first misspelled word that occurs before point.
But don't look beyond what's visible on the screen."
  (interactive "d")

  (let ((top (window-start))
	(bot (window-end)))
    (save-excursion
      (save-restriction
	(narrow-to-region top bot)
	(overlay-recenter (point))

	(add-hook 'pre-command-hook
		  (function flyspell-auto-correct-previous-hook) t t)

	(unless flyspell-auto-correct-previous-pos
	  ;; only reset if a new overlay exists
	  (setq flyspell-auto-correct-previous-pos nil)

	  (let ((overlay-list (seq-sort-by
                               #'overlay-start #'>
                               (overlays-in (point-min) position)))
		(new-overlay 'dummy-value))

	    ;; search for previous (new) flyspell overlay
	    (while (and new-overlay
			(or (not (flyspell-overlay-p new-overlay))
			    ;; check if its face has changed
			    (not (eq (get-char-property
				      (overlay-start new-overlay) 'face)
				     'flyspell-incorrect))))
	      (setq new-overlay (car-safe overlay-list))
	      (setq overlay-list (cdr-safe overlay-list)))

	    ;; if nothing new exits new-overlay should be nil
	    (if new-overlay ;; the length of the word may change so go to the start
		(setq flyspell-auto-correct-previous-pos
		      (overlay-start new-overlay)))))

	(when flyspell-auto-correct-previous-pos
	  (save-excursion
	    (goto-char flyspell-auto-correct-previous-pos)
	    (let ((ispell-following-word t)) ;; point is at start
	      (if (numberp flyspell-auto-correct-previous-pos)
		  (goto-char flyspell-auto-correct-previous-pos))
	      (flyspell-auto-correct-word))
	    ;; the point may have moved so reset this
	    (setq flyspell-auto-correct-previous-pos (point))))))))

;;*---------------------------------------------------------------------*/
;;*    flyspell-correct-word ...                                        */
;;*---------------------------------------------------------------------*/

(defun flyspell-correct-word (event)
  "Pop up a menu of possible corrections for a misspelled word.
The word checked is the word at the mouse position."
  (interactive "e")
  (let ((save (point)))
    (mouse-set-point event)
    (flyspell-correct-word-before-point (and (consp event) event) save)))

(defun flyspell-correct-word-before-point (&optional event opoint)
  "Pop up a menu of possible corrections for misspelled word before point.
If EVENT is non-nil, it is the mouse event that invoked this operation;
that controls where to put the menu.
If OPOINT is non-nil, restore point there after adjusting it for replacement."
  (interactive)
  ;; use the correct dictionary
  (flyspell-accept-buffer-local-defs)
  (or opoint (setq opoint (point)))
  (let ((cursor-location (point))
	(word (flyspell-get-word)))
    (if (consp word)
	(let ((start (car (cdr word)))
	      (end (car (cdr (cdr word))))
	      (word (car word))
	      poss ispell-filter)
	  ;; now check spelling of word.
	  (ispell-send-string "%\n")	;put in verbose mode
	  (ispell-send-string (concat "^" word "\n"))
	  ;; wait until ispell has processed word
	  (while (progn
		   (accept-process-output ispell-process)
		   (not (string= "" (car ispell-filter)))))
	  ;; Remove leading empty element
	  (setq ispell-filter (cdr ispell-filter))
	  ;; ispell process should return something after word is sent.
	  ;; Tag word as valid (i.e., skip) otherwise
	  (or ispell-filter
	      (setq ispell-filter '(*)))
	  (if (consp ispell-filter)
	      (setq poss (ispell-parse-output (car ispell-filter))))
	  (cond
	   ((or (eq poss t) (stringp poss))
	    ;; don't correct word
	    t)
	   ((null poss)
	    ;; ispell error
	    (error "Ispell: error in Ispell process"))
           (t
	    ;; The word is incorrect, we have to propose a replacement.
	    (flyspell-do-correct (flyspell-emacs-popup event poss word)
				 poss word cursor-location start end opoint)))
	  (ispell-pdict-save t)))))

;;*---------------------------------------------------------------------*/
;;*    flyspell-do-correct ...                                      */
;;*---------------------------------------------------------------------*/
(defun flyspell-do-correct (replace poss word cursor-location start end save)
  "The popup menu callback."
  (cond ((eq replace 'ignore)
         (goto-char save)
	 nil)
	((eq replace 'save)
         (goto-char save)
	 (ispell-send-string (concat "*" word "\n"))
	 (ispell-send-string "#\n")
	 (flyspell-unhighlight-at cursor-location)
	 (setq ispell-pdict-modified-p '(t)))
	((or (eq replace 'buffer) (eq replace 'session))
	 (ispell-send-string (concat "@" word "\n"))
	 (add-to-list 'ispell-buffer-session-localwords word)
	 (or ispell-buffer-local-name ; session localwords might conflict
	     (setq ispell-buffer-local-name (buffer-name)))
	 (flyspell-unhighlight-at cursor-location)
	 (if (null ispell-pdict-modified-p)
	     (setq ispell-pdict-modified-p
		   (list ispell-pdict-modified-p)))
         (goto-char save)
	 (if (eq replace 'buffer)
	     (ispell-add-per-file-word-list word)))
	(replace
         (flyspell-unhighlight-at cursor-location)
	 (let ((old-max (point-max))
	       (new-word (if (atom replace)
			     replace
			   (car replace)))
	       (cursor-location (+ (- (length word) (- end start))
				   cursor-location)))
	   (unless (equal new-word (car poss))
             (delete-region start end)
             (goto-char start)
             (funcall flyspell-insert-function new-word)
             (if flyspell-abbrev-p
                 (flyspell-define-abbrev word new-word)))
           (flyspell-adjust-cursor-point save cursor-location old-max)))
        (t
         (goto-char save)
         nil)))

;;*---------------------------------------------------------------------*/
;;*    flyspell-adjust-cursor-point ...                                  */
;;*---------------------------------------------------------------------*/
(defun flyspell-adjust-cursor-point (save cursor-location old-max)
  (if (>= save cursor-location)
      (let ((new-pos (+ save (- (point-max) old-max))))
	(goto-char (cond
		    ((< new-pos (point-min))
		     (point-min))
		    ((> new-pos (point-max))
		     (point-max))
		    (t new-pos))))
    (goto-char save)))

;;*---------------------------------------------------------------------*/
;;*    flyspell-emacs-popup ...                                         */
;;*---------------------------------------------------------------------*/
(defun flyspell-emacs-popup (event poss word)
  "The Emacs popup menu."
  (unless event
    (setq event (popup-menu-normalize-position (point))))
  (let* ((corrects   (flyspell-sort (car (cdr (cdr poss))) word))
	 (cor-menu   (if (consp corrects)
			 (mapcar (lambda (correct)
				   (list correct correct))
				 corrects)
		       '()))
	 (affix      (car (cdr (cdr (cdr poss)))))
	 ;; show-affix-info
	 (base-menu  (let ((save (if nil ;; (and (consp affix) show-affix-info)
				     (list
				      (list (concat "Save affix: " (car affix))
					    'save)
				      '("Accept (session)" session)
				      '("Accept (buffer)" buffer))
				   '(("Save word" save)
				     ("Accept (session)" session)
				     ("Accept (buffer)" buffer)))))
		       (if (consp cor-menu)
			   (append cor-menu (cons "" save))
			 save)))
	 (menu       (cons "flyspell correction menu" base-menu)))
    (car (x-popup-menu event
		       (list (format "%s [%s]" word (or ispell-local-dictionary
							ispell-dictionary))
			     menu)))))

;;*---------------------------------------------------------------------*/
;;*    Some example functions for real autocorrecting                   */
;;*---------------------------------------------------------------------*/
(defun flyspell-maybe-correct-transposition (beg end poss)
  "Check replacements for transposed characters.

If the text between BEG and END is equal to a correction suggested by
Ispell, after transposing two adjacent characters, correct the text,
and return t.

The third arg POSS is either the symbol `doublon' or a list of
possible corrections as returned by `ispell-parse-output'.

This function is meant to be added to `flyspell-incorrect-hook'."
  (when (consp poss)
    (catch 'done
      (let ((str (buffer-substring beg end))
	    (i 0) (len (- end beg)) tmp)
	(while (< (1+ i) len)
	  (setq tmp (aref str i))
	  (aset str i (aref str (1+ i)))
	  (aset str (1+ i) tmp)
          (when (member str (nth 2 poss))
	    (save-excursion
	      (goto-char (+ beg i 1))
	      (transpose-chars 1))
	    (throw 'done t))
	  (setq tmp (aref str i))
	  (aset str i (aref str (1+ i)))
	  (aset str (1+ i) tmp)
	  (setq i (1+ i))))
      nil)))

(defun flyspell-maybe-correct-doubling (beg end poss)
  "Check replacements for doubled characters.

If the text between BEG and END is equal to a correction suggested by
Ispell, after removing a pair of doubled characters, correct the text,
and return t.

The third arg POSS is either the symbol `doublon' or a list of
possible corrections as returned by `ispell-parse-output'.

This function is meant to be added to `flyspell-incorrect-hook'."
  (when (consp poss)
    (catch 'done
      (let ((str (buffer-substring beg end))
	    (i 0) (len (- end beg)))
	(while (< (1+ i) len)
	  (when (and (= (aref str i) (aref str (1+ i)))
		     (member (concat (substring str 0 (1+ i))
				     (substring str (+ i 2)))
			     (nth 2 poss)))
	    (goto-char (+ beg i))
	    (delete-char 1)
	    (throw 'done t))
	  (setq i (1+ i))))
      nil)))

;;*---------------------------------------------------------------------*/
;;*    flyspell-already-abbrevp ...                                     */
;;*---------------------------------------------------------------------*/
(defun flyspell-already-abbrevp (table word)
  (let ((sym (abbrev-symbol word table)))
    (and sym (symbolp sym))))

;;*---------------------------------------------------------------------*/
;;*    flyspell-change-abbrev ...                                       */
;;*---------------------------------------------------------------------*/
(defun flyspell-change-abbrev (table old new)
  (set (abbrev-symbol old table) new))

(define-obsolete-function-alias 'flyspell-mode-on 'flyspell--mode-on "30.1")
(define-obsolete-function-alias 'flyspell-mode-off 'flyspell--mode-off "30.1")

(provide 'flyspell)

;;; flyspell.el ends here<|MERGE_RESOLUTION|>--- conflicted
+++ resolved
@@ -1,10 +1,6 @@
 ;;; flyspell.el --- On-the-fly spell checker  -*- lexical-binding:t -*-
 
-<<<<<<< HEAD
-;; Copyright (C) 1998-2023 Free Software Foundation, Inc.
-=======
 ;; Copyright (C) 1998, 2000-2024 Free Software Foundation, Inc.
->>>>>>> dc4e6b13
 
 ;; Author: Manuel Serrano <Manuel.Serrano@sophia.inria.fr>
 ;; Maintainer: emacs-devel@gnu.org
