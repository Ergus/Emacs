GNU Emacs NEWS -- history of user-visible changes.

Copyright (C) 2017-2021 Free Software Foundation, Inc.
See the end of the file for license conditions.

Please send Emacs bug reports to 'bug-gnu-emacs@gnu.org'.
If possible, use 'M-x report-emacs-bug'.

This file is about changes in Emacs version 28.

See file HISTORY for a list of GNU Emacs versions and release dates.
See files NEWS.27, NEWS.26, ..., NEWS.18, and NEWS.1-17 for changes
in older Emacs versions.

You can narrow news to a specific version by calling 'view-emacs-news'
with a prefix argument or by typing 'C-u C-h C-n'.

Temporary note:
+++ indicates that all relevant manuals in doc/ have been updated.
--- means no change in the manuals is needed.
When you add a new item, use the appropriate mark if you are sure it
applies, and please also update docstrings as needed.


* Installation Changes in Emacs 28.1

<<<<<<< HEAD
** Emacs now optionally supports native compilation of Lisp files.
To enable, configure Emacs with the '--with-native-compilation' option
to the 'configure' script.  This requires to have the libgccjit
library to be installed and functional.

--
=======
---
>>>>>>> a0854f93
** Support for building with Motif has been removed.

** Cairo graphics library is now used by default if found.
'--with-cairo' is now the default, if the appropriate development files
are found by 'configure'.  Note that building with Cairo means using
Pango instead of libXFT for font support.  Since Pango 1.44 has
removed support for bitmapped fonts, this may require you to adjust
your font settings.

Note also that 'FontBackend' settings in ".Xdefaults" or
".Xresources", or 'font-backend' frame parameter settings in your init
files, may need to be adjusted, as 'xft' is no longer a valid backend
when using Cairo.  Use 'ftcrhb' if your Emacs was built with HarfBuzz
text shaping support, and 'ftcr' otherwise.  You can determine this by
checking 'system-configuration-features'.  The 'ftcr' backend will
still be available when HarfBuzz is supported, but will not be used by
default.  We strongly recommend building with HarBuzz support.  'x' is
still a valid backend.

---
** Building without double buffering support.
'configure --with-xdbe=no' can now be used to disable double buffering
at build time.

---
** 'configure' now warns about building with libXft support.
libXft is unmaintained, and causes a number of problems with modern
fonts including but not limited to crashes; support for it may be
removed in a future version of Emacs.  Please consider using
Cairo + HarfBuzz instead.

---
** 'configure' now warns about not using HarfBuzz if using Cairo.
We want to encourage people to use the most modern font features
available, and this is the Cairo graphics library + HarfBuzz for font
shaping, so 'configure' now recommends that combination.

---
** The ftx font backend driver has been removed.
It was declared obsolete in Emacs 27.1.

---
** The configure option '--without-makeinfo' has been removed.
This was only ever relevant when building from a repository checkout.
This now requires makeinfo, which is part of the texinfo package.

---
** Support for building with '-fcheck-pointer-bounds' has been removed.
GCC has withdrawn the '-fcheck-pointer-bounds' option and support for
its implementation has been removed from the Linux kernel.

---
** Emacs no longer supports old OpenBSD systems.
OpenBSD 5.3 and older releases are no longer supported, as they lack
proper pty support that Emacs needs.


* Startup Changes in Emacs 28.1

** Emacs can support 24-bit color TTY without terminfo database.
If your text-mode terminal supports 24-bit true color, but your system
lacks the terminfo database, you can instruct Emacs to support 24-bit
true color by setting 'COLORTERM=truecolor' in the environment.  This is
useful on systems such as FreeBSD which ships only with "etc/termcap".


* Changes in Emacs 28.1

** The new NonGNU ELPA archive is enabled by default alongside GNU ELPA.

+++
** New command 'recenter-other-window', bound to 'S-M-C-l'.
Like 'recenter-top-bottom' acting in the other window.

** Minibuffer scrolling is now conservative by default.
This is controlled by the new variable 'scroll-minibuffer-conservatively'.

In addition, there is a new variable
'redisplay-adhoc-scroll-in-resize-mini-windows' to disable the
ad-hoc auto-scrolling when resizing minibuffer windows.  It has been
found that its heuristic can be counter productive in some corner
cases, tho the cure may be worse than the disease.  This said, the
effect should be negligible in the vast majority of cases anyway.

+++
** Improved handling of minibuffers on switching frames.
By default, when you switch to another frame, an active minibuffer now
moves to the newly selected frame.  Nevertheless, the effect of what
you type in the minibuffer happens in the frame where the minibuffer
was first activated.  An alternative behavior is available by
customizing 'minibuffer-follows-selected-frame' to nil.  Here, the
minibuffer stays in the frame where you first opened it, and you must
switch back to this frame to continue or abort its command.  The old
behavior, which mixed these two, can be approximated by customizing
'minibuffer-follows-selected-frame' to a value which is neither nil
nor t.

+++
** New system for displaying documentation for groups of functions.
This can either be used by saying 'M-x shortdoc-display-group' and
choosing a group, or clicking a button in the "*Help*" buffers when
looking at the doc string of a function that belongs to one of these
groups.

---
** Improved "find definition" feature of *Help* buffers.
Now clicking on the link to find the definition of functions generated
by 'cl-defstruct', or variables generated by 'define-derived-mode',
for example, will go to the exact place where they are defined.

** New variable 'redisplay-skip-initial-frame' to enable batch redisplay tests.
Setting it to nil forces the redisplay to do its job even in the
initial frame used in batch mode.

---
** Support for the 'strike-through' face attribute on TTY frames.
If your terminal's termcap or terminfo database entry has the 'smxx'
capability defined, Emacs will now emit the prescribed escape
sequences necessary to render faces with the 'strike-through'
attribute on TTY frames.

+++
** Emacs now defaults to UTF-8 instead of ISO-8859-1.
This is only for the default, where the user has set no 'LANG' (or
similar) variable or environment.  This change should lead to no
user-visible changes for normal usage.

+++
** New variables that hold default buffer names for shell output.
The new constants 'shell-command-buffer-name' and
'shell-command-buffer-name-async' store the default buffer names
for the output of, respectively, synchronous and async shell
commands.

** Support for '(box . SIZE)' 'cursor-type'.
By default, 'box' cursor always has a filled box shape.  But if you
specify 'cursor-type' to be '(box . SIZE)', the cursor becomes a hollow
box if the point is on an image larger than 'SIZE' pixels in any
dimension.

+++
** New user option 'word-wrap-by-category'.
When word-wrap is enabled, and this option is non-nil, that allows
Emacs to break lines after more characters than just whitespace
characters.  In particular, this significantly improves word-wrapping
for CJK text mixed with Latin text.

---
** Rudimentary support for the 'st' terminal emulator.
Emacs now supports 256 color display on the 'st' terminal emulator.

---
** Mouse wheel scrolling now works on more parts of frame's display.
When using 'mwheel-mode', the mouse wheel will now scroll also when
the mouse cursor is on the scroll bars, fringes, margins, header line,
and mode line.  ('mwheel-mode' is enabled by default on most graphical
displays.)

---
** Mouse wheel scrolling now defaults to one line at a time.

+++
** Mouse wheel scrolling with Shift modifier now scrolls horizontally.
This works in text buffers and over images.  Typing a numeric prefix arg
(e.g. 'M-5') before starting horizontal scrolling changes its step value.
The value is saved in the user option 'mouse-wheel-scroll-amount-horizontal'.

---
** The default value of 'frame-title-format' and 'icon-title-format' has changed.
These variables are used to display the title bar of visible frames
and the title bar of an iconified frame.  They now show the name of
the current buffer and the text "GNU Emacs" instead of the value of
'invocation-name'.  To get the old behavior back, add the following to
your init file:

    (setq frame-title-format '(multiple-frames "%b"
                              ("" invocation-name "@" system-name)))

+++
** 'nobreak-char-display' now also affects all non-ASCII space characters.
Previously, this was limited only to NO-BREAK-SPACE and hyphen
characters.  Now it also covers the rest of the non-ASCII Unicode
space characters.

---
** Prefer "chat.freenode.net" to "irc.freenode.net".
"chat.freenode.net" has been the preferred address for connecting to the
freenode IRC network for years now.  Occurrences of "irc.freenode.net"
have been replaced with "chat.freenode.net" throughout Emacs.

+++
** New functions 'null-device' and 'path-separator'.
These functions return the connection local value of the respective
variables.  This can be used for remote hosts.

** Emacs now prints a backtrace when signaling an error in batch mode.
This makes debugging Emacs Lisp scripts run in batch mode easier.  To
get back the old behavior, set the new variable
'backtrace-on-error-noninteractive' to a nil value.

** 'redisplay-skip-fontification-on-input' helps Emacs keep up with fast input.
This is another attempt to solve the problem of handling high key repeat rate
and other "slow scrolling" situations.  It is hoped it behaves better
than 'fast-but-imprecise-scrolling' and 'jit-lock-defer-time'.
It is not enabled by default.

+++
** Modifiers now go outside angle brackets in pretty-printed key bindings.
For example, 'RET' with Control and Meta modifiers is now shown as
'C-M-<return>' instead of '<C-M-return>'.  Either variant can be used
as input; functions such as 'kbd' and 'read-kbd-macro' accept both
styles as equivalent (they have done so for a long time).

+++
** New user option 'lazy-highlight-no-delay-length'.
Lazy highlighting of matches in Isearch now starts immediately if the
search string is at least this long.  'lazy-highlight-initial-delay'
still applies for shorter search strings, which avoids flicker in the
search buffer due to too many matches being highlighted.

+++
** A new keymap for buffer actions has been added.
The 'C-x x' keymap now holds keystrokes for various buffer-oriented
commands.  The new keystrokes are 'C-x x g' ('revert-buffer'),
'C-x x r' ('rename-buffer'), 'C-x x u' ('rename-uniquely'), 'C-x x n'
('clone-buffer'), 'C-x x i' ('insert-buffer') and 'C-x x t'
('toggle-truncate-lines').


* Editing Changes in Emacs 28.1

+++
** New command 'execute-extended-command-for-buffer'.
This new command, bound to 'M-S-x', works like
'execute-extended-command', but limits the set of commands to the
commands that have been determined to be particularly useful with the
current mode.

+++
** New user option 'read-extended-command-predicate'.
This user option controls how 'M-x' performs completion of commands when
you type 'TAB'.  By default, any command that matches what you have
typed is considered a completion candidate, but you can customize this
option to exclude commands that are not applicable to the current
buffer's major and minor modes, and respect the command's completion
predicate (if any).

---
** 'eval-expression' now no longer signals an error on incomplete expressions.
Previously, typing 'M-: ( RET' would result in Emacs saying "End of
file during parsing" and dropping out of the minibuffer.  The user
would have to type 'M-: M-p' to edit and redo the expression.  Now
Emacs will echo the message and allow the user to continue editing.

+++
** 'eval-last-sexp' now handles 'defvar'/'defcustom'/'defface' specially.
This command would previously not redefine values defined by these
forms, but this command has now been changed to work more like
'eval-defun', and reset the values as specified.

+++
** Standalone 'M-y' uses the minibuffer to complete previous kills.
When 'M-y' is typed not after a yank command, it activates the minibuffer
where you can browse previous kills using the minibuffer history or
completion.  In Isearch, you can bind 'C-s M-y' to the command
'isearch-yank-pop' that uses the minibuffer with completion on
previous kills to read a string and append it to the search string.

---
** New user options 'copy-region-blink-delay' and 'delete-pair-blink-delay'.
'copy-region-blink-delay' specifies a delay to indicate the region
copied by 'kill-ring-save'.  'delete-pair-blink-delay' specifies
a delay to show a paired character to delete.

+++
** New command 'undo-redo'.
It undoes previous undo commands, but doesn't record itself as an
undoable command.

+++
** 'read-number' now has its own history variable.
Additionally, the function now accepts a HIST argument which can be
used to specify a custom history variable.

+++
** Input history for 'goto-line' can now be made local to every buffer.
In any event, line numbers used with 'goto-line' are kept in their own
history list.  This should help make faster the process of finding
line numbers that were previously jumped to.  By default, all buffers
share a single history list.  To make every buffer have its own
history list, customize the user option 'goto-line-history-local'.

+++
** New command 'goto-line-relative' to use in a narrowed buffer.
It moves point to the line relative to the accessible portion of the
narrowed buffer.  'M-g M-g' in Info is rebound to this command.
When 'widen-automatically' is non-nil, 'goto-line' widens the narrowed
buffer to be able to move point to the inaccessible portion.
'goto-line-relative' is bound to 'C-x n g'.

+++
** When called interactively, 'goto-char' now offers the number at
point as default.

+++
** When 'suggest-key-bindings' is non-nil, the completion list of 'M-x'
shows equivalent key bindings for all commands that have them.

** Autosaving via 'auto-save-visited-mode' can now be inhibited by
setting the variable 'auto-save-visited-mode' buffer-locally to nil.

** New commands to describe buttons and widgets have been added.
'widget-describe' (on a widget) will pop up a help buffer and give a
description of the properties.  Likewise 'button-describe' does the
same for a button.

** Obsolete commands are no longer hidden from command completion.
Completion of command names now considers obsolete aliases as
candidates.  Invoking a command via an obsolete alias now mentions the
obsolescence fact and shows the new name of the command.

+++
** New command 'revert-buffer-with-fine-grain'.
Revert a buffer trying to be as non-destructive as possible,
preserving markers, properties and overlays.  The new variable
'revert-buffer-with-fine-grain-max-seconds' specifies the maximum
number of seconds that 'revert-buffer-with-fine-grain' should spend
trying to be non-destructive.

+++
** New command 'memory-report'.
This command opens a new buffer called "*Memory Report*" and gives a
summary of where Emacs is using memory currently.

** Outline

+++
*** New commands to cycle heading visibility.
Typing 'TAB' on a heading line cycles the current section between
"hide all", "subheadings", and "show all" states.  Typing 'S-TAB'
anywhere in the buffer cycles the whole buffer between "only top-level
headings", "all headings and subheadings", and "show all" states.

*** New user option 'outline-minor-mode-cycle'.
This user option customizes 'outline-minor-mode', with the difference
that 'TAB' and 'S-TAB' on heading lines cycle heading visibility.
Typing 'TAB' on a heading line cycles the current section between
"hide all", "subheadings", and "show all" states.  Typing 'S-TAB' on a
heading line cycles the whole buffer between "only top-level
headings", "all headings and subheadings", and "show all" states.

*** New user option 'outline-minor-mode-highlight'.
This user option customizes 'outline-minor-mode'.  It puts
highlighting on heading lines using standard outline faces.  This
works well only when there are no conflicts with faces used by the
major mode.


* Changes in Specialized Modes and Packages in Emacs 28.1

** Macroexp
---
*** New function 'macroexp-file-name' to know the name of the current file.
---
*** New function 'macroexp-compiling-p' to know if we're compiling.
---
*** New function 'macroexp-warn-and-return' to help emit warnings.
This used to be named 'macroexp--warn-and-return' and has proved useful
and well-behaved enough to lose the "internal" marker.

** 'blink-cursor-mode' is now enabled by default regardless of the UI.
It used to be enabled when Emacs is started in GUI mode but not when started
in text mode.  The cursor still only actually blinks in GUI frames.

** Bindat

+++
*** New 'Bindat type expression' description language.
This new system is provided by the new macro 'bindat-type' and
obsoletes the old data layout specifications.  It supports
arbitrary-size integers, recursive types, and more.  See the Info node
"(elisp) Byte Packing" in the ELisp manual for more details.

** pcase

+++
*** The 'or' pattern now binds the union of the vars of its sub-patterns.
If a variable is not bound by the subpattern that matched, it gets bound
to nil.  This was already sometimes the case, but it is now guaranteed.

+++
*** The 'pred' pattern can now take the form '(pred (not FUN))'.
This is like '(pred (lambda (x) (not (FUN x))))' but results
in better code.

+++
** profiler.el
The results displayed by 'profiler-report' now have the usage figures
at the left hand side followed by the function name.  This is intended
to make better use of the horizontal space, in particular eliminating
the truncation of function names.  There is no way to get the former
layout back.

** Loading dunnet.el in batch mode doesn't start the game any more.
Instead you need to do "emacs -f dun-batch" to start the game in
batch mode.

** Emacs Server

+++
*** New user option 'server-client-instructions'.
When emacsclient connects, Emacs will (by default) output a message
about how to exit the client frame.  If 'server-client-instructions'
is set to nil, this message is inhibited.

** Perl mode

---
*** New face 'perl-non-scalar-variable'.
This is used to fontify non-scalar variables.

** Python mode

*** 'python-shell-interpreter' now defaults to python3 on systems with python3.

*** 'C-c C-r' can now be used on arbitrary regions.
The command previously extended the start of the region to the start
of the line, but will now actually send the marked region, as
documented.

** Ruby mode

*** 'ruby-use-smie' is declared obsolete.
SMIE is now always enabled and 'ruby-use-smie' only controls whether
indentation is done using SMIE or with the old ad-hoc code.

---
** Specific warnings can now be disabled from the warning buffer.
When a warning is displayed to the user, the resulting buffer now has
buttons which allow making permanent changes to the treatment of that
warning.  Automatic showing of the warning can be disabled (although
it is still logged to the "*Messages*" buffer), or the warning can be
disabled entirely.

** mspool.el

---
*** Autoload the main entry point 'mspool-show'.

** Windows

+++
*** New 'display-buffer' function 'display-buffer-use-least-recent-window'.
This is like 'display-buffer-use-some-window', but won't reuse the
current window, and when called repeatedly will try not to reuse a
previously selected window.

*** New function 'window-bump-use-time'.
This updates the use time of a window.

*** The key prefix 'C-x 4 1' displays next command buffer in the same window.
It's bound to the command 'same-window-prefix' that requests the buffer
of the next command to be displayed in the same window.

*** The key prefix 'C-x 4 4' displays next command buffer in a new window.
It's bound to the command 'other-window-prefix' that requests the buffer
of the next command to be displayed in a new window.

** Frames

*** The key prefix 'C-x 5 5' displays next command buffer in a new frame.
It's bound to the command 'other-frame-prefix' that requests the buffer
of the next command to be displayed in a new frame.

** Tab Bars

*** The key prefix 'C-x t t' displays next command buffer in a new tab.
It's bound to the command 'other-tab-prefix' that requests the buffer
of the next command to be displayed in a new tab.

+++
*** New command 'C-x t C-r' to open file read-only in other tab.

---
*** The tab bar is frame-local when 'tab-bar-show' is a number.
Show/hide the tab bar independently for each frame, according to the
value of 'tab-bar-show'.

---
*** New command 'toggle-frame-tab-bar'.
It can be used to enable/disable the tab bar individually on each frame
independently from the value of 'tab-bar-mode' and 'tab-bar-show'.

---
*** New variable 'tab-bar-format' defines a list of tab bar items.
When it contains 'tab-bar-format-global' (possibly appended after
'tab-bar-format-align-right'), then after enabling 'display-time-mode'
(or any other mode that uses 'global-mode-string') it displays time
aligned to the right on the tab bar instead of the mode line.

---
*** 'Mod-9' bound to 'tab-last' now switches to the last tab.
It also supports a negative argument.

---
*** New command 'tab-duplicate' bound to 'C-x t n'.

---
*** 'C-x t N' creates a new tab at the specified absolute position.
It also supports a negative argument.

---
*** 'C-x t M' moves the current tab to the specified absolute position.
It also supports a negative argument.

---
*** 'C-x t G' assigns a group name to the tab.
'tab-close-group' can close all tabs that belong to the selected group.

---
*** New user option 'tab-bar-tab-name-format-function'.

---
*** New user option 'tab-line-tab-name-format-function'.

---
*** The tabs in the tab line can now be scrolled using horizontal scroll.
If your mouse or trackpad supports it, you can now scroll tabs when
the mouse pointer is in the tab line by scrolling left or right.

---
*** New tab-line faces and options.
The face 'tab-line-tab-special' is used for tabs whose buffers are
special, i.e. not file-backed.  The face
'tab-line-tab-inactive-alternate' is used to display inactive tabs
with an alternating background color, making them easier to
distinguish between, especially if the face 'tab-line-tab' is
configured to not display with a box; this alternate face is only
applied when the option 'tab-line-tab-face-functions' is
so-configured.  That option may also be used to customize tab-line
faces in other ways.

** Occur mode

*** New bindings in occur-mode, 'next-error-no-select' bound to 'n' and
'previous-error-no-select' bound to 'p'.

*** The new command 'recenter-current-error', bound to 'l' in Occur or
compilation buffers, recenters the current displayed occurrence/error.

** EIEIO

+++
*** The macro 'oref-default' can now be used with 'setf'.
It is now defined as a generalized variable that can be used with
'setf' to modify the value stored in a given class slot.

** New minor mode 'cl-font-lock-built-in-mode' for 'lisp-mode'.
The mode provides refined highlighting of built-in functions, types,
and variables.

** Archive mode

---
*** Archive Mode can now parse ".squashfs" files.

*** Can now modify members of 'ar' archives.

*** Display of summaries unified between backends.

*** New user option 'archive-hidden-columns' and command
'archive-hideshow-column'.  These let you control which columns are
displayed and which are kept hidden.

---
*** New command bound to 'C': 'archive-copy-file'.
This command extracts the file under point and writes the data to a
file.

** Emacs Lisp mode

*** The mode-line now indicates whether we're using lexical or dynamic scoping.

*** A space between an open paren and a symbol changes the indentation rule.
The presence of a space between an open paren and a symbol now is
taken as a statement by the programmer that this should be indented
as a data list rather than as a piece of code.

** Calendar

+++
*** New user option 'calendar-time-zone-style'.
If 'numeric', calendar functions (eg 'calendar-sunrise-sunset') that display
time zones will use a form like "+0100" instead of "CET".

** Dired

---
*** Behavior change on 'dired-clean-confirm-killing-deleted-buffers'.
Previously, if 'dired-clean-up-buffers-too' was non-nil, and
'dired-clean-confirm-killing-deleted-buffers' was nil, the buffers
wouldn't be killed.  This combination will now kill the buffers.

+++
*** New user option 'dired-switches-in-mode-line'.
This user option controls how 'ls' switches are displayed in the mode
line, and allows truncating them (to preserve space on the mode line)
or showing them literally, either instead of, or in addition to,
displaying "by name" or "by date" sort order.

---
*** Broken and circular links are shown with the 'dired-broken-symlink' face.

*** '=' ('dired-diff') will now put all backup files into the 'M-n' history.
When using '=' on a file with backup files, the default file to use
for diffing is the newest backup file.  You can now use 'M-n' to quickly
select a different backup file instead.

+++
*** New user option 'dired-maybe-use-globstar'.
If set, enables globstar (recursive globbing) in shells that support
this feature, but turn it off by default.  This allows producing
directory listings with files matching a wildcard in all the
subdirectories of a given directory.  The new variable
'dired-enable-globstar-in-shell' lists which shells can have globstar
enabled, and how to enable it.

+++
*** New user option 'dired-copy-dereference'.
If set to non-nil, Dired will dereference symbolic links when copying.
This can be switched off on a per-usage basis by providing
'dired-do-copy' with a 'C-u' prefix.

*** New user option 'dired-mark-region' affects all Dired commands
that mark files.  When non-nil and the region is active in Transient
Mark mode, then Dired commands operate only on files in the active
region.  The values 'file' and 'line' of this user option define the
details of marking the file at the end of the region.

*** State changing VC operations are supported in Dired on files and
directories with the help of new command 'dired-vc-next-action'.

+++
*** 'dired-jump' and 'dired-jump-other-window' moved from 'dired-x' to 'dired'.
The 'dired-jump' and 'dired-jump-other-window' commands have been
moved from the 'dired-x' package to 'dired'.  The user option
'dired-bind-jump' no longer has any effect and is now obsolete.
The commands are now bound to 'C-x C-j' and 'C-x 4 C-j' by default.

To get the old behavior of 'dired-bind-jump' back and unbind the above
keys, add the following to your init file:

(global-set-key "\C-x\C-j" nil)
(global-set-key "\C-x4\C-j" nil)

** Change Logs and VC

*** More VC commands can be used from non-file buffers.
The relevant commands are those that don't change the VC state.
The non-file buffers which can use VC commands are those that have
their 'default-directory' under VC.

*** New command 'vc-dir-root' uses the root directory without asking.

---
*** New face 'log-view-commit-body'.
This is used when expanding commit messages from 'vc-print-root-log'
and similar commands.

---
*** New faces for 'vc-dir' buffers.
Those are: 'vc-dir-header', 'vc-dir-header-value', 'vc-dir-directory',
'vc-dir-file', 'vc-dir-mark-indicator', 'vc-dir-status-warning',
'vc-dir-status-edited', 'vc-dir-status-up-to-date',
'vc-dir-status-ignored'.

---
*** The responsible VC backend is now the most specific one.
'vc-responsible-backend' loops over the backends in
'vc-handled-backends' to determine which backend is responsible for a
specific (unregistered) file.  Previously the first matching backend
was chosen, but now the one with the most specific path is chosen (in
case there's a directory handled by one backend inside another).

*** New commands 'vc-dir-mark-registered-files' (bound to '* r') and
'vc-dir-mark-unregistered-files'.

*** Support for bookmark.el.
Bookmark locations can refer to VC directory buffers.

---
*** New user option 'vc-hg-create-bookmark'.
It controls whether a bookmark or branch will be created when you
invoke 'C-u C-x v s' ('vc-create-tag').

---
*** 'vc-hg' now uses 'hg summary' to populate extra 'vc-dir' headers.

---
*** New user option 'vc-git-revision-complete-only-branches'.
If non-nil, only branches and remotes are considered when doing
completion over Git branch names.  The default is nil, which causes
tags to be considered as well.

** Gnus

+++
*** New user option 'gnus-registry-register-all'.
If non-nil (the default), create registry entries for all messages.
If nil, don't automatically create entries, they must be created
manually.

+++
*** New user options to customise the summary line specs "%[" and "%]".
Four new options introduced in customisation group
'gnus-summary-format'.  These are 'gnus-sum-opening-bracket',
'gnus-sum-closing-bracket', 'gnus-sum-opening-bracket-adopted', and
'gnus-sum-closing-bracket-adopted'.  Their default values are "[", "]",
"<", ">" respectively.  These options control the appearance of "%["
and "%]" specs in the summary line format.  "%[" will normally display
the value of 'gnus-sum-opening-bracket', but can also be
'gnus-sum-opening-bracket-adopted' for the adopted articles.  "%]" will
normally display the value of 'gnus-sum-closing-bracket', but can also
be 'gnus-sum-closing-bracket-adopted' for the adopted articles.

+++
*** New user option 'gnus-paging-select-next'.
This controls what happens when using commands like 'SPC' and 'DEL' to
page the current article.  If non-nil (the default), go to the
next/prev article, but if nil, do nothing at the end/start of the article.

+++
*** New gnus-search library.
A new unified search syntax which can be used across multiple
supported search engines.  Set 'gnus-search-use-parsed-queries' to
non-nil to enable.

+++
*** New value for user option 'smiley-style'.
Smileys can now be rendered with emojis instead of small images when
using the new 'emoji' value in 'smiley-style'.

+++
*** New user option 'gnus-agent-eagerly-store-articles'.
If non-nil (which is the default), the Gnus Agent will store all read
articles in the Agent cache.

+++
*** New user option 'gnus-global-groups'.
Gnus handles private groups differently from public (i.e., NNTP-like)
groups.  Most importantly, Gnus doesn't download external images from
mail-like groups.  This can be overridden by putting group names in
'gnus-global-groups': Any group present in that list will be treated
like a public group.

+++
*** New scoring types for the Date header.
You can now score based on the relative age of an article with the new
'<' and '>' date scoring types.

+++
*** User-defined scoring is now possible.
The new type is 'score-fn'.  More information in the Gnus manual node
"(gnus) Score File Format".

+++
*** New backend 'nnselect'.
The newly added 'nnselect' backend allows creating groups from an
arbitrary list of articles that may come from multiple groups and
servers.  These groups generally behave like any other group: they may
be ephemeral or persistent, and allow article marking, moving,
deletion, etc.  'nnselect' groups may be created like any other group,
but there are three convenience functions for the common case of
obtaining the list of articles as a result of a search:
'gnus-group-make-search-group' ('G g') that will prompt for an 'nnir'
search query and create a persistent group for that search;
'gnus-group-read-ephemeral-search-group' ('G G') that will prompt for
an 'nnir' search query and create an ephemeral group for that search;
and 'gnus-summary-make-group-from-search' ('C-c C-p') that will create
a persistent group with the search parameters of a current ephemeral
search group.

As part of this addition, the user option 'nnir-summary-line-format'
has been removed; its functionality is now available directly in the
'gnus-summary-line-format' specs '%G' and '%g'.  The user option
'gnus-refer-thread-use-nnir' has been renamed to
'gnus-refer-thread-use-search'.

+++
*** New user option 'gnus-dbus-close-on-sleep'.
On systems with D-Bus support, it is now possible to register a signal
to close all Gnus servers before the system sleeps.

+++
*** The key binding of 'gnus-summary-search-article-forward' has changed.
This command was previously on 'M-s' and shadowed the global 'M-s'
search prefix.  The command has now been moved to 'M-s M-s'.  (For
consistency, the 'M-s M-r' key binding has been added for the
'gnus-summary-search-article-backward' command.)

---
*** The value of "all" in the 'large-newsgroup-initial' group parameter changes.
It was previously nil, which didn't work, because nil is
indistinguishable from not being present.  The new value for "all" is
the symbol 'all'.

+++
*** The name of dependent Gnus sessions has changed from "slave" to "child".
The names of the commands 'gnus-slave', 'gnus-slave-no-server' and
'gnus-slave-unplugged' have changed to 'gnus-child',
'gnus-child-no-server' and 'gnus-child-unplugged' respectively.

+++
*** The 'W Q' summary mode command now takes a numerical prefix to
allow adjusting the fill width.

+++
*** New variable 'mm-inline-font-lock'.
This variable is supposed to be bound by callers to determine whether
inline MIME parts (that support it) are supposed to be font-locked or
not.

** Message

---
*** Respect 'message-forward-ignored-headers' more.
Previously, this user option would not be consulted if
'message-forward-show-mml' was nil and forwarding as MIME.

+++
*** New user option 'message-forward-included-mime-headers'.
This is used when forwarding messages as MIME, but not using MML.

+++
*** Message now supports the OpenPGP header.
To generate these headers, add the new function
'message-add-openpgp-header' to 'message-send-hook'.  The header will
be generated according to the new 'message-openpgp-header' variable.

---
*** A change to how "Mail-Copies-To: never" is handled.
If a user has specified "Mail-Copies-To: never", and Message was asked
to do a "wide reply", some other arbitrary recipient would end up in
the resulting "To" header, while the remaining recipients would be put
in the "Cc" header.  This is somewhat misleading, as it looks like
you're responding to a specific person in particular.  This has been
changed so that all the recipients are put in the "To" header in these
instances.

+++
*** New command to start Emacs in Message mode to send an email.
Emacs can be defined as a handler for the "x-scheme-handler/mailto"
MIME type with the following command: "emacs -f message-mailto %u".
An "emacs-mail.desktop" file has been included, suitable for
installing in desktop directories like "/usr/share/applications" or
"~/.local/share/applications".
Clicking on a 'mailto:' link in other applications will then open
Emacs with headers filled out according to the link, e.g.
"mailto:larsi@gnus.org?subject=This+is+a+test".  If you prefer
emacsclient, use "emacsclient -e '(message-mailto "%u")'"

---
*** Change to default value of 'message-draft-headers' user option.
The 'Date' symbol has been removed from the default value, meaning that
draft or delayed messages will get a date reflecting when the message
was sent.  To restore the original behavior of dating a message
from when it is first saved or delayed, add the symbol 'Date' back to
this user option.

+++
*** New command to take screenshots.
In Message mode buffers, the 'C-c C-p' ('message-insert-screenshot')
command has been added.  It depends on using an external program to
take the actual screenshot, and defaults to "ImageMagick import".

** Smtpmail

+++
*** Allow direct selection of smtp authentication mechanism.
A server entry retrieved by auth-source can request a desired smtp
authentication mechanism by setting a value for the key 'smtp-auth'.

** Grep

+++
*** New user option 'grep-match-regexp' matches grep markers to highlight.
Grep emits SGR ANSI escape sequences to color its output.  The new
user option 'grep-match-regexp' holds the regular expression to match
the appropriate markers in order to provide highlighting in the source
buffer.  The user option can be customized to accommodate other
grep-like tools.

---
*** The 'lgrep' command now ignores directories.
On systems where the grep command supports it, directories will be
skipped.

** Help

---
*** Keybindings in 'help-mode' use the new 'help-key-binding' face.
This face is added by 'substitute-command-keys' to any "\[command]"
substitution.  The return value of that function should consequently
be assumed to be a propertized string.

Note that the new face will also be used in tooltips.  When using the
GTK toolkit, this is only true if 'x-gtk-use-system-tooltips' is t.

---
*** 'g' ('revert-buffer') in 'help-mode' no longer requires confirmation.

+++
*** New command 'describe-keymap' describes keybindings in a keymap.

---
*** New keybinding 'C-h R' prompts for a manual to display and displays it.

+++
** New command 'lossage-size'.
It allows users to set the maximum number of keystrokes and commands
recorded for the purpose of 'view-lossage'.

---
*** The command 'view-lossage' can now be invoked from the menu bar.
The menu bar "Help" menu now has a "Show Recent Inputs" item under the
"Describe" sub-menu.

** Input methods

+++
*** Emacs now supports "transient" input methods.
A transient input method is enabled for inserting a single character,
and is then automatically disabled.  'C-x \' temporarily enables the
selected transient input method.  Use 'C-u C-x \' to select a
transient input method (which can be different from the input method
enabled by 'C-\').  For example, 'C-u C-x \ compose RET' selects the
'compose' input method; then typing 'C-x \ 1 2' will insert the
character '½', and disable the 'compose' input method afterwards.
You can use 'C-x \' in incremental search to insert a single character
to the search string.

---
*** New input method 'compose' based on X Multi_key sequences.

---
*** New input method 'iso-transl' with the same keys as 'C-x 8'.
After selecting it as a transient input method with 'C-u C-x \
iso-transl RET', it supports the same key sequences as 'C-x 8',
so e.g. like 'C-x 8 [' inserts a left single quotation mark,
'C-x \ [' does the same.

---
*** New user options 'read-char-by-name-sort' and 'read-char-by-name-group'.
'read-char-by-name-sort' defines the sorting order of characters for
completion of 'C-x 8 RET TAB' and can be customized to sort them
by codepoints instead of character names by default.  The 't' value of
'read-char-by-name-group' groups the characters for completion of
'C-x 8 RET TAB' by Unicode blocks.

---
*** Improved language transliteration in Malayalam input methods.
Added a new Mozhi scheme.  The inapplicable ITRANS scheme is now
deprecated.  Errors in the Inscript method were corrected.

---
*** New input method 'cham'.
There's also a Cham greeting in "etc/HELLO".

** Ispell

+++
*** 'ispell-comments-and-strings' now accepts START and END arguments,
defaulting to active region when used interactively.

+++
*** New command 'ispell-comment-or-string-at-point' is provided.

---
** The old non-SMIE indentation of 'sh-mode' has been removed.

---
** The 'list-bookmark' menu is now based on 'tabulated-list-mode'.
The interactive bookmark list will now benefit from features in
'tabulated-list-mode' like sorting columns or changing column width.

Support for the optional "inline" header line, allowing for a header
without using 'header-line-format', has been dropped.  Consequently,
the variables 'bookmark-bmenu-use-header-line' and
'bookmark-bmenu-inline-header-height' are now declared obsolete.

---
** The sb-image.el library is now marked obsolete.
This file was a compatibility kludge which is no longer needed.

---
** Lisp mode now uses 'common-lisp-indent-function'.
To revert to the previous behavior,
'(setq lisp-indent-function 'lisp-indent-function)' from 'lisp-mode-hook'.

** Customize

*** Most customize commands now hide obsolete user options.
Obsolete user options are no longer shown in the listings produced by
the commands 'customize', 'customize-group', 'customize-apropos' and
'customize-changed'.

To customize obsolete user options, use 'customize-option' or
'customize-saved'.

** Edebug

*** Obsoletions
---
**** 'get-edebug-spec' is obsolete, replaced by 'edebug-get-spec'.
+++
**** The spec operator ':name NAME' is obsolete, use '&name' instead.
+++
**** The spec element 'function-form' is obsolete, use 'form' instead.

+++
*** New function 'def-edebug-elem-spec' to define Edebug spec elements.
These used to be defined with 'def-edebug-spec' thus conflating the
two name spaces, which lead to name collisions.
The use of 'def-edebug-spec' to define Edebug spec elements is
declared obsolete.

*** Edebug specification lists can use some new keywords:

+++
**** '&interpose SPEC FUN ARGS..' lets FUN control parsing after SPEC.
More specifically, FUN is called with 'HEAD PF ARGS..' where
PF is a parsing function that expects a single argument (the specs to
use) and HEAD is the code that matched SPEC.

+++
**** '&error MSG' unconditionally aborts the current edebug instrumentation.

+++
**** '&name SPEC FUN' extracts the current name from the code matching SPEC.

** ElDoc

+++
*** New user option 'eldoc-echo-area-display-truncation-message'.
If non-nil (the default), eldoc will display a message saying
something like "(Documentation truncated.  Use `M-x eldoc-doc-buffer'
to see rest)" when a message has been truncated.  If nil, truncated
messages will be marked with just "..." at the end.

+++
*** New hook 'eldoc-documentation-functions'.
This hook is intended to be used for registering doc string functions.
These functions don't need to produce the doc string right away, they
may arrange for it to be produced asynchronously.  The results of all
doc string functions are accessible to the user through the user
option 'eldoc-documentation-strategy'.

*** New hook 'eldoc-display-functions'.
This hook is intended to be used for displaying doc strings.  The
functions receive the doc string composed according to
'eldoc-documentation-strategy' and are tasked with displaying it to
the user.  Examples of such functions would use the echo area, a
separate buffer, or a tooltip.

+++
*** New user option 'eldoc-documentation-strategy'.
The built-in choices available for this user option let users compose
the results of 'eldoc-documentation-functions' in various ways, even
if some of those functions are synchronous and some asynchronous.
The user option replaces 'eldoc-documentation-function', which is now
obsolete.

*** 'eldoc-echo-area-use-multiline-p' is now handled by ElDoc.
The user option 'eldoc-echo-area-use-multiline-p' is now handled
by the ElDoc library itself.  Functions in
'eldoc-documentation-functions' don't need to worry about consulting
it when producing a doc string.

** Shell

---
*** New command in 'shell-mode': 'narrow-to-prompt'.
This is bound to 'C-x n d' in 'shell-mode' buffers, and narrows to the
command line under point (and any following output).

** Eshell

---
*** 'eshell-hist-ignoredups' can now also be used to mimic "erasedups" in bash.

---
*** Environment variable 'INSIDE_EMACS' is now copied to subprocesses.
Its value equals the result of evaluating '(format "%s,eshell" emacs-version)'.

---
*** Eshell no longer re-initializes its keymap every call.
This allows users to use (define-key eshell-mode-map ...) as usual.
Some modules have their own minor mode now to account for these
changes.

** EUDC

+++
*** New macOS Contacts backend.
This backend works on newer versions of macOS and is generally
preferred over the eudcb-mab.el backend.

** Tramp

+++
*** New connection method "mtp", which allows accessing media devices
like cell phones, tablets or cameras.

+++
*** New connection method "sshfs", which allows accessing remote files
via a file system mounted with 'sshfs'.

+++
*** Trashed remote files are moved to the local trash directory.
All remote files, which are trashed, are moved to the local trash
directory.  Except remote encrypted files, which are always deleted.

+++
*** New command 'tramp-crypt-add-directory'.
This command marks a remote directory to contain only encrypted files.
See the "(tramp) Keeping files encrypted" node of the Tramp manual for
details.  This feature is experimental.

+++
*** Support of direct asynchronous process invocation.
When Tramp connection property "direct-async-process" is set to
non-nil for a given connection, 'make-process' and 'start-file-process'
calls are performed directly as in "ssh ... <command>".  This avoids
initialization performance penalties.  See the "(tramp) Improving
performance of asynchronous remote processes" node of the Tramp manual
for details, and also for a discussion or restrictions.  This feature
is experimental.

+++
*** New user option 'tramp-debug-to-file'.
When non-nil, this user option instructs Tramp to mirror the debug
buffer to a file under the "/tmp/" directory.  This is useful, if (in
rare cases) Tramp blocks Emacs, and we need further debug information.

** Tempo

---
*** 'tempo-define-template' can now re-assign templates to tags.
Previously, assigning a new template to an already defined tag had no
effect.

** map.el

*** Pcase 'map' pattern added keyword symbols abbreviation.
A pattern like '(map :sym)' binds the map's value for ':sym' to 'sym',
equivalent to '(map (:sym sym))'.

---
*** The function 'map-copy' now uses 'copy-alist' on alists.
This is a slightly deeper copy than the previous 'copy-sequence'.

---
*** The function 'map-contains-key' now supports plists.

** Package

+++
*** New command 'package-browse-url' and keystroke 'w'.

+++
*** New commands to filter the package list.
The filter commands are bound to the following keys:

key             binding
---             -------
/ a             package-menu-filter-by-archive
/ d             package-menu-filter-by-description
/ k             package-menu-filter-by-keyword
/ N             package-menu-filter-by-name-or-description
/ n             package-menu-filter-by-name
/ s             package-menu-filter-by-status
/ v             package-menu-filter-by-version
/ m             package-menu-filter-marked
/ u             package-menu-filter-upgradable
/ /             package-menu-filter-clear

*** Option to automatically native-compile packages upon installation.
Customize the user option 'package-native-compile' to enable automatic
native compilation of packages when they are installed.  That option
is nil by default; if set non-nil, and if your Emacs was built with
native-compilation support, each package will be natively compiled
when it is installed, by invoking an asynchronous Emacs subprocess to
run the native-compilation of the package files.

---
*** Column widths in 'list-packages' display can now be customized.
See the new user options 'package-name-column-width',
'package-version-column-width', 'package-status-column-width', and
'package-archive-column-width'.

** gdb-mi

+++
*** gdb-mi can now store and restore window configurations.
Use 'gdb-save-window-configuration' to save window configuration to a
file and 'gdb-load-window-configuration' to load from a file.  These
commands can also be accessed through the menu bar under 'Gud --
GDB-Windows'.  'gdb-default-window-configuration-file', when non-nil,
is loaded when GDB starts up.

+++
*** gdb-mi can now restore window configuration after quit.
Set 'gdb-restore-window-configuration-after-quit' to non-nil and Emacs
will remember the window configuration before GDB started and restore
it after GDB quits.  A toggle button is also provided under 'Gud --
GDB-Windows'.

+++
*** gdb-mi now has a better logic for displaying source buffers.
Now GDB only uses one source window to display source file by default.
Customize 'gdb-max-source-window-count' to use more than one window.
Control source file display by 'gdb-display-source-buffer-action'.

+++
*** The default value of 'gdb-mi-decode-strings' is now t.
This means that the default coding-system is now used to decode strings
and source file names from GDB.

** Gravatar

---
*** New user option 'gravatar-service' for host to query for gravatars.
Defaults to 'libravatar', with 'unicornify' and 'gravatar' as options.

** Compilation mode

*** Regexp matching of messages is now case-sensitive by default.
The variable 'compilation-error-case-fold-search' can be set for
case-insensitive matching of messages when the old behavior is
required, but the recommended solution is to use a correctly matching
regexp instead.

---
*** Messages from ShellCheck are now recognized.

---
*** Messages from Visual Studio that mention column numbers are now recognized.

** Hi Lock mode

---
*** Matching in 'hi-lock-mode' is case-sensitive when regexp contains
upper case characters and 'search-upper-case' is non-nil.
'highlight-phrase' also uses 'search-whitespace-regexp'
to substitute spaces in regexp search.

---
*** The default value of 'hi-lock-highlight-range' was enlarged.
The new default value is 2000000 (2 megabytes).

** Whitespace mode

+++
*** New style 'missing-newline-at-eof'.
If present in 'whitespace-style' (as it is by default), the final
character in the buffer will be highlighted if the buffer doesn't end
with a newline.

---
*** The default 'whitespace-enable-predicate' predicate has changed.
It used to check elements in the list version of
'whitespace-global-modes' with 'eq', but now uses 'derived-mode-p'.

** Texinfo

---
*** New user option 'texinfo-texi2dvi-options'.
This is used when invoking 'texi2dvi' from 'texinfo-tex-buffer'.

---
*** New commands for moving in and between environments.
An "environment" is something that ends with '@end'.  The commands are
'C-c C-c C-f' (next end), 'C-c C-c C-b' (previous end),
'C-c C-c C-n' (next start) and 'C-c C-c C-p' (previous start), as well
as 'C-c .', which will alternate between the start and the end of the
current environment.

** Rmail

---
*** New user option 'rmail-re-abbrevs'.
Its default value matches localized abbreviations of the "reply"
prefix on the Subject line in various languages.

---
*** New user option 'shr-offer-extend-specpdl'.
If this is nil, rendering of HTML in the email message body that
requires to enlarge 'max-specpdl-size', the number of Lisp variable
bindings, will be aborted, and Emacs will not ask you whether to
enlarge 'max-specpdl-size' to complete the rendering.  The default is
t, which preserves the original behavior.

---
*** New user option 'rmail-show-message-set-modified'.
If set non-nil, showing an unseen message will set the Rmail buffer's
modified flag.

** Apropos

*** New commands 'apropos-next-symbol' and 'apropos-previous-symbol'.
These new navigation commands are bound to 'n' and 'p' in
'apropos-mode'.

*** New command 'apropos-function'.
This works like 'C-u M-x apropos-command' but is more discoverable.

** CC Mode

*** Added support for Doxygen documentation style.
'doxygen' is now a valid 'c-doc-comment-style' which recognises all
comment styles supported by Doxygen (namely '///', '//!', '/** … */'
and '/*! … */'.  'gtkdoc' remains the default for C and C++ modes; to
use 'doxygen' by default one might evaluate:

    (setq-default c-doc-comment-style
                  '((java-mode . javadoc)
                    (pike-mode . autodoc)
                    (c-mode    . doxygen)
                    (c++-mode  . doxygen)))

or use it in a custom 'c-style'.

*** Added support to line up '?' and ':' of a ternary operator.
The new 'c-lineup-ternary-bodies' function can be used as a lineup
function to align question mark and colon which are part of a ternary
operator ('?:').  For example:

    return arg % 2 == 0 ? arg / 2
                        : (3 * arg + 1);

To enable, add it to appropriate entries in 'c-offsets-alist', e.g.:

    (c-set-offset 'arglist-cont '(c-lineup-ternary-bodies
                                  c-lineup-gcc-asm-reg))
    (c-set-offset 'arglist-cont-nonempty '(c-lineup-ternary-bodies
                                           c-lineup-gcc-asm-reg
                                           c-lineup-arglist))
    (c-set-offset 'statement-cont '(c-lineup-ternary-bodies +))

** browse-url

*** Added support for custom URL handlers.
There is a new variable 'browse-url-default-handlers' and a user
option 'browse-url-handlers' being alists with '(REGEXP-OR-PREDICATE
. FUNCTION)' entries allowing to define different browsing FUNCTIONs
depending on the URL to be browsed.  The variable is for default
handlers provided by Emacs itself or external packages, the user
option is for the user (and allows for overriding the default
handlers).

Formerly, one could do the same by setting
'browse-url-browser-function' to such an alist.  This usage is still
supported but deprecated.

*** Categorization of browsing commands in internal vs. external.
All standard browsing commands such as 'browse-url-firefox',
'browse-url-mail', or 'eww' have been categorized into internal (URL
is browsed in Emacs) or external (an external application is spawned
with the URL).  This is done by adding a 'browse-url-browser-kind'
symbol property to the browsing commands.  With a new command
'browse-url-with-browser-kind', an URL can explicitly be browsed with
either an internal or external browser.

*** Support for the conkeror browser is now obsolete.

*** Support for the Mosaic browser has been removed.
This support has been obsolete since 25.1.

** SHR

---
*** The command 'shr-browse-url' now supports custom mailto handlers.
Clicking on or otherwise following a 'mailto:' link in a HTML buffer
rendered by SHR previously invoked the command 'browse-url-mailto'.
This is still the case by default, but if you customize
'browse-url-mailto-function' or 'browse-url-handlers' to call some
other function, it will now be called instead of the default.

+++
*** New user option 'shr-max-width'.
If this user option is non-nil, and 'shr-width' is nil, then SHR will
use the value of 'shr-max-width' to limit the width of the rendered
HTML.  The default is 120 characters, so even if you have very wide
frames, HTML text will be rendered more narrowly, which usually leads
to a more readable text.  Set this user option to nil to get the
previous behavior of rendering as wide as the 'window-width' allows.
If 'shr-width' is non-nil, it overrides this variable.

** Images

---
*** You can explicitly specify base_uri for svg images.
':base-uri' image property can be used to explicitly specify base_uri
for embedded images into svg.  ':base-uri' is supported for both file
and data svg images.

+++
*** 'svg-embed-base-uri-image' added to embed images.
'svg-embed-base-uri-image' can be used to embed images located
relatively to 'file-name-directory' of the ':base-uri' svg image property.
This works much faster then 'svg-embed'.

+++
*** New function 'image-cache-size'.
This function returns the size of the current image cache, in bytes.

---
*** Animated images stop automatically under high CPU pressure sooner.
Previously, an animated image would stop animating if any single image
took more than two seconds to display.  The new algorithm maintains a
decaying average of delays, and if this number gets too high, the
animation is stopped.

+++
*** The 'n' and 'p' commands (next/previous image) now respect Dired order.
These commands would previously display the next/previous image in
lexicographic order, but will now find the "parent" Dired buffer and
select the next/previous image file according to how the files are
sorted there.  The commands have also been extended to work when the
"parent" buffer is an archive mode (i.e., zip file or the like) or tar
mode buffer.

---
*** 'image-converter' is now restricted to formats in 'auto-mode-alist'.
When using external image converters, the external program is queried
for what formats it supports.  This list may contain formats that are
problematic in some contexts (like PDFs), so this list is now filtered
based on 'auto-mode-alist'.  Only file names that map to 'image-mode'
are now supported.

---
*** The background and foreground of images now default to face colors.
When an image doesn't specify a foreground or background color, Emacs
now uses colors from the face used to draw the surrounding text
instead of the frame's default colors.

To load images with the default frame colors use the ':foreground' and
':background' image attributes, for example:

    (create-image "filename" nil nil
                  :foreground (face-attribute 'default :foreground)
                  :background (face-attribute 'default :background))

This change only affects image types that support foreground and
background colors or transparency, such as xbm, pbm, svg, png and gif.

+++
*** Image smoothing can now be explicitly enabled or disabled.
Smoothing applies a bilinear filter while scaling or rotating an image
to prevent aliasing and other unwanted effects.  The new image
property ':transform-smoothing' can be set to t to force smoothing
and nil to disable smoothing.

The default behaviour of smoothing on down-scaling and not smoothing
on up-scaling remains unchanged.

+++
*** New user option 'image-transform-smoothing'.
This controls whether to use smoothing or not for an image.  Values
include nil (no smoothing), t (do smoothing) or a predicate function
that's called with the image object and should return nil/t.

** EWW

+++
*** New user option 'eww-use-browse-url'.
This is a regexp that can be set to alter how links are followed in eww.

+++
*** New user option 'eww-retrieve-command'.
This can be used to download data via an external command.  If nil
(the default), then 'url-retrieve' is used.

+++
*** New Emacs command line convenience command.
The 'eww-browse' command has been added, which allows you to register
Emacs as a MIME handler for "text/x-uri", and will call 'eww' on the
supplied URL.  Usage example: "emacs -f eww-browse https://gnu.org".

+++
*** 'eww-download-directory' will now use the XDG location, if defined.
However, if "~/Downloads/" already exists, that will continue to be
used.

---
*** The command 'eww-follow-link' now supports custom mailto handlers.
The function that is invoked when clicking on or otherwise following a
'mailto:' link in an EWW buffer can now be customized.  For more
information, see the related entry about 'shr-browse-url' above.

** Project

*** New user option 'project-vc-merge-submodules'.

*** Project commands now have their own history.
Previously used project directories are now suggested by all commands
that prompt for a project directory.

+++
*** New prefix keymap 'project-prefix-map'.
Key sequences that invoke project-related commands start with the
prefix 'C-x p'.  Type "C-x p C-h" to show the full list.

+++
*** New commands 'project-dired', 'project-vc-dir', 'project-shell',
'project-eshell'.  These commands run Dired/VC-Dir and Shell/Eshell in
a project's root directory, respectively.

+++
*** New command 'project-compile'.
This command runs compilation in the current project's root
directory.

+++
*** New command 'project-switch-project'.
This command lets you "switch" to another project and run a project
command chosen from a dispatch menu.

+++
*** New commands 'project-shell-command' and 'project-async-shell-command'.
These commands run 'shell-command' and 'async-shell-command' in a
project's root directory, respectively.

+++
*** New user option 'project-list-file'.

** xref

---
*** Prefix arg of 'xref-goto-xref' quits the "*xref*" buffer.
So typing 'C-u RET' in the "*xref*" buffer quits its window
before navigating to the selected location.

*** New user options 'xref-search-program' and 'xref-search-program-alist'.
So far 'grep' and 'ripgrep' are supported.  'ripgrep' seems to offer better
performance in certain cases, in particular for case-insensitive
searches.

+++
*** New commands 'xref-prev-group' and 'xref-next-group'.
These commands are bound respectively to 'P' and 'N', and navigate to
the first item of the previous or next group in the "*xref*" buffer.

*** New alternative value for 'xref-show-definitions-function':
'xref-show-definitions-completing-read'.

*** The two existing alternatives for 'xref-show-definitions-function'
have been renamed to have "proper" public names and documented
('xref-show-definitions-buffer' and
'xref-show-definitions-buffer-at-bottom').

*** New command 'xref-quit-and-pop-marker-stack' and a binding for it
in "*xref*" buffers ('M-,').  This combination is easy to press
semi-accidentally if the user wants to go back in the middle of
choosing the exact definition to go to, and this should do TRT.

---
*** New value 'project-relative' for 'xref-file-name-display'.
If chosen, file names in "*xref*" buffers will be displayed relative
to the 'project-root' of the current project, when available.

** json.el

---
*** JSON number parsing is now stricter.
Numbers with a leading plus sign, leading zeros, or a missing integer
component are now rejected by 'json-read' and friends.  This makes
them more compliant with the JSON specification and consistent with
the native JSON parsing functions.

---
*** Some JSON encoding functions are now obsolete.
The functions 'json-encode-number', 'json-encode-hash-table',
'json-encode-key', and 'json-encode-list' are now obsolete.

The first two are kept as aliases of 'json-encode', which should be
used instead.  Uses of 'json-encode-list' should be changed to call
one of 'json-encode', 'json-encode-alist', 'json-encode-plist', or
'json-encode-array' instead.

** xml.el

*** XML serialization functions now reject invalid characters.
Previously 'xml-print' would produce invalid XML when given a string
with characters that are not valid in XML (see
https://www.w3.org/TR/xml/#charsets).  Now it rejects such strings.

** erc

---
*** erc-services.el now supports NickServ passwords from auth-source.
The 'erc-use-auth-source-for-nickserv-password' user option enables
querying auth-source for NickServ passwords.  To enable this, add the
following to your init file:

    (setq erc-prompt-for-nickserv-password nil
          erc-use-auth-source-for-nickserv-password t)

---
*** The '/ignore' command will now ask for a timeout to stop ignoring the user.
Allowed inputs are seconds or ISO8601-like periods like "1h" or "4h30m".

---
*** ERC now recognizes 'C-]' for italic text.
Italic text is displayed in the new 'erc-italic-face'.

---
*** The erc-compat.el library is now marked obsolete.
This file contained ERC compatibility code for Emacs 21 and XEmacs
which is no longer needed.

---
*** erc-match.el now supports 'message' highlight type (not including the nick).
The 'erc-current-nick-highlight-type', 'erc-pal-highlight-type',
'erc-fool-highlight-type', 'erc-keyword-highlight-type', and
'erc-dangerous-host-highlight-type' variables now support a 'message'
type for highlighting the entire message but not the sender's nick.

*** erc-status-sidebar.el is now part of ERC.
The 'erc-status-sidebar' package which provides a HexChat-like
activity overview sidebar for joined IRC channels is now part of ERC.

** Battery

---
*** UPower is now the default battery status backend when available.
UPower support via the function 'battery-upower' was added in Emacs
26.1, but was disabled by default.  It is now the default value of
'battery-status-function' when the system provides a UPower D-Bus
service.  The user options 'battery-upower-device' and
'battery-upower-subscribe' control which power sources to query and
whether to respond to status change notifications in addition to
polling, respectively.

---
*** A richer syntax can be used to format battery status information.
The user options 'battery-mode-line-format' and
'battery-echo-area-format' now support the full formatting syntax of
the function 'format-spec' documented under node "(elisp) Custom Format
Strings".  The new syntax includes specifiers for padding and
truncation, amongst other things.

** bug-reference.el

---
*** Bug reference mode auto-setup.  If 'bug-reference-mode' or
'bug-reference-prog-mode' have been activated, their respective hook
has been run and still 'bug-reference-bug-regexp' and
'bug-reference-url-format' aren't both set, it tries to guess
appropriate values for those two variables.  There are three guessing
mechanisms so far: based on version control information of the current
buffer's file, based on newsgroup/mail-folder name and several news
and mail message headers in Gnus buffers, and based on IRC channel and
network in rcirc and ERC buffers.  All mechanisms are extensible with
custom rules, see the variables 'bug-reference-setup-from-vc-alist',
'bug-reference-setup-from-mail-alist', and
'bug-reference-setup-from-irc-alist'.

** HTML Mode

---
*** A new skeleton for adding relative URLs has been added.
It's bound to the 'C-c C-c f' keystroke, and prompts for a local file
name.

** Recentf

---
*** The recentf files are no longer backed up.

---
*** 'recentf-auto-cleanup' time string now repeats.
When 'recentf-auto-cleanup' is set to a time string, it now repeats
every day, rather than only running once after the mode is turned on.

** Calc

---
*** The behavior when doing forward-delete has been changed.
Previously, using the 'C-d' command would delete the final number in
the input field, no matter where point was.  This has been changed to
work more traditionally, with 'C-d' deleting the next character.
Likewise, point isn't moved to the end of the string before inserting
digits.

+++
*** Setting the word size to zero disables word clipping.
The word size normally clips the results of certain bit-oriented
operations such as shifts and bitwise XOR.  A word size of zero, set
by 'b w', makes the operation have effect on the whole argument values
and the result is not truncated in any way.

---
*** The '/' operator now has higher precedence in (La)TeX input mode.
It no longer has lower precedence than '+' and '-'.

---
*** Calc now marks its windows dedicated.
The new user option 'calc-make-windows-dedicated' controls this.  It
is t by default; set to nil to get back the old behavior.

** term-mode

---
*** New user option 'term-scroll-snap-to-bottom'.
By default, 'term' and 'ansi-term' will now recenter the buffer so
that the prompt is on the final line in the window.  Setting this new
user option to nil inhibits this behavior.

---
*** New user option 'term-set-terminal-size'
If non-nil, the 'LINES' and 'COLUMNS' environment variables will be set
based on the current window size.  In previous versions of Emacs, this
was always done (and that could lead to odd displays when resizing the
window after starting).  This variable defaults to nil.

** Widget

+++
*** 'widget-choose' now supports menus in extended format.

---
*** The 'editable-list' widget now supports moving items up and down.
You can now move items up and down by deleting and then reinserting
them, using the 'DEL' and 'INS' buttons respectively.  This is useful
in Custom buffers, for example, to change the order of the elements in
a list.

** Diff

---
*** New 'diff-mode' font locking face 'diff-error'.
This face is used for error messages from 'diff'.

+++
*** New command 'diff-refresh-hunk'.
This new command (bound to 'C-c C-l') regenerates the current hunk.

** Buttons

+++
*** New minor mode 'button-mode'.
This minor mode does nothing else than install 'button-buffer-map' as
a minor mode map (which binds the 'TAB' / 'S-TAB' key bindings to navigate
to buttons), and can be used in any view-mode-like buffer that has
buttons in it.

+++
*** New utility function 'button-buttonize'.
This function takes a string and returns a string propertized in a way
that makes it a valid button.

** subr-x
+++
*** A number of new string manipulation functions have been added.
'string-clean-whitespace', 'string-fill', 'string-limit',
'string-lines', 'string-pad' and 'string-chop-newline'.

*** New macro 'named-let' that provides Scheme's "named let" looping construct.

** thingatpt

+++
*** New variable 'thing-at-point-provider-alist'.
This allows mode-specific alterations to how 'thing-at-point' works.

** Enriched mode

---
*** 'C-a' is by default no longer bound to 'beginning-of-line-text'.
This is so 'C-a' works as in other modes, and in particular holding
Shift while typing 'C-a', i.e. 'C-S-a', will now highlight the text.

** Miscellaneous

+++
*** New command 'C-x C-k Q' to force redisplay in keyboard macros.

---
*** New user option 'remember-diary-regexp'.

---
*** New user option 'remember-text-format-function'.

*** New function 'buffer-line-statistics'.
This function returns some statistics about the line lengths in a buffer.

+++
*** New variable 'inhibit-interaction' to make user prompts signal an error.
If this is bound to something non-nil, functions like
'read-from-minibuffer', 'read-char' (and related) will signal an
'inhibited-interaction' error.

---
*** 'process-attributes' now works under OpenBSD, too.

+++
*** New button face 'flat-button'.
This is a plain 2D button, but uses the background color instead of
the foreground color.

---
*** New face 'shortdoc-heading'.
Applies to headings of shortdoc sections.

+++
*** New predicate functions 'length<', 'length>' and 'length='.
Using these functions may be more efficient than using 'length' (if
the length of a (long) list is being computed just to compare this
length to a number).

---
*** 'remove-hook' is now an interactive command.

---
*** New user option 'authinfo-hide-elements'.
This can be set to nil to inhibit hiding passwords in ".authinfo" files.

+++
*** New variable 'current-minibuffer-command'.
This is like 'this-command', but it is bound recursively when entering
the minibuffer.

+++
*** New function 'object-intervals'.
This function returns a copy of the list of intervals (i.e., text
properties) in the object in question (which must either be a string
or a buffer).

---
*** 'hexl-mode' scrolling commands now heed 'next-screen-context-lines'.
Previously, 'hexl-scroll-down' and 'hexl-scroll-up' would scroll
up/down an entire window, but they now work more like the standard
scrolling commands.

---
*** Errors in 'kill-emacs-hook' no longer prevent Emacs from shutting down.
If a function in that hook signals an error in an interactive Emacs,
the user will be prompted on whether to continue.  If the user doesn't
answer within five seconds, Emacs will continue shutting down anyway.

---
*** iso-transl is now preloaded.
This means that keystrokes like 'Alt-[' are defined by default,
instead of only becoming available after doing (for instance)
'C-x 8 <letter>'.

*** New user option 'completions-detailed'.
When non-nil, some commands like 'describe-symbol' show more detailed
completions with more information in completion prefix and suffix.

---
*** User option 'completions-format' supports a new value 'one-column'.

---
*** New user option 'bibtex-unify-case-function'.
This new option allows the user to customize how case is converted
when unifying entries.

---
*** The user option 'bibtex-maintain-sorted-entries' now permits
user-defined sorting schemes.

+++
*** 'format-seconds' can now be used for sub-second times.
The new optional "," parameter has been added, and
'(format-seconds "%mm %,1ss" 66.4)' will now result in "1m 6.4s".

---
*** 'global-display-fill-column-indicator-mode' skips some buffers.
By default, turning on 'global-display-fill-column-indicator-mode'
doesn't turn on 'display-fill-column-indicator-mode' in special-mode
buffers.  This can be controlled by customizing the variable
'global-display-fill-column-indicator-modes'.

---
*** New user option 'compilation-search-all-directories'.
When doing parallel builds, directories and compilation errors may
arrive in the "*compilation*" buffer out-of-order.  If this variable is
non-nil (the default), Emacs will now search backwards in the buffer
for any directory the file with errors may be in.  If nil, this won't
be done (and this restores how this previously worked).

+++
*** New user option 'next-error-message-highlight'.
In addition to a fringe arrow, 'next-error' error may now optionally
highlight the current error message in the 'next-error' buffer.
This user option can be also customized to keep highlighting on all
visited errors, so you can have an overview what errors were already visited.

+++
*** New user option 'tab-first-completion'.
If 'tab-always-indent' is 'complete', this new user option can be used to
further tweak whether to complete or indent.

---
*** 'dired-query' now uses 'read-char-from-minibuffer'.
Using it instead of 'read-char-choice' allows using 'C-x o'
to switch to the help window displayed after typing 'C-h'.

---
*** 'zap-up-to-char' now uses 'read-char-from-minibuffer'.
This allows navigating through the history of characters that have
been input.  This is mostly useful for characters that have complex
input methods where inputting the character again may involve many
keystrokes.

+++
*** Interactive regular expression search now uses faces for sub-groups.
E.g., 'C-M-s foo-\([0-9]+\)' will now use the 'isearch-group-1' face
on the part of the regexp that matches the sub-expression "[0-9]+".
By default, there are two faces for sub-group highlighting, but you
can define more faces whose names are of the form 'isearch-group-N',
where N are successive numbers above 2.

This is controlled by the 'search-highlight-submatches' user option.
This feature is available only on terminals that have enough colors to
distinguish between sub-expression highlighting.

+++
*** Interactive regular expression replace now uses faces for sub-groups.
Like 'search-highlight-submatches', this is controlled by the new user option
'query-replace-highlight-submatches'.

---
*** New user option 'reveal-auto-hide'.
If non-nil (the default), revealed text is automatically hidden when
point leaves the text.  If nil, the text is not hidden again.  Instead
'M-x reveal-hide-revealed' can be used to hide all the revealed text.

+++
*** New user options to control the look of line/column numbers in the mode line.
'mode-line-position-line-format' is the line number format (when
'line-number-mode' is on), 'mode-line-position-column-format' is
the column number format (when 'column-number-mode' is on), and
'mode-line-position-column-line-format' is the combined format (when
both modes are on).

+++
*** New user option 'mode-line-compact'.
If non-nil, repeating spaces are compressed into a single space.  If
'long', this is only done when the mode line is longer than the
current window width (in characters).

+++
*** New command 'submit-emacs-patch'.
This works like 'report-emacs-bug', but is more geared towards sending
patches to the Emacs issue tracker.

+++
*** The user can now customize how "default" values are prompted for.
The new utility function 'format-prompt' has been added which uses the
new 'minibuffer-default-prompt-format' user option to format "default"
prompts.  This means that prompts that look like "Enter a number
(default 10)" can be customized to look like, for instance, "Enter a
number [10]", or not have the default displayed at all, like "Enter a
number".  (This requires that all callers are altered to use
'format-prompt', though.)

+++
*** New global mode 'global-goto-address-mode'.
This will enable 'goto-address-mode' in all buffers.

---
*** 'C-s' in 'M-x' now searches over completions again.
In Emacs 23, typing 'M-x' ('read-extended-command') and then 'C-s' (to
do an interactive search) would search over possible completions.
This was lost in Emacs 24, but is now back again.

---
*** 'M-x report-emacs-bug' will no longer include "Recent messages" section.
These were taken from the "*Messages*" buffer, and may inadvertently
leak information from the reporting user.

---
*** 'count-windows' now takes an optional parameter ALL-FRAMES.
The semantics are as with 'walk-windows'.

---
*** Killing virtual ido buffers interactively will make them go away.
Previously, killing a virtual ido buffer with 'ido-kill-buffer' didn't
do anything.  This has now been changed, and killing virtual buffers
with that command will remove the buffer from recentf.

---
*** New variable 'ffap-file-name-with-spaces'.
If non-nil, 'find-file-at-point' and friends will try to guess more
expansively to identify a file name with spaces.

---
*** Two new commands for centering in 'doc-view-mode'.
The new commands 'doc-view-center-page-horizontally' (bound to 'c h')
and 'doc-view-center-page-vertically' (bound to 'c v') center the page
horizontally and vertically, respectively.

---
*** Change in meaning of 'icomplete-show-matches-on-no-input'.
Previously, choosing a different completion with commands like 'C-.'
and then hitting 'RET' would choose the default completion.  Doing this
will now choose the completion under point instead.  Also when this option
is nil, completions are not shown when the minibuffer reads a file name
with initial input as the default directory.

---
*** The width of the buffer-name column in 'list-buffers' is now dynamic.
The width now depends of the width of the window, but will never be
wider than the length of the longest buffer name, except that it will
never be narrower than 19 characters.

*** Bookmarks can now be targets for new tabs.
When the bookmark.el library is loaded, a customize choice is added
to 'tab-bar-new-tab-choice' for new tabs to show the bookmark list.

---
*** Movement commands in 'gomoku-mode' are fixed.
'gomoku-move-sw' and 'gomoku-move-ne' now work correctly, and
horizontal movements now stop at the edge of the board.

** xterm-mouse mode

---
*** TTY menu navigation is now supported in 'xterm-mouse-mode'.
TTY menus support mouse navigation and selection when 'xterm-mouse-mode'
is active.  When run on a terminal, clicking on the menu bar with the
mouse now pops up a TTY menu by default instead of running the command
'tmm-menubar'.  To restore the old behavior, set the user option
'tty-menu-open-use-tmm' to non-nil.

** text-scale-mode

---
*** 'text-scale-mode' can now adjust font size of the header line.
When the new buffer local variable 'text-scale-remap-header-line'
is non-nil, 'text-scale-adjust' will also scale the text in the header
line when displaying that buffer.

This is useful for major modes that arrange their display in a tabular
form below the header line.  It is enabled by default in
'tabulated-list-mode' and its derived modes.

** xwidget-webkit mode

*** New xwidget commands.
'xwidget-webkit-uri' (return the current URL), 'xwidget-webkit-title'
(return the current title), and 'xwidget-webkit-goto-history' (goto a
point in history).

*** Pixel-based scrolling.
The 'xwidget-webkit-scroll-up', 'xwidget-webkit-scroll-down' commands
now supports scrolling arbitrary pixel values.  It now treats the
optional 2nd argument as the pixel values to scroll.

*** New commands for scrolling.
The new commands 'xwidget-webkit-scroll-up-line',
'xwidget-webkit-scroll-down-line', 'xwidget-webkit-scroll-forward',
'xwidget-webkit-scroll-backward' can be used to scroll webkit by the
height of lines or width of chars.

*** New user option 'xwidget-webkit-bookmark-jump-new-session'.
When non-nil, use a new xwidget webkit session after bookmark jump.
Otherwise, it will use 'xwidget-webkit-last-session'.

** Flymake mode

+++
*** New user options to customize Flymake's mode-line.
The new user option 'flymake-mode-line-format' is a mix of strings and
symbols like 'flymake-mode-line-title', 'flymake-mode-line-exception'
and 'flymake-mode-line-counters'.  The new user option
'flymake-mode-line-counter-format' is a mix of strings and symbols
like 'flymake-mode-line-error-counter',
'flymake-mode-line-warning-counter' and 'flymake-mode-line-note-counter'.

** Flyspell mode

+++
*** Corrections and actions menu can be optionally bound to 'mouse-3'.
When Flyspell mode highlights a word as misspelled, you can click on
it to display a menu of possible corrections and actions.  You can now
easily bind this menu to 'down-mouse-3' (usually the right mouse button)
instead of 'mouse-2' (the default) by customizing the new user option
'flyspell-use-mouse-3-for-menu'.

---
*** The current dictionary is now displayed in the minor mode lighter.
Clicking the dictionary name changes the current dictionary.

** Time

---
*** 'display-time-world' has been renamed to 'world-clock'.
'world-clock' creates a buffer with an updating time display using
several time zones.  It is hoped that the new names are more
discoverable.

The following commands have been renamed:

  'display-time-world'         to 'world-clock'
  'display-time-world-mode'    to 'world-clock-mode'
  'display-time-world-display' to 'world-clock-display'
  'display-time-world-timer'   to 'world-clock-update'

The following user options have been renamed:

  'display-time-world-list'         to 'world-clock-list'
  'display-time-world-time-format'  to 'world-clock-time-format'
  'display-time-world-buffer-name'  to 'world-clock-buffer-name'
  'display-time-world-timer-enable' to 'world-clock-timer-enable'
  'display-time-world-timer-second' to 'world-clock-timer-second'

The old names are now obsolete.

** D-Bus

+++
*** Property values can be typed explicitly.
'dbus-register-property' and 'dbus-set-property' accept now optional
type symbols.  Both functions propagate D-Bus errors.

+++
*** Registered properties can have the new access type ':write'.

+++
*** In case of problems, handlers can emit proper D-Bus error messages now.

+++
*** D-Bus errors, which have been converted from incoming D-Bus error
messages, contain the error name of that message now.

+++
*** D-Bus messages can be monitored with the new command 'dbus-monitor'.

+++
*** D-Bus events have changed their internal structure.
They carry now the destination and the error-name of an event.  They
also keep the type information of their arguments.  Use the
'dbus-event-*' accessor functions.

** CPerl Mode

---
*** New face 'perl-heredoc', used for heredoc elements.

---
*** The command 'cperl-set-style' offers the new value "PBP".
This value customizes Emacs to use the style recommended in Damian
Conway's book "Perl Best Practices" for indentation and formatting
of conditionals.

** Abbrev mode

+++
*** Emacs can now suggest to use an abbrev based on text you type.
A new user option, 'abbrev-suggest', enables the new abbrev suggestion
feature.  When enabled, if a user manually types a piece of text that
could have saved enough typing by using an abbrev, a hint will be
displayed in the echo area, mentioning the abbrev that could have been
used instead.

** Octave Mode

+++
*** Line continuations in double-quoted strings now use a backslash.
Typing 'C-M-j' (bound to 'octave-indent-new-comment-line') now follows
the behavior introduced in Octave 3.8 of using a backslash as a line
continuation marker within double-quoted strings, and an ellipsis
everywhere else.

** Repeat

+++
*** New transient mode 'repeat-mode' to allow shorter key sequences.
You can type 'C-x u u' instead of 'C-x u C-x u' to undo many changes,
'C-x o o' instead of 'C-x o C-x o' to switch several windows,
'C-x { { } } ^ ^ v v' to resize the selected window interactively,
'M-g n n p p' to navigate next-error matches.  Any other key exits
transient mode and then is executed normally.  'repeat-exit-key'
defines an additional key to exit mode like 'isearch-exit' ('RET').


* New Modes and Packages in Emacs 28.1

** Lisp Data mode
The new command 'lisp-data-mode' enables a major mode for buffers
composed of Lisp symbolic expressions that do not form a computer
program.  The ".dir-locals.el" file is automatically set to use this
mode, as are other data files produced by Emacs.

** hierarchy.el
It's a library to create, query, navigate and display hierarchy structures.

** New themes 'modus-vivendi' and 'modus-operandi'.
These themes are designed to conform with the highest standard for
color-contrast accessibility (WCAG AAA).  You can load either of them
using 'M-x customize-themes' or 'load-theme' from your init file.
Consult the Modus Themes Info manual for more information on the user
options they provide.

** Dictionary mode
This is a mode for searching a RFC 2229 dictionary server.
'dictionary' opens a buffer for starting operations.
'dictionary-search' performs a lookup for a word.  It also supports a
'dictionary-tooltip-mode' which performs a lookup of the word under
the mouse in 'dictionary-tooltip-dictionary' (which must be customized
first).


* Incompatible Editing Changes in Emacs 28.1

** The 'M-o' ('facemenu-keymap') global binding has been removed.

** The 'M-o M-s' and 'M-o M-S' global bindings have been removed.
Use 'M-x center-line' and 'M-x center-paragraph' instead.

** The 'M-o M-o' global binding have been removed.
Use 'M-x font-lock-fontify-block' instead.

** In 'f90-mode', the backslash character ('\') no longer escapes.
For about a decade, the backslash character has no longer had a
special escape syntax in Fortran F90.  To get the old behaviour back,
say something like:

    (modify-syntax-entry ?\\ "\\" f90-mode-syntax-table)

** In 'nroff-mode', 'center-line' is now bound to 'M-o M-s'.
The original key binding was 'M-s', which interfered with I-search,
since the latter uses 'M-s' as a prefix key of the search prefix map.

** 'vc-print-branch-log' shows the change log for BRANCH from its root
directory instead of the default directory.


* Incompatible Lisp Changes in Emacs 28.1

** 'pcomplete-ignore-case' is now an obsolete alias of 'completion-ignore-case'.

** 'completions-annotations' face is not used when the caller puts own face.
This affects the suffix specified by completion 'annotation-function'.

** 'set-process-buffer' now updates the process mark.
The mark will be set to point to the end of the new buffer.

+++
** Some properties from completion tables are now preserved.
If 'minibuffer-allow-text-properties' is non-nil, doing completion
over a table of strings with properties will no longer remove all the
properties before returning.  This affects things like 'completing-read'.

** 'equal' no longer examines some contents of window configurations.
Instead, it considers window configurations to be equal only if they
are 'eq'.  To compare contents, use 'compare-window-configurations'
instead.  This change helps fix a bug in 'sxhash-equal', which returned
incorrect hashes for window configurations and some other objects.

** When its first argument is a string, 'make-text-button' no longer
modifies the string's text properties; instead, it uses and returns
a copy of the string.  This helps avoid trouble when strings are
shared or constants.

+++
** Temporary buffers no longer run certain buffer hooks.
The macros 'with-temp-buffer' and 'with-temp-file' no longer run the
hooks 'kill-buffer-hook', 'kill-buffer-query-functions', and
'buffer-list-update-hook' for the temporary buffers they create.  This
avoids slowing them down when a lot of these hooks are defined.

** New face 'child-frame-border' and frame parameter 'child-frame-border-width'.
The face and width of child frames borders can now be determined
separately from those of normal frames.  To minimize backward
incompatibility, child frames without a 'child-frame-border-width'
parameter will fall back to using 'internal-border-width'.  However,
the new 'child-frame-border' face does constitute a breaking change
since child frames' borders no longer use the 'internal-border' face.

---
** The obsolete function 'thread-alive-p' has been removed.

** 'dns-query' now consistently uses Lisp integers to represent integers.
Formerly it made an exception for integer components of SOA records,
because SOA serial numbers can exceed fixnum ranges on 32-bit platforms.
Emacs now supports bignums so this old glitch is no longer needed.

---
** The new function 'dns-query-asynchronous' has been added.
It takes the same parameters as 'dns-query', but adds a callback
parameter.

** The Lisp variables 'previous-system-messages-locale' and
'previous-system-time-locale' have been removed, as they were created
by mistake and were not useful to Lisp code.

---
** Loading 'generic-x' unconditionally loads all modes.
The user option 'generic-extras-enable-list' is now obsolete, and
setting it has no effect.

---
** The 'load-dangerous-libraries' variable is now obsolete.
It was used to allow loading Lisp libraries compiled by XEmacs, a
modified version of Emacs which is no longer actively maintained.
This is no longer supported, and setting this variable has no effect.

+++
** The macro 'with-displayed-buffer-window' is now obsolete.
Use macro 'with-current-buffer-window' with action alist entry 'body-function'.

---
** The inversion.el library is now obsolete.

---
** The metamail.el library is now obsolete.

---
** Some obsolete variable and function aliases in dbus.el have been removed.
In Emacs 24.3, the variable 'dbus-event-error-hooks' was renamed to
'dbus-event-error-functions' and the function
'dbus-call-method-non-blocking' was renamed to 'dbus-call-method'.
The old names, which were kept as obsolete aliases of the new names,
have now been removed.

---
** Some libraries obsolete since Emacs 23 have been removed:
ledit.el, lmenu.el, lucid.el and old-whitespace.el.

---
** Some functions and variables obsolete since Emacs 23 have been removed:
'GOLD-map', 'advertised-xscheme-send-previous-expression',
'allout-init', 'bookmark-jump-noselect',
'bookmark-read-annotation-text-func', 'buffer-menu-mode-hook',
'c-forward-into-nomenclature', 'char-coding-system-table',
'char-valid-p', 'charset-bytes', 'charset-id', 'charset-list',
'choose-completion-delete-max-match', 'complete-in-turn',
'completion-base-size', 'completion-common-substring',
'crm-minibuffer-complete', 'crm-minibuffer-complete-and-exit',
'crm-minibuffer-completion-help', 'custom-mode', 'custom-mode-hook',
'define-key-rebound-commands', 'define-mode-overload-implementation',
'detect-coding-with-priority', 'dirtrack-debug',
'dirtrack-debug-toggle', 'dynamic-completion-table',
'easy-menu-precalculate-equivalent-keybindings',
'epa-display-verify-result', 'epg-passphrase-callback-function',
'erc-announced-server-name', 'erc-default-coding-system',
'erc-process', 'erc-send-command', 'eshell-report-bug',
'eval-next-after-load', 'exchange-dot-and-mark', 'ffap-bug',
'ffap-submit-bug', 'ffap-version', 'file-cache-choose-completion',
'forward-point', 'generic-char-p', 'global-highlight-changes',
'hi-lock-face-history', 'hi-lock-regexp-history',
'highlight-changes-active-string', 'highlight-changes-initial-state',
'highlight-changes-passive-string',
'icalendar--datetime-to-noneuropean-date', 'image-mode-maybe',
'imenu-example--name-and-position', 'ispell-aspell-supports-utf8',
'lisp-mode-auto-fill', 'locate-file-completion', 'make-coding-system',
'minibuffer-local-must-match-filename-map', 'mouse-choose-completion',
'mouse-major-mode-menu', 'mouse-popup-menubar',
'mouse-popup-menubar-stuff', 'newsticker-groups-filename',
'nnir-swish-e-index-file', 'nnmail-fix-eudora-headers',
'non-iso-charset-alist', 'nonascii-insert-offset',
'nonascii-translation-table', 'password-read-and-add',
'pre-abbrev-expand-hook', 'princ-list', 'print-help-return-message',
'process-filter-multibyte-p', 'read-file-name-predicate',
'remember-buffer', 'rmail-highlight-face', 'rmail-message-filter',
'semantic-after-idle-scheduler-reparse-hooks',
'semantic-after-toplevel-bovinate-hook',
'semantic-before-idle-scheduler-reparse-hooks',
'semantic-before-toplevel-bovination-hook',
'semantic-bovinate-from-nonterminal-full',
'semantic-bovinate-region-until-error', 'semantic-bovinate-toplevel',
'semantic-bovination-working-type',
'semantic-decorate-pending-decoration-hooks',
'semantic-edits-incremental-reparse-failed-hooks',
'semantic-eldoc-current-symbol-info', 'semantic-expand-nonterminal',
'semantic-file-token-stream', 'semantic-find-dependency',
'semantic-find-nonterminal', 'semantic-flex', 'semantic-flex-buffer',
'semantic-flex-keyword-get', 'semantic-flex-keyword-p',
'semantic-flex-keyword-put', 'semantic-flex-keywords',
'semantic-flex-list', 'semantic-flex-make-keyword-table',
'semantic-flex-map-keywords', 'semantic-flex-token-end',
'semantic-flex-token-start', 'semantic-flex-token-text',
'semantic-imenu-bucketize-type-parts',
'semantic-imenu-expand-type-parts', 'semantic-imenu-expandable-token',
'semantic-init-db-hooks', 'semantic-init-hooks',
'semantic-init-mode-hooks', 'semantic-java-prototype-nonterminal',
'semantic-nonterminal-abstract', 'semantic-nonterminal-full-name',
'semantic-nonterminal-leaf', 'semantic-nonterminal-protection',
'semantic-something-to-stream', 'semantic-tag-make-assoc-list',
'semantic-token-type-parent', 'semantic-toplevel-bovine-cache',
'semantic-toplevel-bovine-table', 'semanticdb-mode-hooks',
'set-coding-priority', 'set-process-filter-multibyte',
'shadows-compare-text-p', 'shell-dirtrack-toggle',
'speedbar-navigating-speed', 'speedbar-update-speed', 't-mouse-mode',
'term-dynamic-simple-complete', 'tooltip-hook', 'tpu-have-ispell',
'url-generate-unique-filename', 'url-temporary-directory',
'vc-arch-command', 'vc-default-working-revision' (variable),
'vc-mtn-command', 'vc-revert-buffer', 'vc-workfile-version',
'vcursor-toggle-vcursor-map', 'w32-focus-frame', 'w32-select-font',
'wisent-lex-make-token-table'.

---
** Some functions and variables obsolete since Emacs 22 have been removed:
'gnus-article-hide-pgp-hook', 'gnus-inews-mark-gcc-as-read',
'gnus-treat-display-xface', 'gnus-treat-strip-pgp',
'nnmail-spool-file'.

** The WHEN argument of 'make-obsolete' and related functions is mandatory.
The use of those functions without a WHEN argument was marked obsolete
back in Emacs 23.1.  The affected functions are: 'make-obsolete',
'define-obsolete-function-alias', 'make-obsolete-variable',
'define-obsolete-variable-alias'.

** The variable 'keyboard-type' is obsolete and not dynamically scoped any more.

** The 'values' variable is now obsolete.


* Lisp Changes in Emacs 28.1

+++
** New function 'always'.
This is identical to 'ignore', but returns t instead.

+++
** New forms to declare how completion should happen has been added.
'(declare (completion PREDICATE))' can be used as a general predicate
to say whether the command should be present when completing with
'M-x TAB'.  '(declare (modes MODE...))' can be used as a short-hand
way of saying that the command should be present when completing from
buffers in major modes derived from MODE..., or, if it's a minor mode,
whether that minor mode is enabled in the current buffer.

+++
** The 'interactive' syntax has been extended to allow listing applicable modes.
Forms like '(interactive "p" dired-mode)' can be used to annotate the
commands as being applicable for modes derived from 'dired-mode',
or if the mode is a minor mode, that the current buffer has that
minor mode activated.  Note that using this form will create byte code
that is not compatible with byte code in previous Emacs versions.

+++
** New buffer-local variable 'local-minor-modes'.
This permanently buffer-local variable holds a list of currently
enabled non-global minor modes in the current buffer (as a list of
symbols).

+++
** New variable 'global-minor-modes'.
This variable holds a list of currently enabled global minor modes (as
a list of symbols).

+++
** 'define-minor-mode'  now takes an ':interactive' argument.
This can be used for specifying which modes this minor mode is meant
for, or to make the new minor mode non-interactive.  The default value
is t.

+++
** 'define-derived-mode' now takes an ':interactive' argument.
This can be used to control whether the defined mode is a command
or not, and is useful when defining commands that aren't meant to be
used by users directly.

---
** The 'easymenu' library is now preloaded.

---
** New variable 'indent-line-ignored-functions'.
This allows modes to cycle through a set of indentation functions
appropriate for those modes.

** New function 'garbage-collect-maybe' to trigger GC early.

---
** 'defvar' detects the error of defining a variable currently lexically bound.
Such mixes are always signs that the outer lexical binding was an
error and should have used dynamic binding instead.

+++
** New completion function 'affixation-function' to add prefix/suffix.
It accepts a list of completions and should return a list where
each element is a list with three elements: a completion,
a prefix string, and a suffix string.

+++
** 'read-char-from-minibuffer' and 'y-or-n-p' support 'help-form'.
If you bind 'help-form' to a non-nil value while calling these functions,
then pressing 'C-h' ('help-char') causes the function to evaluate 'help-form'
and display the result.

---
** New variables 'read-char-choice-use-read-key' and 'y-or-n-p-use-read-key'.
When non-nil, then functions 'read-char-choice' and 'y-or-n-p' (respectively)
use the function 'read-key' to read a character instead of using the minibuffer.

---
** New user option 'use-short-answers'.
When non-nil, the function 'y-or-n-p' is used instead of
'yes-or-no-p'.  This eliminates the need to define an alias that maps
one to another in the init file.  The same user option also controls
whether the function 'read-answer' accepts short answers.

+++
** 'set-window-configuration' now takes an optional 'dont-set-frame'
parameter which, when non-nil, instructs the function not to select
the frame recorded in the configuration.

+++
** 'define-globalized-minor-mode' now takes a ':predicate' parameter.
This can be used to control which major modes the minor mode should be
used in.

+++
** 'truncate-string-ellipsis' now uses '…' by default.
Modes that use 'truncate-string-to-width' with non-nil, non-string
argument ELLIPSIS, will now indicate truncation using '…' when
the selected frame can display it, and using "..." otherwise.

+++
** New command 'make-directory-autoloads'.
This does the same as the old command 'update-directory-autoloads',
but has different semantics: Instead of passing in the output file via
the dynamically bound 'generated-autoload-file' variable, the output
file is now a explicit parameter.

+++
** New function 'string-search'.
This function takes two string parameters and returns the position of
the first instance of the former string in the latter.

+++
** New function 'string-replace'.
This function works along the line of 'replace-regexp-in-string', but
matching on strings instead of regexps, and does not change the global
match state.

+++
** New function 'process-lines-ignore-status'.
This is like 'process-lines', but does not signal an error if the
return status is non-zero.  'process-lines-handling-status' has also
been added, and takes a callback to handle the return status.

---
** 'ascii' is now a coding system alias for 'us-ascii'.

+++
** New function 'file-backup-file-names'.
This function returns the list of file names of all the backup files
of its file argument.

+++
** New utility function 'directory-empty-p'.
This predicate tests whether a given file name is an accessible
directory and whether it contains no other directories or files.

+++
** 'directory-files' now takes an additional COUNT parameter.
The parameter makes 'directory-files' return COUNT first file names
from a directory.  If MATCH is also given, the function will return
first COUNT file names that match the expression.  The same COUNT
parameter has been added to 'directory-files-and-attributes'.

+++
** The 'count-lines' function now takes an optional parameter to
ignore invisible lines.

---
** 'count-words' now crosses field boundaries.
Originally, 'count-words' would stop counting at the first field
boundary it encountered; now it keeps counting all the way to the
region's (or buffer's) end.

---
** New function 'custom-add-choice'.
This function can be used by modes to add elements to the
'choice' customization type of a variable.

+++
** New function 'require-theme'.
This function is like 'require', but searches 'custom-theme-load-path'
instead of 'load-path'.  It can be used by Custom themes to load
supporting Lisp files when 'require' is unsuitable.

+++
** New function 'file-modes-number-to-symbolic' to convert a numeric
file mode specification into symbolic form.

** New macro 'dlet' to dynamically bind variables.

** The variable 'force-new-style-backquotes' has been removed.
This removes the final remaining trace of old-style backquotes.

** Changes in handling dynamic modules

*** The module header 'emacs-module.h' now contains type aliases
'emacs_function' and 'emacs_finalizer' for module functions and
finalizers, respectively.

*** Module functions can now be made interactive.
Use 'make_interactive' to give a module function an interactive
specification.

*** Module functions can now install an optional finalizer that is
called when the function object is garbage-collected.  Use
'set_function_finalizer' to set the finalizer and
'get_function_finalizer' to retrieve it.

*** Modules can now open a channel to an existing pipe process using
the new module function 'open_channel'.  Modules can use this
functionality to asynchronously send data back to Emacs.

*** A new module API 'make_unibyte_string' is provided.
It can be used to create Lisp strings with arbitrary byte sequences
(a.k.a. "raw bytes").

** 'file-modes', 'set-file-modes', and 'set-file-times' now have an
optional argument specifying whether to follow symbolic links.

** 'parse-time-string' can now parse ISO 8601 format strings,
such as "2020-01-15T16:12:21-08:00".

---
** The new function 'decoded-time-period' has been added.
It interprets a decoded time structure as a period and returns the
equivalent period in seconds.

+++
** The new function 'dom-remove-attribute' has been added.

+++
** The new function 'dom-print' has been added.

---
** 'make-network-process', 'make-serial-process' ':coding' behavior change.
Previously, passing ':coding nil' to either of these functions would
override any non-nil binding for 'coding-system-for-read' and
'coding-system-for-write'.  For consistency with 'make-process' and
'make-pipe-process', passing ':coding nil' is now ignored.  No code in
Emacs depended on the previous behavior; if you really want the
process' coding-system to be nil, use 'set-process-coding-system'
after the process has been created, or pass in ':coding '(nil nil)'.

+++
** 'open-network-stream' now accepts a ':coding' argument.
This allows specifying the coding systems used by a network process
for encoding and decoding without having to bind
'coding-system-for-{read,write}' or call 'set-process-coding-system'.

+++
** 'open-network-stream' can now take a ':capability-command' that's a function.
The function is called with the greeting from the server as its only
parameter, and allows sending different TLS capability commands to the
server based on that greeting.

+++
** 'open-gnutls-stream' now also accepts a ':coding' argument.

+++
** New user option 'process-file-return-signal-string'.
It controls, whether 'process-file' returns a string when a remote
process is interrupted by a signal.

+++
** The behavior of 'format-spec' is now closer to that of 'format'.
In order for the two functions to behave more consistently,
'format-spec' now pads and truncates based on string width rather than
length, and also supports format specifications that include a
truncating precision field, such as "%.2a".

+++
** 'format-spec' now takes an optional SPLIT parameter.
If non-nil, 'format-spec' will split the resulting string into a list
of strings, based on where the format specs (and expansions) were.

---
** New function 'color-values-from-color-spec'.
This can be used to parse RGB color specs in several formats and
convert them to a list '(R G B)' of primary color values.

---
** User option 'uniquify-buffer-name-style' can now be a function.
This user option can be one of the predefined styles or a function to
personalize the uniquified buffer name.

+++
** New variable 'tty-menu-calls-mouse-position-function'.
This controls whether 'mouse-position-function' is called by functions
that retrieve the mouse position when that happens during TTY menu
handling.  Lisp programs that set 'mouse-position-function' should
also set this variable non-nil if they are compatible with the tty
menu handling.

+++
** 'inhibit-nul-byte-detection' is renamed to 'inhibit-null-byte-detection'.

** Byte compiler

+++
*** New byte-compiler check for missing dynamic variable declarations.
It is meant as an (experimental) aid for converting Emacs Lisp code
to lexical binding, where dynamic (special) variables bound in one
file can affect code in another.  For details, see the manual section
"(elisp) Converting to Lexical Binding".

+++
*** 'byte-recompile-directory' can now compile symlinked ".el" files.
This is achieved by giving a non-nil FOLLOW-SYMLINKS parameter.

*** The byte-compiler now warns about too wide documentation strings.
By default, it will warn if a documentation string is wider than the
largest of 80 characters or 'fill-column'.  This is controlled by the
new user option 'byte-compile-docstring-max-column'.

+++
*** 'byte-compile-file' optional argument LOAD is now obsolete.
To load the file after byte-compiling, add a call to 'load' from Lisp
or use 'M-x emacs-lisp-byte-compile-and-load' interactively.

---
** 'unload-feature' now also tries to undo additions to buffer-local hooks.

---
** Some functions are no longer considered safe by 'unsafep':
'replace-regexp-in-string', 'catch', 'throw', 'error', 'signal'
and 'play-sound-file'.

+++
** New variable 'print-integers-as-characters' modifies integer printing.
If this variable is non-nil, character syntax is used for printing
numbers when this makes sense, such as '?A' for 65.

+++
** New error 'remote-file-error', a subcategory of 'file-error'.
It is signaled if a remote file operation fails due to internal
reasons, and could block Emacs.  It does not replace 'file-error'
signals for the usual cases.  Timers, process filters and process
functions, which run remote file operations, shall protect themselves
against this error.

If such an error occurs, please report this as bug via 'M-x report-emacs-bug'.
Until it is solved you could ignore such errors by performing

    (setq debug-ignored-errors (cons 'remote-file-error debug-ignored-errors))

+++
** The error 'ftp-error' belongs also to category 'remote-file-error'.

+++
** Buffers can now be created with certain hooks disabled.
The functions 'get-buffer-create' and 'generate-new-buffer' accept a
new optional argument INHIBIT-BUFFER-HOOKS.  If non-nil, the new
buffer does not run the hooks 'kill-buffer-hook',
'kill-buffer-query-functions', and 'buffer-list-update-hook'.  This
avoids slowing down internal or temporary buffers that are never
presented to users or passed on to other applications.

---
** 'start-process-shell-command' and 'start-file-process-shell-command'
do not support the old calling conventions any longer.

** Functions operating on local file names now check that the file names
don't contain any NUL bytes.  This avoids subtle bugs caused by
silently using only the part of the file name until the first NUL byte.

** New coding-systems for EBCDIC variants.
New coding-systems 'ibm256', 'ibm273', 'ibm274', 'ibm277', 'ibm278',
'ibm280', 'ibm281', 'ibm284', 'ibm285', 'ibm290', 'ibm297'.  These are
variants of the EBCDIC encoding tailored to some European and Japanese
locales.  They are also available as aliases 'ebcdic-cp-*' (e.g.,
'ebcdic-cp-fi' for the Finnish variant 'ibm278'), and 'cp2xx' (e.g.,
'cp278' for 'ibm278').  There are also new charsets 'ibm2xx' to
support these coding-systems.

** The JSON functions 'json-serialize', 'json-insert',
'json-parse-string', and 'json-parse-buffer' now implement some of the
semantics of RFC 8259 instead of the earlier RFC 4627.  In particular,
these functions now accept top-level JSON values that are neither
arrays nor objects.


* Changes in Emacs 28.1 on Non-Free Operating Systems

---
** On macOS, Xwidget is now supported.
If Emacs was built with xwidget support, you can access the embedded
webkit browser with 'M-x xwidget-webkit-browse-url'.  Viewing two
instances of xwidget webkit is not supported.

*** Downloading files from xwidget-webkit is now supported.
The new variable 'xwidget-webkit-download-dir' says where to download to.

*** New functions for xwidget-webkit mode
'xwidget-webkit-clone-and-split-below',
'xwidget-webkit-clone-and-split-right'.

*** New variable 'xwidget-webkit-enable-plugins'.

+++
** On macOS, Emacs can now load dynamic modules with a ".dylib" suffix.
'module-file-suffix' now has the value ".dylib" on macOS, but the
".so" suffix is supported as well.

+++
** On MS-Windows, Emacs can now toggle the IME.
A new function 'w32-set-ime-open-status' can now be used to disable
and enable the MS-Windows native Input Method Editor (IME) at run
time.  A companion function 'w32-get-ime-open-status' returns the
current IME activation status.

+++
** On MS-Windows, Emacs can now use the native image API to display images.
Emacs can now use the MS-Windows GDI+ library to load and display
images in JPEG, PNG, GIF and TIFF formats.  This support is enabled
unless Emacs was configured '--without-native-image-api'.

This feature is experimental, and needs to be turned on to be used.
To turn this on, set the variable 'w32-use-native-image-API' to a
non-nil value.  Please report any bugs you find while using the native
image API via 'M-x report-emacs-bug'.

---
** The user option 'make-pointer-invisible' is now honored on macOS.

--
** On macOS, 's-<left>' and 's-<right>' are now bound to
'move-beginning-of-line' and 'move-end-of-line' respectively.  The commands
to select previous/next frame are still bound to 's-~' and 's-`'.


----------------------------------------------------------------------
This file is part of GNU Emacs.

GNU Emacs is free software: you can redistribute it and/or modify
it under the terms of the GNU General Public License as published by
the Free Software Foundation, either version 3 of the License, or
(at your option) any later version.

GNU Emacs is distributed in the hope that it will be useful,
but WITHOUT ANY WARRANTY; without even the implied warranty of
MERCHANTABILITY or FITNESS FOR A PARTICULAR PURPOSE.  See the
GNU General Public License for more details.

You should have received a copy of the GNU General Public License
along with GNU Emacs.  If not, see <https://www.gnu.org/licenses/>.


Local variables:
coding: utf-8
mode: outline
paragraph-separate: "[ 	]*$"
end:<|MERGE_RESOLUTION|>--- conflicted
+++ resolved
@@ -25,16 +25,12 @@
 
 * Installation Changes in Emacs 28.1
 
-<<<<<<< HEAD
 ** Emacs now optionally supports native compilation of Lisp files.
 To enable, configure Emacs with the '--with-native-compilation' option
 to the 'configure' script.  This requires to have the libgccjit
 library to be installed and functional.
 
---
-=======
----
->>>>>>> a0854f93
+---
 ** Support for building with Motif has been removed.
 
 ** Cairo graphics library is now used by default if found.
