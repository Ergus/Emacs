<<<<<<< HEAD
2014-06-15  Michael Albinus  <michael.albinus@gmx.de>

	Sync with Tramp 2.2.10.

	* tramp.texi (Inline methods): Remove restriction on "telnet".
	Recommend sharing ssh connections for "plink".
	(External methods): Remove "sftp".  Merge "pscp" and "psftp"
	descriptions.  Recommend sharing ssh connections.  Add "nc" method.
	(GVFS based methods): Add "sftp".
	(Customizing Completion, External packages, Issues):
	Use @dots{}.

	* trampver.texi: Update release number.

2014-06-15  Glenn Morris  <rgm@gnu.org>

	* Makefile.in (bootstrap-clean): New.

2014-06-12  Vincent Belaïche  <vincentb1@users.sourceforge.net>

	* ses.texi: Adding documentation for SES local printer functions.

2014-06-12  Glenn Morris  <rgm@gnu.org>

	* Makefile.in: Use GNU Make features to reduce duplication.
	(mkinfodir): Remove.
	(${buildinfodir}): Generate using an order-only prerequisite.
	(.dvi.ps): Replace with pattern rule.
	($INFO_TARGETS): Mark as PHONY.
	(${buildinfodir}): New rule.
	(EXTRA_OPTS, need_emacsver, need_emacsver_prefix): New variables.
	(${buildinfodir}/%.info, %.dvi, %.pdf, %.html, %.ps):
	New pattern rules, replacing numerous previous explicit rules.
	(info_template): New definition.
	(gnus.dvi, gnus.pdf): Use distinct intermediate files.
	(mostlyclean): Adjust for above gnus change.

2014-06-11  Glenn Morris  <rgm@gnu.org>
=======
2014-06-21  Eli Zaretskii  <eliz@gnu.org>

	* autotype.texi (Skeleton Language): Document the feature of \n
	when at eol.

2014-06-15  Michael Albinus  <michael.albinus@gmx.de>

	* dbus.texi (Type Conversion): Formatting edits in example.

2014-06-10  Glenn Morris  <rgm@gnu.org>
>>>>>>> 8047f439

	* Makefile.in (INFO_INSTALL): Update for 2013-08-28 DOCMISC_W32 change.

2014-06-10  Glenn Morris  <rgm@gnu.org>

	* Makefile.in (INFO_EXT): Remove and replace by ".info" throughout.
	(INFO_OPTS): Set directly rather than with configure.

2014-06-08  Karl Berry  <karl@gnu.org>

	* doc/info.texi (Help-^L): "mode line", "screenful",
	stand-alone and Emacs Info both use the mode line.
	Use x instead of weird C-x 0 to get rid of help msg
	in standalone Info.

2014-06-08  Glenn Morris  <rgm@gnu.org>

	* vip.texi (Files): Defer to Emacs manual for uniquify details.

	* info.texi (Help-Small-Screen): Clarify details of S-SPC.
	(Help-Small-Screen, Help-]): Do not mention S-SPC.
	(Emacs Info Variables): Markup fix.

	* ebrowse.texi (Source Display, Finding/Viewing):
	* erc.texi (Sample Session):
	* ses.texi (The Basics):
	* todo-mode.texi (Moving and Deleting Items):
	* woman.texi (Navigation): Markup fixes re SPC, RET.

2014-06-02  Glenn Morris  <rgm@gnu.org>

	* efaq.texi (Finding a package with particular functionality):
	Update example.
	* vip.texi: Mention this is obsolete.

2014-05-27  Paul Eggert  <eggert@cs.ucla.edu>

	* texinfo.tex: Update from gnulib.

2014-05-26  Paul Eggert  <eggert@cs.ucla.edu>

	Specify coding if Latin-1 Emacs would misinterpret (Bug#17575).
	* htmlfontify.texi, org.texi: Add "coding: utf-8".

2014-05-26  Stephen Berman  <stephen.berman@gmx.net>

	* todo-mode.texi: Update in light of changes due to bug#17482.
	Replace numerous mistaken uses of literal quotes with proper
	Texinfo markup.
	(Todo Mode Entry Points): Comment out reference to using find-file
	or Dired to visit Todo files, since this has been disabled (bug#17482).

2014-05-20  Leo Liu  <sdl.web@gmail.com>

	* cl.texi (List Functions, Efficiency Concerns): Update cl-endp.

2014-05-13  Paul Eggert  <eggert@cs.ucla.edu>

	* texinfo.tex: Update from gnulib.

2014-05-08  Michael Albinus  <michael.albinus@gmx.de>

	* tramp.texi (Frequently Asked Questions): Mention HISTFILE
	setting in ~/.ssh/environment.

2014-05-04  Stephen Berman  <stephen.berman@gmx.net>

	* todo-mode.texi: Update, improve exposition, add cross
	references, fix typos.
	(Inserting New Items, Editing Item Headers and Text): Rewrite to
	document new user interface.

2014-05-04  Glenn Morris  <rgm@gnu.org>

	* autotype.texi (Skeleton Language):
	* message.texi (Header Commands): Replace `iff'.

2014-05-02  Paul Eggert  <eggert@cs.ucla.edu>

	* vhdl-mode.texi: Add "@documentencoding UTF-8",
	since this is a toplevel .texi file.

2014-04-22  Bastien Guerry  <bzg@gnu.org>

	* org.texi (Installation): Be more clear on why installing Org
	through ELPA should be done without loading any Org file.

	* org.texi (Emphasis and monospace): Document the use of
	=verbatim= and ~code~ to be consistent with
	`org-element-text-markup-successor'.

	* org.texi (In-buffer settings, Radio tables): Tiny fixes.

	* org.texi (Initial visibility):
	* org.texi (Literal examples): Fix typos.

2014-04-22  Michael Brand  <michael.ch.brand@gmail.com>

	* org.texi (Column attributes): Add a sentence to point out
	the dependency on the format specifier.

2014-04-22  Nicolas Goaziou  <n.goaziou@gmail.com>

	* org.texi (The Export Dispatcher): Reformulation.

	* org.texi (@LaTeX{} specific attributes): Update manual.

	* org.texi (Top, Exporting): Org has its own documentation and
	should therefore be removed from "Other build-in back-ends".

2014-04-22  Stefan Monnier  <monnier@iro.umontreal.ca>

	* cl.texi (Structures): Remove cl-struct-set-slot-value.

2014-04-20  Daniel Colascione  <dancol@dancol.org>

	* cl.texi (Declarations): Document changes to `cl-the' and defstruct functions.

2014-04-17  Paul Eggert  <eggert@cs.ucla.edu>

	* Makefile.in (infoclean): Be consistent about reporting failures.

2014-03-27  Glenn Morris  <rgm@gnu.org>

	* Makefile.in (INFO_COMMON): Add vhdl-mode.
	(vhdl_mode_deps, vhdl-mode, $(buildinfodir)/vhdl-mode$(INFO_EXT))
	(vhdl-mode.dvi, vhdl-mode.pdf, vhdl-mode.html): New rules/variables.

	* vhdl-mode.texi: General clean-up.  Set copyright to FSF, add license.
	Remove hand-written node pointers.  Remove info re old Emacs versions.
	Markup fixes.
	(Getting Connected): Remove irrelevant info.
	(Indentation Commands, Requirements): Remove empty/irrelevant nodes.
	(Frequently Asked Questions): Electric indent is now enabled.

2014-03-27  Reto Zimmermann  <reto@gnu.org>
	    Rod Whitby  <software.vhdl-mode@rwhitby.net>

	* vhdl-mode.texi: New file, imported from upstream vhdl-mode.

2014-03-26  Paul Eggert  <eggert@cs.ucla.edu>

	* texinfo.tex: Update from gnulib.

2014-03-26  Michael Albinus  <michael.albinus@gmx.de>

	* tramp.texi (Frequently Asked Questions): Add fish shell settings.

2014-03-23  Katsumi Yamaoka  <yamaoka@jpl.org>

	* gnus.texi (Ma Gnus): Mention header attachment buttons.

2014-03-23  Lars Ingebrigtsen  <larsi@gnus.org>

	* emacs-mime.texi (MML Definition): Document recipient-filename.

2014-03-23  Katsumi Yamaoka  <yamaoka@jpl.org>

	* gnus.texi (MIME Commands): Mention
	gnus-mime-buttonize-attachments-in-header and
	gnus-mime-display-attachment-buttons-in-header.

2014-03-23  Lars Ingebrigtsen  <larsi@gnus.org>

	* message.texi (Forwarding): Mention
	`message-forward-included-headers'.

2014-03-23  Lars Ingebrigtsen  <larsi@gnus.org>

	* gnus.texi: w3 is no longer supported by Gnus.

2014-03-22  Glenn Morris  <rgm@gnu.org>

	* efaq.texi (Informational files for Emacs): Do not mention etc/GNU.

2014-03-21  Glenn Morris  <rgm@gnu.org>

	* ede.texi (ede-linux):
	* vip.texi (New Bindings): Tiny copyedits.

2014-03-18  Stefan Monnier  <monnier@iro.umontreal.ca>

	* vip.texi (Other Vi Commands): Adjust doc of C-j.

	* cc-mode.texi (Indentation Commands): Remove C-j, since it's not
	defined by CC-mode but globally.
	(FAQ): Tweak text about RET and auto-indentation.

2014-03-18  David Engster  <deng@randomsample.de>

	* ede.texi (Project Local Variables): Remove reference to
	`ede-java-root' and the example using it.
	(Android projects, ede-java-root): Remove nodes since they are
	only in CEDET upstream (Bug#17030).  All nodes updated.
	(ede-cpp-root): Document the :compile-command slot.
	(ede-linux): Document new variables
	`project-linux-build-directory-default' and
	`project-linux-architecture-default'.

2014-03-12  Glenn Morris  <rgm@gnu.org>

	* eww.texi (History and Acknowledgments):
	Don't list everyone who changed the code.

	* ada-mode.texi, auth.texi, calc.texi, ebrowse.texi, efaq.texi:
	* emacs-gnutls.texi, epa.texi, ert.texi, eshell.texi, eww.texi:
	* flymake.texi, gnus.texi, info.texi, message.texi, mh-e.texi:
	* newsticker.texi, pcl-cvs.texi, rcirc.texi, sem-user.texi:
	* smtpmail.texi, url.texi, viper.texi, wisent.texi, woman.texi:
	Use @file for buffers, per the Texinfo manual.

2014-03-12  Paul Eggert  <eggert@cs.ucla.edu>

	* org.texi: Don't set txicodequoteundirected and txicodequotebacktick
	so that the Org Manual's style for ` and ' in code is consistent
	with the other Emacs manuals.  This affects PDF, not .info files.

2014-03-12  Glenn Morris  <rgm@gnu.org>

	* octave-mode.texi (Using Octave Mode): Remove outdated stuff
	about RET and indentation.

2014-03-03  Juanma Barranquero  <lekktu@gmail.com>

	* gnus.texi:
	* semantic.texi: Fix whitespace.

	* ede.texi (Android projects):
	* eieio.texi (Class Options, Making New Objects)
	(Method Invocation, CLOS compatibility):
	* sem-user.texi (Tag Decoration Mode): Fix typos.

2014-03-02  Xue Fuqiao  <xfq@gnu.org>

	* sem-user.texi (Create System Databases): Markup fix.

2014-02-28  Glenn Morris  <rgm@gnu.org>

	* info.texi (Further Reading): Rename node from Expert Info.
	Remove stuff about writing Info nodes by hand.
	(Help-Cross): Move node from (mainly deleted) chapter 3 to chapter 1.

	* info.texi: Nuke hand-written node pointers.

2014-02-28  Karl Berry  <karl@gnu.org>

	* info.texi (Top): Mention H for a summary of all commands.

2014-02-25  Glenn Morris  <rgm@gnu.org>

	* edt.texi (Quick start, Starting emulation): Update hook details.
	* efaq.texi (Fullscreen mode on MS-Windows)
	(Terminal setup code works after Emacs has begun): Update hook details.
	* vip.texi (Loading VIP): Fix hook example.

	* efaq-w32.texi (Bash): Don't use setq with hooks.

2014-02-24  Paul Eggert  <eggert@cs.ucla.edu>

	* texinfo.tex: Update from gnulib.

2014-02-22  Xue Fuqiao  <xfq@gnu.org>

	* remember.texi (Quick Start): Add an index.
	(Function Reference, Quick Start): Add cross-references.

2014-02-21  Glenn Morris  <rgm@gnu.org>

	* flymake.texi (Starting the syntax check process): Grammar fix.

	* tramp.texi (External packages): Grammar fix.
	Reword for default sentinel not being nil any more.

2014-02-19  Michael Albinus  <michael.albinus@gmx.de>

	* trampver.texi: Update release number.

2014-02-19  Glenn Morris  <rgm@gnu.org>

	* remember.texi: Copyedits.
	(Quick Start): No need for manual autoloads.  Mention remember-notes.
	(Function Reference): Update arguments.  Add new commands.

2014-02-18  Glenn Morris  <rgm@gnu.org>

	* remember.texi (copying): Bump remember mode version.
	(Installation): Remove unnecessary chapter.
	(Quick Start): No need to explicitly load remember.el.
	(Separate Text Files): New section.

2014-02-17  Glenn Morris  <rgm@gnu.org>

	* eieio.texi (Class Values, CLOS compatibility):
	Remove references to deleted eieio-describe-class/generic.

2014-02-16  Michael Albinus  <michael.albinus@gmx.de>

	Sync with Tramp 2.2.9.
	* trampver.texi: Update release number.

	* efaq-w32.texi (Tramp ssh): Remove also pscp1 and pscp2.

2014-02-14  Jay Belanger  <jay.p.belanger@gmail.com>

	* calc.texi (Single-Variable Statistics): Remove mention of
	incorrect keybinding.

2014-02-12  Paul Eggert  <eggert@cs.ucla.edu>

	* texinfo.tex: Update from gnulib.

2014-02-08  Glenn Morris  <rgm@gnu.org>

	* auth.texi (GnuPG and EasyPG Assistant Configuration):
	Be agnostic about authinfo/authinfo.gpg default order.  (Bug#16642)

2014-02-07  Glenn Morris  <rgm@gnu.org>

	* viper.texi (File and Buffer Handling): Prefer ido to iswitchb.

2014-02-06  Glenn Morris  <rgm@gnu.org>

	* epa.texi (Mail-mode integration): Mention epa-mail-aliases.

	* mh-e.texi, viper.texi: Do not use colons in index entries.

2014-02-05  Paul Eggert  <eggert@cs.ucla.edu>

	* texinfo.tex: Update from gnulib.

2014-02-05  Glenn Morris  <rgm@gnu.org>

	* epa.texi: Add indices.

	* url.texi (Cookies): Mention url-cookie-list command.

2014-02-03  Glenn Morris  <rgm@gnu.org>

	* cl.texi (Blocks and Exits): Mention cl-tagbody.

2014-02-02  Glenn Morris  <rgm@gnu.org>

	* efaq-w32.texi (Tramp ssh): Remove deleted tramp methods.

2014-01-31  Glenn Morris  <rgm@gnu.org>

	* efaq.texi (Replacing highlighted text):
	Update delete-selection-mode doc.

2014-01-30  Xue Fuqiao  <xfq.free@gmail.com>

	* sem-user.texi (Include paths): Fix a Texinfo command.

2014-01-27  Glenn Morris  <rgm@gnu.org>

	* idlwave.texi (Lesson III---User Catalog, Online Help)
	(Starting the Shell, Catalogs, User Catalog):
	* remember.texi (Quick Start):
	* viper.texi:
	* vip.texi (Customization, Customizing Constants)
	(Customizing Key Bindings): Update for files being in ~/.emacs.d/.

2014-01-25  Xue Fuqiao  <xfq.free@gmail.com>

	* cc-mode.texi (Minor Modes): Minor fix.

2014-01-24  David Engster  <deng@randomsample.de>

	* eieio.texi (Introduction): Fix references.

2014-01-24  Glenn Morris  <rgm@gnu.org>

	* efaq.texi (Termcap/Terminfo entries for Emacs):
	Use M-x term rather than M-x terminal-emulator.

	* emacs-mime.texi (time-date): Use float-time.

2014-01-22  David Engster  <deng@randomsample.de>

	* eieio.texi (Introduction): Move introductory paragraph about
	EIEIO and CLOS from 'Building Classes' to here.
	(Documentation): Remove, since eieio-doc is not part of Emacs.
	(Class Values, CLOS compatibility): Mention that
	`describe-function' will also give information about classes.

2014-01-20  Paul Eggert  <eggert@cs.ucla.edu>

	* texinfo.tex: Update from gnulib.

2014-01-15  Glenn Morris  <rgm@gnu.org>

	* Makefile.in (eww_deps): Does not depend on emacsver.texi.

2014-01-12  Michael Albinus  <michael.albinus@gmx.de>

	* tramp.texi (all): Doc fix according to GNU Coding Standards.
	Use "file name" instead of "filename" or "path".  Use "host"
	instead of "machine".

2014-01-12  David Engster  <deng@randomsample.de>

	* eieio.texi (Introduction): `class-of' is obsolete.
	(Predicates, Basic Methods): Adapt function names to namespace
	cleanup.

2014-01-12  Xue Fuqiao  <xfq.free@gmail.com>

	* eww.texi (Basics): Use "directory" instead of "path" (Bug#16419).

2014-01-12  Glenn Morris  <rgm@gnu.org>

	* efaq.texi (Guidelines for newsgroup postings)
	(Informational files for Emacs):
	Remove references to etc/MAILINGLISTS, etc/INTERVIEW.

2014-01-10  Stefan Monnier  <monnier@iro.umontreal.ca>

	* cl.texi (Function Bindings): Fix incorrect description of cl-let.

2014-01-09  Rüdiger Sonderfeld  <ruediger@c-plusplus.de>

	* Makefile.in: Add eww.texi.
	* eww.texi: New file.

2014-01-07  Glenn Morris  <rgm@gnu.org>

	* efaq.texi (Problems with very large files): Fix superscript typo.

2013-01-07  Rasmus  <w530@pank.eu>

	* org.texi (Global and local cycling): Fix missing '@'.

2013-01-07  Bastien Guerry  <bzg@gnu.org>

	* org.texi (Global and local cycling): Mention C-u C-u TAB.
	(Include files, The Export Dispatcher)
	(Advanced configuration)
	(Header arguments in Org mode properties): Spelling fixes.
	(Special blocks): Add #+BEGIN_ABSTRACT as another example.
	(@LaTeX{} specific attributes): New index entries.
	Use #+BEGIN_ABSTRACT in the example.

2013-01-07  Nicolas Goaziou  <n.goaziou@gmail.com>

	* org.texi (Org export): New section.
	(HTML doctypes): Fix whitespace error.  Fix display.
	(Publishing options): Add missing html publishing options.

2014-01-07  Glenn Morris  <rgm@gnu.org>

	* efaq.texi (Basic editing, Packages that do not come with Emacs):
	Merge in some info from etc/MORE.STUFF.

2014-01-05  Paul Eggert  <eggert@cs.ucla.edu>

	Specify .texi encoding (Bug#16292).
	* ada-mode.texi, auth.texi, autotype.texi, bovine.texi, calc.texi:
	* cc-mode.texi, cl.texi, dbus.texi, dired-x.texi, ebrowse.texi:
	* ede.texi, ediff.texi, edt.texi, efaq.texi, eieio.texi:
	* emacs-gnutls.texi, epa.texi, erc.texi, ert.texi:
	* eshell.texi, eudc.texi, flymake.texi, forms.texi, gnus-coding.texi:
	* gnus-faq.texi, htmlfontify.texi, idlwave.texi, ido.texi, info.texi:
	* message.texi, mh-e.texi, newsticker.texi, nxml-mode.texi:
	* octave-mode.texi, org.texi, pcl-cvs.texi, pgg.texi, rcirc.texi:
	* reftex.texi, remember.texi, sasl.texi, sc.texi, semantic.texi:
	* ses.texi, sieve.texi, smtpmail.texi, speedbar.texi, srecode.texi:
	* todo-mode.texi, tramp.texi, url.texi, vip.texi, viper.texi:
	* widget.texi, wisent.texi, woman.texi:
	Add @documentencoding.

2014-01-03  Aidan Gauland  <aidalgol@amuri.net>

	* eshell.texi (What Eshell is not): Clean up confusing clause.

2014-01-03  Glenn Morris  <rgm@gnu.org>

	* efaq-w32.texi, reftex.texi: Use @insertcopying in non-TeX.

	* ede.texi, eieio.texi, semantic.texi, srecode.texi:
	Add copyright notice to titlepage.

	* dbus.texi, nxml-mode.texi, widget.texi: Add titlepage.

	* ert.texi: Add a titlepage.  Use @insertcopying.

	* calc.texi (Top): Use @top rather than @chapter.

2014-01-03  Aidan Gauland  <aidalgol@amuri.net>

	* eshell.texi (top): Fix incorrect use of xref.

2014-01-03  Aidan Gauland  <aidalgol@amuri.net>

	* eshell.texi (top): Fix incorrect info filename in an xref.

2014-01-02  Glenn Morris  <rgm@gnu.org>

	* Makefile.in (cc_mode_deps): Rename from (typo) ccmode_deps.

2014-01-02  Aidan Gauland  <aidalgol@amuri.net>

	* eshell.texi (Command Basics): Remove `Command basics' chapter.

2014-01-02  Aidan Gauland  <aidalgol@amuri.net>

	* eshell.texi (What is Eshell?): Add section about what not to use
	Eshell for.

2013-12-23  Teodor Zlatanov  <tzz@lifelogs.com>

	* emacs-gnutls.texi (Help For Users): Document `gnutls-verify-error'.

2013-12-22  Glenn Morris  <rgm@gnu.org>

	* woman.texi (Navigation): Use itemx where appropriate.

2013-12-20  Tassilo Horn  <tsdh@gnu.org>

	* info.texi, woman.texi:
	Document `S-SPC' as alternative to `DEL' for scrolling.

2013-12-20  Jay Belanger  <jay.p.belanger@gmail.com>

	* calc.texi (Stack Manipulation Commands): Mention using the variable
	`calc-context-sensitive-enter' for `calc-enter' and `calc-pop'.

2013-12-12  Michael Albinus  <michael.albinus@gmx.de>

	* tramp.texi (direntry): Use ssh but rsh.
	(all): Encode all environment variable names with @env{...}.
	(Bug Reports): Refer to Testing node.

2013-12-12  Glenn Morris  <rgm@gnu.org>

	* autotype.texi, cc-mode.texi, ediff.texi, ert.texi:
	* htmlfontify.texi, ido.texi, octave-mode.texi, org.texi:
	* srecode.texi, todo-mode.texi, tramp.texi:
	Sync direntry with info/dir version.

2013-12-11  Rüdiger Sonderfeld  <ruediger@c-plusplus.de>

	* Makefile.in: Add octave-mode.texi.

2013-12-11  Kurt Hornik  <Kurt.Hornik@wu-wien.ac.at>
	    Rüdiger Sonderfeld  <ruediger@c-plusplus.de>

	* octave-mode.texi: Import from GNU Octave (doc/interpreter/emacs.txi).

2013-12-08  Juanma Barranquero  <lekktu@gmail.com>

	* dbus.texi (Properties and Annotations): Fix typo.

2013-12-06  Bastien Guerry  <bzg@gnu.org>

	* org.texi: Don't include Emacs version within Org's version.

2013-12-06  Nicolas Goaziou  <n.goaziou@gmail.com>

	* org.texi (Creating one-off styles): Use new export snippet
	syntax.

	* org.texi (Export settings): Documentation describing how text
	above the first heading is ignored when an :export: tag is in a
	file.

2013-12-05  Michael Albinus  <michael.albinus@gmx.de>

	* dbus.texi (Type Conversion): Clarify unibyte-ness of strings.

2013-11-30  Glenn Morris  <rgm@gnu.org>

	* Makefile.in (distclean): Remove Makefile.

2013-11-20  era eriksson  <era+emacsbugs@iki.fi>

	* ses.texi (Quick Tutorial): New chapter.  (Bug#14748)
	(The Basics, Formulas): Copyedits.
	(Resizing, Printer functions): Add index entries.

2013-11-17  Jay Belanger  <jay.p.belanger@gmail.com>

	* calc.texi (Customizing Calc): Mention new variable
	`calc-context-sensitive-enter'.

2013-11-12  Aaron Ecay  <aaronecay@gmail.com>

	* org.texi (Exporting code blocks): Document the 'inline-only
	setting for `org-export-babel-evaluate'.  Document how :var
	introduces code block dependencies.

2013-11-12  Achim Gratz  <Stromeko@Stromeko.DE>

	* org.texi (Header arguments): Document header-args[:lang]
	properties and remove deprecated old-style properties from
	documentation.

	* org.texi (Agenda commands): Remove footnote from @tsubheading
	and add a sentence with the reference instead.

2013-11-12  Bastien Guerry  <bzg@gnu.org>

	* org.texi (Catching invisible edits):
	* org.texi (Plain lists, Plain lists):
	* org.texi (Advanced configuration):
	* org.texi (Tag groups):
	* org.texi (Conventions):
	* org.texi (Checkboxes, Radio lists):
	* org.texi (Top, Summary, Exporting):
	* org.texi (In-buffer settings): Fix typos.

	* org.texi (Refile and copy): Document `org-copy' and `C-3 C-c
	C-w'.  Add an index entry for `org-refile-keep'.

	* org.texi (Plain lists): Add an index entry for sorting plain
	list.  Document sorting by checked status for check lists.

	* org.texi (Publishing options): Fix old variable names.

	* org.texi (Orgstruct mode): Fix suggested setting of
	`orgstruct-heading-prefix-regexp'.

	* org.texi (Export settings):
	Document `org-export-allow-bind-keywords'.

	* org.texi (History and Acknowledgments): Small rephrasing.

	* org.texi (Template elements): Add a footnote about tags accepted
	in a year datetree.

	* org.texi (Beamer export, @LaTeX{} and PDF export)
	(Header and sectioning, @LaTeX{} specific attributes):
	Enhance style.

	* org.texi (Agenda commands): Add a footnote about dragging agenda
	lines: it does not persist and it does not change the .org files.

	* org.texi (Agenda commands): Add a table heading for dragging
	agenda lines forward/backward.

	* org.texi (Agenda commands): Add documentation for
	`org-agenda-bulk-toggle' and `org-agenda-bulk-toggle-all'.

	* org.texi (Publishing options): Update the list of options.
	(Simple example, Complex example): Fix the examples.

	* org.texi (Formula syntax for Calc): Don't use a bold font the
	warning.

	* org.texi (Other built-in back-ends): New section.

	* org.texi (Editing source code):
	Document `org-edit-src-auto-save-idle-delay' and
	`org-edit-src-turn-on-auto-save'.

	* org.texi (External links): Document contributed link types
	separately.

	* org.texi (Closing items):
	Document `org-closed-keep-when-no-todo'.

	* org.texi (Export back-ends): Rename from "Export formats".
	(The Export Dispatcher): Remove reference to
	`org-export-run-in-background'.
	(Export settings): Minor rewrites.
	(ASCII/Latin-1/UTF-8 export): Update variable's name.
	(In-buffer settings): Add #+HTML_HEAD_EXTRA.

	* org.texi (Export in foreign buffers): New section.
	(Exporting): Remove documentation about converting the selected
	region.

	* org.texi (Advanced configuration): Put the filter valid types in
	a table.  Use @lisp and @smalllisp.

	* org.texi: Use @code{nil} instead of nil.  Update the maintainer
	contact info.

	* org.texi (Exporting): Better introductory sentence.  Add a note
	about conversion commands.
	(Feedback, Orgstruct mode, Built-in table editor)
	(Built-in table editor, Orgtbl mode, Updating the table)
	(Property syntax, Capturing column view, Capture)
	(Agenda files, Agenda commands, CDLaTeX mode, CDLaTeX mode)
	(Exporting, Extending ODT export)
	(Working with @LaTeX{} math snippets, dir, Customization)
	(Radio tables, A @LaTeX{} example, Pulling from MobileOrg):
	Uniformly use @kbd{M-x command RET}.

	* org.texi (Filtering/limiting agenda items): New subsection.
	Document the use of `org-agenda-max-*' options and
	`org-agenda-limit-interactively' from the agenda.
	(Agenda commands): Move details about filtering commands to
	the new section, only include a summary here.
	(Customizing tables in ODT export)
	(System-wide header arguments, Conflicts, Dynamic blocks):
	Use spaces for indentation.

	* org.texi (Emphasis and monospace): Mention `org-emphasis-alist'.

	* org.texi (Links in HTML export, Images in HTML export)
	(post): Fix syntax within #+ATTR_*.
	(Tables in HTML export): Document `org-html-table-row-tags'
	and use `org-html-table-default-attributes' instead of
	`org-html-table-tag'.

	* org.texi (Publishing action, Publishing options)
	(Publishing links): Major rewrite.  Enhance explanations for
	`org-org-publish-to-org'.  Remove reference to
	`org-export-run-in-background'.

	* org.texi: Fix many small typos.  Use #+NAME instead of
	#+TBLNAME.  Use @smalllisp instead of @example.
	(Special symbols): Add index?
	(HTML preamble and postamble): Don't mention obsolete use of
	opt-plist.
	(JavaScript support): Don't mention the org-jsinfo.el file as it
	has been merged with ox-html.el.

	* org.texi (Installation, Feedback, Setting Options)
	(Code evaluation security, org-crypt.el): Use @lisp instead of
	@example.
	(Agenda commands): Use @table instead of @example.

	* org.texi (Adding hyperlink types): New appendix.

	* org.texi (ODT export commands, Extending ODT export)
	(Applying custom styles, Images in ODT export)
	(Labels and captions in ODT export)
	(Literal examples in ODT export)
	(Configuring a document converter)
	(Working with OpenDocument style files)
	(Customizing tables in ODT export)
	(Validating OpenDocument XML): Fix options names.

	* org.texi (History and Acknowledgments): Update acknowledgments
	to Nicolas.  Add Nicolas Goaziou to the list of contributors.

	* org.texi (System-wide header arguments): Don't use "customizing"
	for setting a variable.  Also remove comments.

	* org.texi (Weekly/daily agenda): Add `org-agenda-start-day' and
	`org-agenda-start-on-weekday' to the variable index and document
	them.

	* org.texi (Sparse trees, Agenda commands)
	(@LaTeX{} fragments, Selective export, Export options)
	(The export dispatcher, ASCII/Latin-1/UTF-8 export)
	(HTML Export commands, @LaTeX{}/PDF export commands)
	(iCalendar export, Publishing options, Triggering publication)
	(In-buffer settings): Update to reflect changes from the new
	export engine.

	* org.texi (Matching tags and properties): More examples.
	Explain group tags expansion as regular expressions.

	* org.texi (Tag groups): New section.

	* org.texi (Setting tags): Tiny formatting fixes.

	* org.texi (Plain lists, Checkboxes): Use non-obsolete variable
	names.

	* org.texi (Storing searches): Add "agenda" and "agenda*" to the
	concept index.  Include example for these agenda views.
	(Special agenda views): Mention the "agenda*" agenda view.

	* org.texi (Repeated tasks): Document how to ignore a repeater
	when using both a scheduled and a deadline timetamp.

	* org.texi (Global and local cycling): Wrap in a new subsection.
	(Initial visibility, Catching invisible edits): New subsections.

	* org.texi (Visibility cycling): Mention that
	`org-agenda-inhibit-startup' will prevent visibility setting when
	the agenda opens an Org file for the first time.

	* org.texi (Org syntax): New section.

	* org.texi (Orgstruct mode):
	Document `orgstruct-heading-prefix-regexp'.

	* org.texi (Speeding up your agendas): New section.

	* org.texi (Installation): When installing Org from ELPA, users
	should do this from an Emacs session where no .org file has been
	visited.

	* org.texi (CSS support, In-buffer settings): Update HTML options
	names.

	* org.texi (Structure editing): Update documentation for
	`org-insert-heading-or-item'.
	(Plain lists, Relative timer): Update index entry.

	* org.texi (JavaScript support): Update variable names.

	* org.texi (comments): Minor formatting fix.

	* org.texi (@LaTeX{} fragments): Minor enhancement.

	* org.texi: Update the list contributions.

	* org.texi (Agenda commands): Exporting the agenda to an .org file
	will not copy the subtrees and the inherited tags.
	Document `org-agenda-filter-by-regexp'.

	* org.texi (Publishing action, Complex example): Fix names of
	publishing functions.

	* org.texi (Top, Exporting): Delete references to Freemind.
	(Freemind export): Delete section.

	* org.texi (Top, Exporting): Delete references to the XOXO export.
	(XOXO export): Delete section.

	* org.texi (Capture): Mention that org-remember.el is not
	supported anymore.

	* org.texi (Top, Exporting, Beamer class export):
	Delete references to the TaskJuggler export.
	(History and Acknowledgments): Mention that the TaskJuggler has
	been rewritten by Nicolas and now lives in the contrib/ directory
	of Org's distribution.  Mention that Jambunathan rewrote the HTML
	exporter.  Remove Jambunathan from my own acknowledgments.
	(TaskJuggler export): Delete.

	* org.texi (HTML preamble and postamble)
	(Tables in HTML export, Images in HTML export)
	(Math formatting in HTML export, CSS support)
	(@LaTeX{} and PDF export, Publishing options): Fix the names of
	the HTML export and publishing options.

	* org.texi (Literal examples, Export options)
	(@LaTeX{} and PDF export, Header and sectioning)
	(Publishing options): Fix LaTeX options names.

	* org.texi (Export options, CSS support, In-buffer settings):
	Fix references to HTML_LINK_* and HTML_STYLE keywords.

	* org.texi (Export options, In-buffer settings): Fix references to
	#+SELECT_TAGS and #+EXCLUDE_TAGS and remove reference to #+XSLT.

	* org.texi (Top, Markup, Initial text, Images and tables)
	(@LaTeX{} fragments, @LaTeX{} fragments, Exporting)
	(Export options, JavaScript support, Beamer class export):
	Remove references to the DocBook export, which has been deleted.
	(History and Acknowledgments): Mention that DocBook has been
	deleted, suggest to use the Texinfo exporter instead, then to
	convert the .texi to DocBook with makeinfo.
	(Links in ODT export, Tables in ODT export): Fix indices.

	* org.texi (Deadlines and scheduling): Add a variable to the
	index.  Add documentation about delays for scheduled tasks.

	* org.texi (Emphasis and monospace):
	Mention `org-fontify-emphasized-text' and
	`org-emphasis-regexp-components'.

	* org.texi (References): Small enhancement.

	* org.texi (Column width and alignment): Make the example visually
	more clear.

	* org.texi (The clock table): Document :mstart and :wstart as a
	way to set the starting day of the week.

	* org.texi (In-buffer settings): Document new startup keywords.
	Thanks to John J Foerch for this idea.

	* org.texi (Include files): Tiny formatting fix.

	* org.texi (Activation): Point to the "Conflicts" section.

2013-11-12  Carsten Dominik  <carsten.dominik@gmail.com>

	* org.texi (CSS support): Clarify this section.

	* org.texi (@LaTeX{} specific attributes): Document that tabu and
	tabularx packages are not in the default set of packages.

	* org.texi (Agenda commands): Document fortnight view.

	* org.texi: Document conflict with ecomplete.el.

	* org.texi (History and Acknowledgments): Acknowledgements for
	Jason Dunsmore and Rakcspace.

	* org.texi: Rename org-crypt.el node to org-crypt.

	* org.texi (A @LaTeX{} example): Fix typo in variable name.

	* org.texi (MobileOrg): Mention the new iPhone developer.

	* org.texi (Table of contents) Improve documentation of TOC
	placement.

	* org.texi: Explain that date/time information at read-date prompt
	should start at the beginning, not anywhere in the middle of a
	long string.

2013-11-12  Christopher Schmidt  <christopher@ch.ristopher.com>

	* org.texi (Orgstruct mode): Fix wrong regexp.

2013-11-12  Eric Abrahamsen  <eric@ericabrahamsen.net>

	* org.texi: Document export to (X)HTML flavors.

2013-11-12  Eric Schulte  <schulte.eric@gmail.com>

	* org.texi (Extracting source code): Mention the prefix argument
	to org-babel-tangle.
	(noweb): Remove erroneous negative.
	(Specific header arguments): Document new header arguments.
	Documentation for new tangle-mode header argument.
	(Top): Documentation for new tangle-mode header argument.
	(rownames): Documentation for new tangle-mode header argument.
	Mention elisp as special rowname case.
	(tangle-mode): Documentation for new tangle-mode header argument.
	(post): Documentation and an example of usage.
	(var): Remove the "Alternate argument syntax" section from the
	documentation.
	(hlines): Note that :hline has no effect for Emacs Lisp code
	blocks.

2013-11-12  Feng Shu  <tumashu@gmail.com>

	* org.texi (@LaTeX{} fragments, Previewing @LaTeX{} fragments)
	(Math formatting in HTML export)
	(Working with @LaTeX{} math snippets): Add document about creating
	formula image with imagemagick.

	* org.texi (@LaTeX{} specific attributes): Document `:caption'
	attribute of #+ATTR_LATEX.

2013-11-12  Grégoire Jadi  <gregoire.jadi@gmail.com>

	* org.texi (Handling links): Fix a typo in
	`org-startup-with-inline-images' documentation.

	* org.texi (Previewing @LaTeX{} fragments): Document the startup
	keywords to use for previewing LaTeX fragments or not.
	(Summary of in-buffer settings): Improve formatting and add an
	entry for the variable `org-startup-with-latex-preview'.

	* org.texi (Property syntax): Recall the user to refresh the org
	buffer when properties are set on a per-file basis.

2013-11-12  Gustav Wikström  <gustav.erik@gmail.com>  (tiny change)

	* org.texi (Matching tags and properties): Clarification.

2013-11-12  Ippei Furuhashi  <top.tuna+orgmode@gmail.com>

	* org.texi (Editing and debugging formulas): Add an example when a
	table has multiple #+TBLFM lines.

2013-11-12  Ivan Vilata i Balaguer  <ivan@selidor.net>  (tiny change)

	* org.texi (The clock table): Document acceptance of relative
	times in tstart and tend, link to syntax description and provide
	example.

2013-11-12  Jarmo Hurri  <jarmo.hurri@syk.fi>

	* org.texi (The spreadsheet): Document lookup functions.

2013-11-12  Kodi Arfer  <git@arfer.net>  (tiny change)

	* org.texi (CSS support): Mention .figure-number, .listing-number,
	and .table-number.

2013-11-12  Michael Brand  <michael.ch.brand@gmail.com>

	* org.texi
	(Formula syntax for Calc, Emacs Lisp forms as formulas): Reformat
	spreadsheet formula mode strings and some examples from @example
	block with xy @r{yz} to @table.

	* org.texi (Formula syntax for Calc): Improve the documentation of
	empty fields in formulas for spreadsheet.  Add explanation and
	example for empty field.  Extend explanations of format
	specifiers.  Add a sentence to mention Calc defmath.

	* org.texi (Column formulas): Add a sentence to be more explicit
	about when a table header is mandatory.

2013-11-12  Nicolas Goaziou  <n.goaziou@gmail.com>

	* org.texi (Subscripts and superscripts): Remove reference to
	quoted underscores until this mechanism is implemented again.

	* org.texi (Beamer export): Be more accurate about BEAMER_OPT
	property.

	* org.texi (Document title): Subtree export is no longer triggered
	by marking one as the region.
	(Horizontal rules): LaTeX export doesn't use "\hrule" anymore, and
	giving examples isn't very useful: "horizontal rule" is, at least,
	as explicit as <hr/>.

	* org.texi (HTML doctypes): Reflect keyword removal.
	(CSS support): Reflect keyword removal.

	* org.texi (@LaTeX{} specific attributes): Document new :float
	values.

	* org.texi (Export settings): Improve documentation.

	* org.texi (Math formatting in HTML export): Fix OPTIONS item's name.
	(Text areas in HTML export): Update text areas.
	(HTML Export commands): Update export commands.

	* org.texi (Header and sectioning): Add a footnote about the
	different between LATEX_HEADER_EXTRA and LATEX_HEADER.

	* org.texi (The Export Dispatcher):
	Document `org-export-in-background'.

	* org.texi (Footnotes): Export back-ends do not use
	`org-footnote-normalize' anymore.

	* org.texi: Document variable changes.

	* org.texi (Export settings): Document p: item in OPTIONS keyword.

	* org.texi (Exporting): Massive rewrite of the first sections.
	(Selective export): Delete.
	(The Export Dispatcher): Rewrite.
	(Export options): Rewrite as "Export settings".

	* org.texi: Small changes to documentation for embedded LaTeX.

	* org.texi (Internal links): Document #+NAME keyword and
	cross-referencing during export.

	* org.texi (Include files): Remove reference to :prefix1
	and :prefix.  Give more details for :minlevel.

	* org.texi (Macro replacement): Fix macro name.
	Update documentation about possible locations and escaping mechanism.

	* org.texi (Table of contents): Update documentation.
	Document lists of listings and lists of tables.  Add documentation for
	optional title and #+TOC: keyword.

2013-11-12  Rick Frankel  <rick@rickster.com>

	* org.texi (results): Add Format section, broken out of Type
	section to match code.
	(hlines, colnames): Remove incorrect Emacs Lisp exception.
	Note that the actual default handling (at least for python and
	emacs-lisp) does not seem to match the description.

2013-11-12  Sacha Chua  <sacha@sachachua.com>  (tiny change)

	* org.texi (The date/time prompt): Update the documentation to
	reflect the new way `org-read-date-get-relative' handles weekdays.

2013-11-12  Yasushi Shoji  <yashi@atmark-techno.com>

	* org.texi (Resolving idle time):
	Document `org-clock-x11idle-program-name'.

2013-10-24  Michael Albinus  <michael.albinus@gmx.de>

	* ert.texi (Running Tests Interactively): Adapt examle output.
	(Tests and Their Environment): Mention skip-unless.

2013-10-23  Glenn Morris  <rgm@gnu.org>

	* dired-x.texi, ebrowse.texi, ede.texi, eieio.texi, eshell.texi:
	* pcl-cvs.texi, sc.texi, srecode.texi, vip.texi, viper.texi:
	* widget.texi: Nuke @refill.

	* Makefile.in (install-dvi, install-html, install-pdf)
	(install-ps, uninstall-dvi, uninstall-html, uninstall-ps)
	(uninstall-pdf): Quote entities that might contain whitespace.

2013-10-17  Jay Belanger  <jay.p.belanger@gmail.com>

	* calc.texi (Data Type Formats): Don't specify the size at
	which integers begin to be represented by lists.

2013-10-14  Xue Fuqiao  <xfq.free@gmail.com>

	* cl.texi (Argument Lists): Add indexes for &key and &aux.

2013-10-07  Michael Albinus  <michael.albinus@gmx.de>

	* trampver.texi: Update release number.

2013-10-02  Michael Albinus  <michael.albinus@gmx.de>

	Sync with Tramp 2.2.8.

	* tramp.texi (External packages): Use `non-essential'.
	* trampver.texi: Update release number.

2013-09-14  Glenn Morris  <rgm@gnu.org>

	* eshell.texi: Markup fixes.

2013-09-11  Xue Fuqiao  <xfq.free@gmail.com>

	* ido.texi (Interactive Substring Matching): Use @key{RET} instead
	of @kbd{RET}.
	(Prefix Matching): Add an index.

2013-09-08  Glenn Morris  <rgm@gnu.org>

	* emacs-gnutls.texi: Tweak direntry.

2013-09-06  Michael Albinus  <michael.albinus@gmx.de>

	* tramp.texi (Alternative Syntax): Remove chapter.

2013-08-28  Paul Eggert  <eggert@cs.ucla.edu>

	* Makefile.in (SHELL): Now @SHELL@, not /bin/sh,
	for portability to hosts where /bin/sh has problems.

2013-08-28  Stefan Monnier  <monnier@iro.umontreal.ca>

	Try to reduce redundancy in doc/misc/Makefile.in.
	* Makefile.in (DOCMISC_W32): New var to replace DOCMISC_*_W32.
	(TARGETS): New intermediate variable.
	(DVI_TARGETS, HTML_TARGETS, PDF_TARGETS, PS_TARGETS): Use it.

2013-08-27  Glenn Morris  <rgm@gnu.org>

	* efaq.texi (Emacs for MS-Windows): Update location of MS FAQ.

	* efaq.texi: Rename from faq.texi, to match its output files.
	* Makefile.in: Update for faq.texi name change.

	* efaq-w32.texi (EMACSVER): Get it from emacsver.texi.

	* Makefile.in (webhack): Remove; it's nothing to do with Emacs.

	* efaq-w32.texi: Move here from the web-pages repository.
	* Makefile.in (DOCMISC_DVI_W32, DOCMISC_HTML_W32, DOCMISC_INFO_W32)
	(DOCMISC_PDF_W32, DOCMISC_PS_W32): New configure output variables.
	(INFO_COMMON, INFO_INSTALL): New derivations of INFO_TARGETS.
	(DVI_TARGETS, HTML_TARGETS, PDF_TARGETS, PS_TARGETS):
	Add DOCMISC_*_W32 variables.
	(echo-info): Use INFO_INSTALL rather than INFO_TARGETS.
	(efaq_w32_deps): New variable.
	(efaq-w32, $(buildinfodir)/efaq-w32$(INFO_EXT), efaq-w32.dvi)
	(efaq-w32.pdf, efaq-w32.html): New rules.
	(clean): Remove efaq-w32 products.

2013-08-26  Paul Eggert  <eggert@cs.ucla.edu>

	* texinfo.tex: Update from gnulib.

2013-08-19  Katsumi Yamaoka  <yamaoka@jpl.org>

	* emacs-mime.texi (Encoding Customization): Exclude iso-2022-jp-2 and
	shift_jis from the default value set to mm-coding-system-priorities for
	Japanese users.

2013-08-13  Glenn Morris  <rgm@gnu.org>

	* reftex.texi (LaTeX xr Package, Options - Table of Contents)
	(Options - Defining Label Environments, Options - Creating Labels)
	(Options - Referencing Labels, Options - Creating Citations)
	(Options - Index Support, Options - Viewing Cross-References)
	(Options - Finding Files, Options - Optimizations)
	(Options - Fontification, Options - Misc):
	* cc-mode.texi (Sample Init File):
	* edt.texi (Init file):
	* epa.texi (Encrypting/decrypting gpg files):
	* mairix-el.texi (About, Setting up the mairix interface, Using)
	(Extending):
	Rename nodes to avoid characters that can cause Texinfo problems.

2013-08-12  Katsumi Yamaoka  <yamaoka@jpl.org>

	* gnus.texi (Mail Source Specifiers): Fix description for pop3's :leave.

2013-08-12  Glenn Morris  <rgm@gnu.org>

	* Makefile.in (ada_mode_deps, auth_deps, autotype_deps)
	(bovine_deps, calc_deps, ccmode_deps, cl_deps, dbus_deps)
	(dired_x_deps, ebrowse_deps, ede_deps, ediff_deps, edt_deps)
	(eieio_deps, emacs_gnutls_deps, emacs_mime_deps, epa_deps)
	(erc_deps, ert_deps, eshell_deps, eudc_deps, faq_deps)
	(flymake_deps, forms_deps, gnus_deps, htmlfontify_deps)
	(idlwave_deps, ido_deps, info_deps, mairix_el_deps, message_deps)
	(mh_e_deps, newsticker_deps, nxml_mode_deps, org_deps)
	(pcl_cvs_deps, pgg_deps, rcirc_deps, reftex_deps, remember_deps)
	(sasl_deps, sc_deps, semantic_deps, ses_deps, sieve_deps)
	(smtpmail_deps, speedbar_deps, srecode_deps, todo_mode_deps)
	(tramp_deps, url_deps, vip_deps, viper_deps, widget_deps)
	(wisent_deps, woman_deps): New variables.  Use to reduce duplication.

	* woman.texi (Top): Avoid mailto: in html output.

	* Makefile.in (prefix, datarootdir, datadir, PACKAGE_TARNAME)
	(docdir, dvidir, htmldir, pdfdir, psdir, GZIP_PROG, INSTALL)
	(INSTALL_DATA): New, set by configure.
	(HTML_OPTS, HTML_TARGETS, PS_TARGETS, DVIPS): New variables.
	(.PHONY): Add html, ps, install-dvi, install-html, install-pdf,
	install-ps, install-doc, uninstall-dvi, uninstall-html, uninstall-pdf,
	uninstall-ps, and uninstall-doc.
	(.SUFFIXES): Add .ps and .dvi.
	(.dvi.ps): New suffix rule.
	(html, ps, ada-mode.html, auth.html, autotype.html, bovine.html)
	(calc.html, cc-mode.html, cl.html, dbus.html, dired-x.html)
	(ebrowse.html, ede.html, ediff.html, edt.html, eieio.html)
	(emacs-gnutls.html, emacs-mime.html, epa.html, erc.html)
	(ert.html, eshell.html, eudc.html, faq.html, flymake.html)
	(forms.html, gnus.html, htmlfontify.html, idlwave.html)
	(ido.html, mairix-el.html, message.html, mh-e.html)
	(newsticker.html, nxml-mode.html, org.html, pgg.html)
	(rcirc.html, reftex.html, remember.html, sasl.html, sc.html)
	(semantic.html, sieve.html, smtpmail.html, speedbar.html)
	(srecode.html, todo-mode.html, tramp.html, url.html, vip.html)
	(viper.html, widget.html, wisent.html, woman.html, install-dvi)
	(install-html, install-pdf, install-ps, install-doc, uninstall-dvi)
	(uninstall-html, uninstall-ps, uninstall-pdf, uninstall-doc):
	New rules.
	(clean): Remove HTML_TARGETS and PS_TARGETS.

2013-08-10  Xue Fuqiao  <xfq.free@gmail.com>

	* ido.texi (Working Directories, Flexible Matching, Regexp Matching)
	(Find File At Point, Ignoring, Misc Customization): Use @defopt
	for user options.

2013-08-09  Xue Fuqiao  <xfq.free@gmail.com>

	* htmlfontify.texi (Customization): Remove documentation of
	`hfy-fast-lock-save'.  Minor fixes.

2013-08-08  Xue Fuqiao  <xfq.free@gmail.com>

	* ido.texi (Top): Insert node "Working Directories" in menu.
	(Working Directories): New node.
	(Misc Customization): Add documentation of
	`ido-confirm-unique-completion' and some other user options.

2013-08-07  Eli Zaretskii  <eliz@gnu.org>

	* todo-mode.texi: Update @dircategory.
	(Overview, Todo Items as Diary Entries, Todo Mode Entry Points)
	(File Editing, Marked Items, Item Prefix): Fix usage of @xref and
	@ref.

2013-08-07  Xue Fuqiao  <xfq.free@gmail.com>

	* sc.texi (Introduction): Fix index.
	(Usage Overview, Citations, Citation Elements, Recognizing Citations)
	(Information Keys and the Info Alist, Reference Headers)
	(The Built-in Header Rewrite Functions)
	(Electric References, Reply Buffer Initialization)
	(Filling Cited Text, Selecting an Attribution)
	(Attribution Preferences)
	(Anonymous Attributions, Author Names)
	(Using Regi, Post-yank Formatting Commands)
	(Citing Commands, Insertion Commands)
	(Mail Field Commands)
	(Hints to MUA Authors, Thanks and History): Change from one space
	between sentences to two.
	(What Supercite Does): Typo fix.

	* newsticker.texi (Usage): Use @key for RET.

	* cl.texi (Argument Lists, For Clauses)
	(Macros): Add indexes.

2013-08-05  Xue Fuqiao  <xfq.free@gmail.com>

	* cl.texi (Blocks and Exits): Add an index.

2013-08-04  Stephen Berman  <stephen.berman@gmx.net>

	* Makefile.in (INFO_TARGETS, DVI_TARGETS, PDF_TARGETS): Add todo-mode.
	(todo-mode, $(buildinfodir)/todo-mode$(INFO_EXT))
	(todo-mode.dvi, todo-mode.pdf): New rules.

	* todo-mode.texi: New file.

2013-08-01  Lars Magne Ingebrigtsen  <larsi@gnus.org>

	* gnus.texi (Basic Usage): Mention that warp means jump here.
	(The notmuch Engine): Mention notmuch.

2013-07-30  Tassilo Horn  <tsdh@gnu.org>

	* gnus.texi (Sorting the Summary Buffer): Document new defcustom
	`gnus-subthread-sort-functions' and remove the obsolete documentation
	of `gnus-sort-threads-recursively'.

2012-07-30  Paul Eggert  <eggert@cs.ucla.edu>

	* texinfo.tex: Update to 2012-07-29.17 version.

2013-07-29  David Engster  <deng@randomsample.de>

	* eieio.texi (top): Make clear that EIEIO is not a full CLOS
	implementation.
	(Introduction): Add further missing features.
	(Building Classes): Add introductory paragraph.
	(Wish List): Add metaclasses and EQL specialization.

2013-07-29  Michael Albinus  <michael.albinus@gmx.de>

	* tramp.texi (Frequently Asked Questions):
	Mention `tramp-use-ssh-controlmaster-options'.

2013-07-26  Tassilo Horn  <tsdh@gnu.org>

	* gnus.texi (Sorting the Summary Buffer): Document new defcustom
	`gnus-sort-threads-recursively'.

2013-07-25  Glenn Morris  <rgm@gnu.org>

	* Makefile.in (INFO_TARGETS, DVI_TARGETS, PDF_TARGETS): Add ido.
	(ido, $(buildinfodir)/ido$(INFO_EXT), ido.dvi, ido.pdf): New rules.

	* erc.texi (Special Features): Update contact information.
	(History): Avoid using @email.

	* eshell.texi (Bugs and ideas): Minor updates.

	* faq.texi (Reporting bugs, Origin of the term Emacs)
	(Setting up a customization file)
	(Using an already running Emacs process, Turning off beeping)
	(Packages that do not come with Emacs)
	(Replying to the sender of a message): Avoid using @email.

	* pcl-cvs.texi (Contributors, Bugs): Avoid using @email.

	* reftex.texi (Imprint): Avoid using @email.

	* ses.texi (Top): Update bug reporting instructions.
	(Acknowledgments): Avoid using @email.

	* woman.texi (Introduction, Background): Remove outdated information.
	(Bugs, Acknowledgments): Avoid using @email.

2013-07-24  Xue Fuqiao  <xfq.free@gmail.com>

	* ido.texi: New file.

2013-07-19  Geoff Kuenning  <geoff@cs.hmc.edu>  (tiny change)

	* gnus.texi (Customizing Articles): Document function predicates.

2013-07-08  Tassilo Horn  <tsdh@gnu.org>

	* gnus.texi (lines): Correct description of
	`gnus-registry-track-extra's default value.
	Mention `gnus-registry-remove-extra-data'.

2013-07-06  Lars Ingebrigtsen  <larsi@gnus.org>

	* gnus.texi (Group Parameters): Mention regexp
	substitutions (bug#11688).

2013-07-06  Nathan Trapuzzano  <nbtrap@nbtrap.com>  (tiny change)

	* gnus.texi (Generic Marking Commands): Fix grammar (bug#13368).

2013-07-06  Lars Ingebrigtsen  <larsi@gnus.org>

	* gnus.texi (Emacsen): Fix version.

	* gnus-faq.texi (FAQ 1-6): Mention the correct Emacs version.

2013-07-06  Glenn Morris  <rgm@gnu.org>

	* mh-e.texi: Fix external links.
	(Using This Manual): Printed elisp manuals no longer available.

	* newsticker.texi (Overview): Update URL.

	* nxml-mode.texi (Introduction): Update URL.

	* org.texi (JavaScript support): Fix URL.

	* wisent.texi (Wisent Overview): Remove incorrect, unnecessary uref.

	* eudc.texi (CCSO PH/QI): Remove defunct URL.

	* dbus.texi (Introspection): Update URL to a less defunct one.

	* gnus.texi (Top): Restrict "Other related manuals" to info output.
	(Foreign Groups): Use @indicateurl for examples.
	(Direct Functions): Remove defunct URL.
	(RSS): Update URL.

	* gnus-faq.texi (FAQ 5-8, FAQ 6-3): Remove defunct URLs.
	(FAQ 7-1): Update URL.

	* pgg.texi (Top, Overview): Add note about obsolescence.

2013-07-03  Paul Eggert  <eggert@cs.ucla.edu>

	* texinfo.tex: Merge from gnulib.

2013-07-03  Glenn Morris  <rgm@gnu.org>

	* bovine.texi (top):
	* cc-mode.texi (AWK Mode Font Locking):
	* mh-e.texi (Preface):
	* url.texi (URI Parsing): Fix cross-references to other manuals.

2013-07-02  Lars Magne Ingebrigtsen  <larsi@gnus.org>

	* gnus.texi (Client-Side IMAP Splitting):
	Note that `nnimap-inbox' now can be a list.

2013-06-24  Glenn Morris  <rgm@gnu.org>

	* eshell.texi: Fix cross-references to other manuals.

2013-06-23  Glenn Morris  <rgm@gnu.org>

	* Makefile.in (HTML_TARGETS, html, emacs-faq.html, emacs-faq):
	Remove; not needed now we use a standard html layout for the faq.
	(clean): Remove HTML_TARGETS, emacs-faq.text.

2013-06-21  Eduard Wiebe  <usenet@pusto.de>

	* flymake.texi (Parsing the output, Customizable variables):
	Add reference to `flymake-warning-predicate'.

2013-06-19  Michael Albinus  <michael.albinus@gmx.de>

	* tramp.texi (Top, Configuration): Insert section `Predefined
	connection information' in menu.
	(Predefined connection information): New section.
	(Android shell setup): Make a reference to `Predefined connection
	information'.

2013-06-19  Glenn Morris  <rgm@gnu.org>

	* Makefile.in (version): New, set by configure.
	(clean): Delete dist tar file.
	(infoclean): New, split from maintainer-clean.
	(maintainer-clean): Run infoclean.
	(dist): New rule, to make tarfile for www.gnu.org.

2013-06-13  Albert Krewinkel  <tarleb@moltkeplatz.de>

	* sieve.texi (Managing Sieve): Fix port in example, fix documentation
	for keys q and Q.
	(Standards): Reference RFC5804 as the defining document of the
	managesieve protocol.

2013-06-10  Aidan Gauland  <aidalgol@amuri.net>

	* eshell.texi (Input/Output): Expand to cover new visual-command
	options, eshell-visual-subcommands and eshell-visual-options.
	Divide into separate Visual Commands and Redirection sections.

2013-06-10  Glenn Morris  <rgm@gnu.org>

	* epa.texi (Cryptographic operations on files): Update epa-decrypt-file.

2013-06-04  Katsumi Yamaoka  <yamaoka@jpl.org>

	* gnus.texi (Article Date):
	Fix description of gnus-article-update-date-headers.

2013-05-28  Xue Fuqiao  <xfq.free@gmail.com>

	* erc.texi (Special Features): ERC is being maintained within
	Emacs now.

2013-05-25  Xue Fuqiao  <xfq.free@gmail.com>

	* flymake.texi: Change from one space between sentences to two.

2013-05-04  Stefan Monnier  <monnier@iro.umontreal.ca>

	* cl.texi (Obsolete Macros): Describe replacements for `flet'
	(bug#14293).

2013-04-16  Michael Albinus  <michael.albinus@gmx.de>

	* tramp.texi (Frequently Asked Questions): Precise, how to define
	an own ControlPath.

2013-04-15  Michael Albinus  <michael.albinus@gmx.de>

	* tramp.texi (Frequently Asked Questions): New item for
	ControlPath settings.

2013-03-31  Jay Belanger  <jay.p.belanger@gmail.com>

	* calc.texi (Basic Operations on Units): Streamline some
	descriptions.

2013-03-27  Aidan Gauland  <aidalgol@no8wireless.co.nz>

	* eshell.texi (Built-ins): Update manual to mention tramp module.

2013-03-18  Michael Albinus  <michael.albinus@gmx.de>

	* tramp.texi (Filename Syntax): Host names are not allowed to be
	any method name, unless method name is specified explicitly.
	Remove restriction on unibyte filenames.

	* trampver.texi: Update release number.

2013-03-17  Paul Eggert  <eggert@cs.ucla.edu>

	doc: convert some TeX accents to UTF-8
	* emacs-mime.texi (Interface Functions): Use 'ï' rather than
	'@"{@dotless{i}}'.

2013-03-15  Michael Albinus  <michael.albinus@gmx.de>

	Sync with Tramp 2.2.7.

	* trampver.texi: Update release number.

2013-03-09  Jay Belanger  <jay.p.belanger@gmail.com>

	* calc.texi (Basic Operations on Units): Streamline some
	descriptions.

2013-03-08  Glenn Morris  <rgm@gnu.org>

	* faq.texi (Top): Don't say this was updated @today.
	That's irrelevant and leads to spurious diffs.

2013-03-08  Jay Belanger  <jay.p.belanger@gmail.com>

	* calc.texi (Basic Operations on Units):
	Fix cross-reference.

2013-03-07  Katsumi Yamaoka  <yamaoka@jpl.org>

	* gnus-faq.texi (FAQ 3-11): Now Gnus supports POP3 UIDL.

2013-03-06  Alan Mackenzie  <acm@muc.de>

	* cc-mode.texi (Custom Line-Up): Clarify position of point on
	calling a line-up function.

2013-03-04  Paul Eggert  <eggert@cs.ucla.edu>

	* emacs-mime.texi, htmlfontify.texi, mairix-el.texi, mh-e.texi:
	* ses.texi: Switch from Latin-1 to UTF-8.

2013-03-03  Michael Albinus  <michael.albinus@gmx.de>

	* tramp.texi (External methods): Tramp does not connect Android
	devices by itself.

2013-03-02  Bill Wohler  <wohler@newt.com>

	Release MH-E manual version 8.5.

	* mh-e.texi (VERSION, EDITION, UPDATED, UPDATE-MONTH): Update for
	release 8.5.

	* mh-e.texi (Preface, Conventions, Getting Started)
	(Using This Manual, Folder Selection, Viewing, Aliases)
	(Identities, Speedbar, Menu Bar, Tool Bar, Scan Line Formats)
	(Bug Reports, Mailing Lists, MH FAQ and Support, Getting MH-E):
	Update URLs.

2013-03-01  Michael Albinus  <michael.albinus@gmx.de>

	* tramp.texi (Inline methods): Remove "ssh1", "ssh2", "plink1"
	and "plink2" entries.  "plink2" is obsolete for a long time.
	(External methods): Remove "scp1" and "scp2" entries.
	Explain user name and host name specification for "adb".

2013-02-28  Michael Albinus  <michael.albinus@gmx.de>

	* tramp.texi (External methods): Mention `tramp-adb-program'.

2013-02-28  Bastien Guerry  <bzg@gnu.org>

	* org.texi (Visibility cycling): Suggest to set
	`org-agenda-inhibit-startup' to nil if user wants the startup
	visibility settings to be honored in any circumstances.
	(Progress logging, Checkboxes): Fix typos.

2013-02-28  Michael Albinus  <michael.albinus@gmx.de>

	* tramp.texi (top) [xxx, yyy, trampfn]: Provide two versions of
	the macros, for Texinfo 4.13 and 5.0.

2013-02-24  Michael Albinus  <michael.albinus@gmx.de>

	Port Tramp documentation to Texinfo 5.0.
	* tramp.texi (top) [xxx, yyy, trampfn]: Remove superfluous @c.
	(Filename Syntax): Do not use @trampfn{} in @item.
	(Filename completion): Use @columnfractions in @multitable.

2013-02-22  Glenn Morris  <rgm@gnu.org>

	* flymake.texi (Syntax check statuses): Fix multitable continued rows.

2013-02-21  Paul Eggert  <eggert@cs.ucla.edu>

	* Makefile.in (html): New rule.

2013-02-20  Michael Albinus  <michael.albinus@gmx.de>

	* tramp.texi (Android shell setup): Improve.  Reported by Thierry
	Volpiatto <thierry.volpiatto@gmail.com>.

2013-02-16  Michael Albinus  <michael.albinus@gmx.de>

	* tramp.texi (Top, Configuration): Insert section `Android shell
	setup' in menu.
	(Android shell setup): New section.
	(Connection types, Default Method)
	(Frequently Asked Questions): Mention "scp" instead of "scpc".
	(External methods): Remove "scpc" and "rsyncc" entries.
	(Frequently Asked Questions): Remove entry about ControlPersist.

2013-02-13  Glenn Morris  <rgm@gnu.org>

	* message.texi (News Headers): Don't mention yow any more.

2013-02-09  Jay Belanger  <jay.p.belanger@gmail.com>

	* calc.texi (Basic Operations on Units, Customizing Calc):
	Mention the variable `calc-allow-units-as-numbers'.

2013-02-08  Aidan Gauland  <aidalgol@no8wireless.co.nz>

	* eshell.texi: Fill most of the missing sections.

2013-02-07  Bastien Guerry  <bzg@gnu.org>

	* org.texi (References): Clarify an example.
	(Installation): Fix instructions.
	(Org-Plot): Fix link.
	(Checkboxes, Radio lists): Fix typos.

2013-02-07  Glenn Morris  <rgm@gnu.org>

	* cl.texi (Equality Predicates): Mention memql.

2013-02-07  Eric Ludlam  <zappo@gnu.org>

	* ede.texi (Creating a project): Make ede-new doc less
	specific, and only about items it supports, indicating that there
	might be more.  Remove refs to simple project and direct automake
	from ede new.
	(Simple projects): Re-write to not talk about ede-simple-project
	which is deprecated, and instead use the term to mean projects
	that don't do much management, just project wrapping.
	Add ede-generic-project link.
	(ede-generic-project): New node (bug#11441).

2013-02-07  Glenn Morris  <rgm@gnu.org>

	* cl.texi (Equality Predicates): Fix eq/eql pedantry.

2013-02-01  Glenn Morris  <rgm@gnu.org>

	* calc.texi (Help Commands): Update calc-view-news description.
	Mention etc/CALC-NEWS.

2013-01-24  Michael Albinus  <michael.albinus@gmx.de>

	* tramp.texi (Filename Syntax): Filenames must be unibyte strings.

2013-01-13  Bastien Guerry  <bzg@gnu.org>

	* org.texi (Installation): Simplify.

2013-01-13  François Allisson  <francois@allisson.co>  (tiny change)

	* org.texi (Handling links): Update the mention to the obsolete
	variable `org-link-to-org-use-id' with a mention to the newer
	variable `org-id-link-to-org-use-id'.  Mention the need to load
	the org-id library.

2013-01-10  Michael Albinus  <michael.albinus@gmx.de>

	* tramp.texi (Default Host): Introduce `tramp-default-host-alist'.

2013-01-09  Bastien Guerry  <bzg@gnu.org>

	* org.texi (Pushing to MobileOrg): Add footnote about using
	symbolic links in `org-directory'.
	(Timestamps, Deadlines and scheduling): Use `diary-float' instead
	of the now obsolete alias `org-float'.
	(TODO basics): Add `org-use-fast-todo-selection' to the variable
	index.  Fix description of TODO keywords cycling.
	(Advanced features): Add missing argument for @item.
	(Storing searches): Add index entries and a note about
	*-tree agenda views.
	(Structure editing): Document `org-mark-element' and
	`org-mark-subtree'.
	(Tag inheritance): Document `org-agenda-use-tag-inheritance'.

2013-01-08  Juri Linkov  <juri@jurta.org>

	* info.texi (Go to node): Mention the abbreviated format
	`(FILENAME)' equal to `(FILENAME)Top'.  (Bug#13365)

2013-01-06  Andreas Schwab  <schwab@linux-m68k.org>

	* autotype.texi: Remove undefined command @subtitlefont.
	* cc-mode.texi: Likewise.

	* org.texi (Advanced features): Use `@w{ }' instead of `@ ' in
	@item argument.
	(Property searches): Use \\ instead of @backslashchar{}.
	* pgg.texi (VERSION): Move @set below @setfilename.

2013-01-05  Andreas Schwab  <schwab@linux-m68k.org>

	* ada-mode.texi: Remove braces from @title argument.
	* eudc.texi: Likewise.
	* smtpmail.texi: Likewise.
	* auth.texi (VERSION): Set before first use.
	* emacs-gnutls.texi (VERSION): Likewise.
	* pgg.texi (VERSION): Likewise.
	* ede.texi (Top): Rename from top, all uses changed.
	* eshell.texi: Add missing argument to @sp.
	* forms.texi (Top): Reorder menu to match structure.
	* htmlfontify.texi (Customization): Add missing @item in
	@enumerate.
	* org.texi (Advanced features): Add missing argument for @item.
	(Property searches): Use @backslashchar{} in macro argument.
	* pcl-cvs.texi: Add missing argument to @sp.
	(Movement commands): Fix use of @itemx.
	* vip.texi (Misc Commands, Viewing the Buffer): Likewise.
	* reftex.texi (Options (Creating Citations)): Add missing newline
	before @end.
	* tramp.texi (Obtaining Tramp): Remove extra dots.
	(Configuration): Reorder menu to match structure.
	(Remote shell setup): Replace literal NUL character by \0.
	* viper.texi (Marking): Add missing argument for @item.

2013-01-04  Glenn Morris  <rgm@gnu.org>

	* Makefile.in (INFO_TARGETS, DVI_TARGETS, PDF_TARGETS):
	Add htmlfontify.
	(htmlfontify, $(buildinfodir)/htmlfontify$(INFO_EXT))
	(htmlfontify.dvi, htmlfontify.pdf): New targets.
	* makefile.w32-in (INFO_TARGETS, DVI_TARGETS, clean): Add htmlfontify.
	($(infodir)/htmlfontify$(INFO_EXT), htmlfontify.dvi): New targets.

	* htmlfontify.texi: Miscellaneous fixes and updates.
	Set copyright to FSF, update license to GFDL 1.3+.

2013-01-04  Vivek Dasmohapatra  <vivek@etla.org>

	* htmlfontify.texi: New file.

2013-01-02  Jay Belanger  <jay.p.belanger@gmail.com>

	* calc.texi (Free-Form Dates): Expand on the date reading
	algorithm.

2012-12-27  Glenn Morris  <rgm@gnu.org>

	* viper.texi (Rudimentary Changes, Key Bindings, Key Bindings):
	Avoid some overfull lines.

	* widget.texi (Programming Example): Break some long lines.

	* wisent.texi (Wisent Overview): Fix xref.
	(Grammar format, Understanding the automaton): Avoid overfill.

	* bovine.texi (Optional Lambda Expression): Allow line break.

	* auth.texi (Help for users): Break long lines.

	* ada-mode.texi (Project file variables):
	Reword to reduce underfull hbox.
	(No project files, Use GNAT project file):
	Use smallexample to make some overfull lines less terrible.

	* autotype.texi, bovine.texi, ede.texi, eieio.texi, pcl-cvs.texi:
	Fix cross-references to separate manuals.

	* Makefile.in (gfdl): New variable.  Use throughout where
	appropriate so that targets depend on doclicense.texi.

2012-12-25  Lars Ingebrigtsen  <larsi@gnus.org>

	* gnus.texi (Customizing the IMAP Connection): Mention the other
	authenticators.

2012-12-24  Lars Ingebrigtsen  <larsi@gnus.org>

	* gnus.texi (Browse Foreign Server):
	Document `gnus-browse-delete-group'.

2012-12-22  Glenn Morris  <rgm@gnu.org>

	* ada-mode.texi, ebrowse.texi, ediff.texi, ert.texi, eshell.texi:
	* eudc.texi, idlwave.texi, pcl-cvs.texi, rcirc.texi, reftex.texi:
	* remember.texi, ses.texi, speedbar.texi, vip.texi, viper.texi:
	* widget.texi, wisent.texi: Nuke hand-written node pointers.

	* Makefile.in (gfdl): New variable.  Use throughout where
	appropriate so that targets depend on doclicense.texi.

2012-12-22  Eli Zaretskii  <eliz@gnu.org>

	* makefile.w32-in ($(INFO_TARGETS), $(DVI_TARGETS)): Depend on
	doclicense.texi.  Remove doclicense.texi from all targets that
	mentioned it explicitly.
	($(infodir)/woman$(INFO_EXT), woman.dvi): Depend on
	$(emacsdir)/emacsver.texi.
	($(infodir)/erc$(INFO_EXT), erc.dvi): Don't depend on gpl.texi.

2012-12-21  Glenn Morris  <rgm@gnu.org>

	* woman.texi (UPDATED, VERSION): Remove in favor of EMACSVER.
	Include emacsver.texi.  Nuke hand-written node pointers.
	* Makefile.in ($(buildinfodir)/woman$(INFO_EXT), woman.dvi, woman.pdf):
	Depend on emacsver.texi.

	* auth.texi, emacs-gnutls.texi, epa.texi, ert.texi:
	* gnus-coding.texi, info.texi, nxml-mode.texi, sasl.texi:
	May as well just include doclicense.texi in everything.

	* ede.texi, eieio.texi, mairix-el.texi: Include a copy of GFDL,
	which @copying says is included.

	* ada-mode.texi, auth.texi, autotype.texi, bovine.texi, calc.texi:
	* cc-mode.texi, cl.texi, dbus.texi, dired-x.texi, ebrowse.texi:
	* ede.texi, ediff.texi, edt.texi, eieio.texi, emacs-gnutls.texi:
	* emacs-mime.texi, epa.texi, erc.texi, ert.texi, eshell.texi:
	* eudc.texi, flymake.texi, forms.texi, gnus-coding.texi, gnus.texi:
	* idlwave.texi, info.texi, mairix-el.texi, message.texi, mh-e.texi:
	* newsticker.texi, nxml-mode.texi, pcl-cvs.texi, pgg.texi:
	* rcirc.texi, reftex.texi, remember.texi, sasl.texi, sc.texi:
	* semantic.texi, ses.texi, sieve.texi, smtpmail.texi, speedbar.texi:
	* srecode.texi, tramp.texi, url.texi, vip.texi, viper.texi:
	* widget.texi, wisent.texi, woman.texi: Do not mention buying
	copies from the FSF, which does not publish these manuals.

	* erc.texi: No need to include gpl in this small manual.

	* org.texi (copying): Include a copy of the GFDL.
	(GNU Free Documentation License): New section.

2012-12-21  Bastien Guerry  <bzg@gnu.org>

	* org.texi: Fix typos.

2012-12-16  Paul Eggert  <eggert@cs.ucla.edu>

	* calc.texi (ISO 8601): Rename from ISO-8601,
	as it's typically spelled without a hyphen.

2012-12-16  Jay Belanger  <jay.p.belanger@gmail.com>

	* calc.texi (ISO-8601): New section.
	(Date Formatting Codes): Mention new codes.
	(Standard Date Formats): Mention new formats.

2012-12-14  Michael Albinus  <michael.albinus@gmx.de>

	* tramp.texi (External methods): Move `adb' method here.

2012-12-13  Glenn Morris  <rgm@gnu.org>

	* cl.texi (Modify Macros, Obsolete Macros): Now letf == cl-letf.

	* wisent.texi: Small edits.  Set copyright to FSF, update license to
	GFDL 1.3+.
	* Makefile.in (INFO_TARGETS, DVI_TARGETS, PDF_TARGETS): Add wisent.
	(wisent, $(buildinfodir)/wisent$(INFO_EXT), wisent.dvi, wisent.pdf):
	New targets.
	* makefile.w32-in (INFO_TARGETS, DVI_TARGETS, clean): Add wisent.
	($(infodir)/wisent$(INFO_EXT), wisent.dvi): New targets.

	* bovine.texi: Small edits.  Set copyright to FSF, update license to
	GFDL 1.3+, remove empty index.
	* Makefile.in (INFO_TARGETS, DVI_TARGETS, PDF_TARGETS): Add bovine.
	(bovine, $(buildinfodir)/bovine$(INFO_EXT), bovine.dvi, bovine.pdf):
	New targets.
	* makefile.w32-in (INFO_TARGETS, DVI_TARGETS, clean): Add bovine.
	($(infodir)/bovine$(INFO_EXT), bovine.dvi): New targets.

2012-12-13  Eric Ludlam  <zappo@gnu.org>
	    David Ponce  <david@dponce.com>
	    Richard Kim  <emacs18@gmail.com>

	* bovine.texi, wisent.texi: New files, imported from CEDET trunk.

2012-12-13  Glenn Morris  <rgm@gnu.org>

	* flymake.texi (Customizable variables, Locating the buildfile):
	Remove refs to flymake-buildfile-dirs, removed 2007-07-20.  (Bug#13148)

	* srecode.texi: Small edits.  Set copyright to FSF, add explicit
	GFDL 1.3+ license, fix up index.
	* Makefile.in (INFO_TARGETS, DVI_TARGETS, PDF_TARGETS): Add srecode.
	(srecode, $(buildinfodir)/srecode$(INFO_EXT), srecode.dvi)
	(srecode.pdf): New targets.
	* makefile.w32-in (INFO_TARGETS, DVI_TARGETS, clean): Add srecode.
	($(infodir)/srecode$(INFO_EXT), srecode.dvi): New targets.

2012-12-13  Eric Ludlam  <zappo@gnu.org>

	* srecode.texi: New file, imported from CEDET trunk.

2012-12-13  Bastien Guerry  <bzg@gnu.org>

	* org.texi (Summary, Code block specific header arguments)
	(Code block specific header arguments)
	(Header arguments in function calls, var, noweb)
	(Results of evaluation, Code evaluation security):
	Small reformatting: add a blank line before some example.

	* org.texi (System-wide header arguments)
	(Header arguments in Org mode properties, Conflicts)
	(Dynamic blocks, Using the mapping API):
	Fix indentation of Elisp code examples.

	* org.texi (Comment lines): Fix description of the comment syntax.

	* org.texi (Installation): Mention "make test" in the correct section.

2012-12-06  Paul Eggert  <eggert@cs.ucla.edu>

	* doclicense.texi, gpl.texi: Update to latest version from FSF.
	These are just minor editorial changes.

2012-12-04  Michael Albinus  <michael.albinus@gmx.de>

	* tramp.texi (History): Mention ADB.
	(Inline methods): Add `adb' method.

2012-12-03  Michael Albinus  <michael.albinus@gmx.de>

	* tramp.texi (Top, Obtaining Tramp): Replace CVS by Git.
	(External methods): Fix typo.

2012-12-03  Glenn Morris  <rgm@gnu.org>

	* rcirc.texi (Notices): Fix typo.

2012-11-25  Bill Wohler  <wohler@newt.com>

	Release MH-E manual version 8.4.

	* mh-e.texi (VERSION, EDITION, UPDATED, UPDATE-MONTH, Preface):
	Update for release 8.4.

	* mh-e.texi (Sequences): Add mh-whitelist-preserves-sequences-flag.
	(Junk): Add mh-whitelist-preserves-sequences-flag,
	mh-blacklist-msg-hook, mh-whitelist-msg-hook,
	mh-folder-blacklisted, mh-folder-whitelisted (closes SF #2945712).

2012-11-25  Paul Eggert  <eggert@cs.ucla.edu>

	* mh-e.texi (Procmail): Fix two @ typos.

2012-11-24  Paul Eggert  <eggert@cs.ucla.edu>

	* doclicense.texi, gpl.texi: Update to latest version from FSF.
	These are just minor editorial changes.

2012-11-23  Jay Belanger  <jay.p.belanger@gmail.com>

	* calc.texi (Date Formatting Codes): Mention the new beginning of
	the date numbering system.

2012-11-22  Paul Eggert  <eggert@cs.ucla.edu>

	* calc.texi: Fix TeX issues with capitals followed by ".", "?", "!".
	(Date Forms): Correct off-by-one error in explanation of
	Julian day numbers.  Give Gregorian equivalent of its origin.

2012-11-22  Jay Belanger  <jay.p.belanger@gmail.com>

	* calc.texi (Date Forms): Mention the customizable
	Gregorian-Julian switch.
	(Customizing Calc): Mention the variable `calc-gregorian-switch'.

2012-11-17  Paul Eggert  <eggert@cs.ucla.edu>

	Calc now uses the Gregorian calendar for all dates (Bug#12633).
	It also uses January 1, 1 AD as its day number 1.
	* calc.texi (Date Forms): Document this.

2012-11-16  Glenn Morris  <rgm@gnu.org>

	* cl.texi (Function Bindings): Clarify that cl-flet is lexical.
	(Obsolete Macros): Move example here from Function Bindings.

	* erc.texi: Use @code{nil} rather than just "nil".
	(Modules): Undocument obsolete "hecomplete".
	Add "notifications".
	(Connecting): Add brief section on passwords.
	(Options): Make a start by adding erc-hide-list, erc-lurker-hide-list.

2012-11-13  Glenn Morris  <rgm@gnu.org>

	* flymake.texi (Customizable variables)
	(Highlighting erroneous lines): Mention flymake-error-bitmap,
	flymake-warning-bitmap, and flymake-fringe-indicator-position.

2012-11-12  Vincent Belaïche  <vincentb1@users.sourceforge.net>

	* ses.texi: Doc for ses-rename-cell, ses-repair-cell-reference-all & ses-range.
	In all file place SES into @acronym{...}.
	(Advanced Features): Add key index and function index for
	ses-set-header-row.  Add description for function
	ses-rename-cell.  Add description for function
	ses-repair-cell-reference-all.
	(Ranges in formulas): Add description for ses-range flags.

2012-11-12  Paul Eggert  <eggert@cs.ucla.edu>

	* texinfo.tex: Merge from gnulib.

2012-11-10  Chong Yidong  <cyd@gnu.org>

	* url.texi (Introduction): Move url-configuration-directory to
	Customization node.
	(Parsed URIs): Split into its own node.
	(URI Encoding): New node.
	(Defining New URLs): Remove empty chapter.
	(Retrieving URLs): Add an introduction.  Doc fix for url-retrieve.
	Improve docs for url-queue-*.
	(Supported URL Types): Copyedits.  Delete empty subnodes.

	* url.texi (Introduction): Rename from Getting Started.
	Rewrite the introduction.
	(URI Parsing): Rewrite.  Omit the obsolete attributes slot.

2012-11-10  Glenn Morris  <rgm@gnu.org>

	* cl.texi (Obsolete Setf Customization):
	Revert defsetf example to the more correct let rather than prog1.
	Give define-modify-macro, defsetf, and define-setf-method
	gv.el replacements.

	* cl.texi (Overview): Mention EIEIO here, as well as the appendix.
	(Setf Extensions): Remove obsolete reference.
	(Obsolete Setf Customization):
	Move note on lack of setf functions to lispref/variables.texi.
	Undocument get-setf-method, since it no longer exists.
	Mention simple defsetf replaced by gv-define-simple-setter.

2012-11-03  Glenn Morris  <rgm@gnu.org>

	* cl.texi: Further general copyedits.
	(List Functions): Remove copy-tree, standard elisp for some time.
	(Efficiency Concerns): Comment out examples that no longer apply.
	(Compiler Optimizations): Rename from "Optimizing Compiler"; reword.
	(Creating Symbols, Random Numbers): De-emphasize internal
	variables cl--gensym-counter and cl--random-state.  (Bug#12788)
	(Naming Conventions, Type Predicates, Macros)
	(Predicates on Numbers): No longer mention cl-floatp-safe.

2012-11-02  Katsumi Yamaoka  <yamaoka@jpl.org>

	* gnus.texi (Mail Source Specifiers):
	Document :leave keyword used for pop mail source.

2012-11-01  Glenn Morris  <rgm@gnu.org>

	* cl.texi: General copyedits for style, line-breaks, etc.
	(Time of Evaluation, Iteration): Add xref to Emacs Lisp manual.
	(Macro Bindings, Blocks and Exits):
	Acknowledge existence of lexical-binding.
	(Iteration): Mainly defer to doc of standard dolist, dotimes.

2012-10-31  Glenn Morris  <rgm@gnu.org>

	* ert.texi (Introduction, The @code{should} Macro):
	Refer to "cl-assert" rather than "assert".

	* cl.texi (Function Bindings): Update for cl-flet and cl-labels.
	(Obsolete Lexical Binding): Rename section from "Lexical Bindings".
	(Obsolete Macros): Rename section from "Obsolete Lexical Macros".
	Reword, and add details of flet and labels.
	(Modify Macros, Function Bindings): Add some xrefs.

2012-10-30  Glenn Morris  <rgm@gnu.org>

	* cl.texi (Modify Macros): Update for cl-letf changes.
	(Obsolete Lexical Macros): Say a little more about letf/cl-letf.
	(Setf Extensions): Partially restore note about cl-getf,
	mainly moved to lispref/variables.texi.
	(Property Lists): Fix cl-getf typos.
	(Mapping over Sequences): Mention cl-mapc naming oddity.

2012-10-29  Glenn Morris  <rgm@gnu.org>

	* cl.texi (Organization): More details on cl-lib.el versus cl.el.
	(Setf Extensions): Remove `apply' setf since it seems to be disabled.
	(Customizing Setf): Move contents to "Obsolete Setf Customization".
	(Modify Macros, Multiple Values, Other Clauses):
	Remove mentions of obsolete features.
	(Obsolete Setf Customization): Don't mention `apply' setf.

2012-10-28  Glenn Morris  <rgm@gnu.org>

	* cl.texi (Multiple Values, Common Lisp Compatibility):
	More namespace updates.
	(Obsolete Features): Copyedits.
	(Obsolete Lexical Macros, Obsolete Setf Customization):
	New subsections.

	* cl.texi (Porting Common Lisp, Lexical Bindings):
	Add some xrefs to the Elisp manual.

	* cl.texi (Lexical Bindings): Move to appendix of obsolete features.
	(Porting Common Lisp): Emacs Lisp can do true lexical binding now.
	(Obsolete Features): New appendix.  Move Lexical Bindings here.

2012-10-27  Glenn Morris  <rgm@gnu.org>

	* cl.texi: Use defmac for macros rather than defspec.
	(Efficiency Concerns): Related copyedit.

	* cl.texi (Control Structure): Update for setf now being in core.
	(Setf Extensions): Rename from Basic Setf.  Move much of the
	former content to lispref/variables.texi.
	(Modify Macros): Move pop, push details to lispref/variables.texi.
	(Customizing Setf): Copyedits for setf etc being in core.
	(Modify Macros, Efficiency Concerns, Porting Common Lisp):
	Further namespaces updates.

2012-10-26  Bastien Guerry  <bzg@gnu.org>

	* org.texi (Installation): Update the link to Org's ELPA.
	Also don't mention org-install.el anymore as the replacement file
	org-loaddefs.el is now loaded by org.el.

2012-10-25  Michael Albinus  <michael.albinus@gmx.de>

	* tramp.texi (Frequently Asked Questions):
	Mention `tramp-completion-reread-directory-timeout' for performance
	improvement.

2012-10-25  Glenn Morris  <rgm@gnu.org>

	* cl.texi: Don't mess with the TeX section number counter.
	Use Texinfo recommended convention for quotes+punctuation.
	(Overview, Sequence Functions): Rephrase for better line-breaking.
	(Time of Evaluation, Type Predicates, Modify Macros, Function Bindings)
	(Macro Bindings, Conditionals, Iteration, Loop Basics)
	(Random Numbers, Mapping over Sequences, Structures)
	(Porting Common Lisp): Further updates for cl-lib namespace.
	(Modify Macros, Declarations, Macro Bindings, Structures):
	Break long lines in examples.
	(Dynamic Bindings): Update for changed progv behavior.
	(Loop Examples, Efficiency Concerns): Markup fixes.
	(Structures): Remove TeX margin change.
	(Declarations): Fix typos.

2012-10-24  Glenn Morris  <rgm@gnu.org>

	* cl.texi (Overview, Multiple Values, Creating Symbols)
	(Numerical Functions): Say less/nothing about the original cl.el.
	(Old CL Compatibility): Remove.
	(Assertions): Remove ignore-errors (standard Elisp for some time).

	* cl.texi (Basic Setf, Macros, Declarations, Symbols, Numbers)
	(Sequences, Lists, Structures, Assertions, Efficiency Concerns)
	(Efficiency Concerns, Efficiency Concerns)
	(Common Lisp Compatibility, Old CL Compatibility):
	Further updates for cl-lib namespace.

2012-10-24  Paul Eggert  <eggert@penguin.cs.ucla.edu>

	Update manual for new time stamp format (Bug#12706).
	* emacs-mime.texi (time-date): Update for new format.
	Also, fix bogus time stamp and modernize a bit.

2012-10-23  Glenn Morris  <rgm@gnu.org>

	* cl.texi: Include emacsver.texi.  Use Emacs version number rather
	than unchanging cl.el version number.
	End all menu descriptions with a period.
	Do not use @dfn{CL} for every instance of "CL".
	(Overview): Remove no-runtime caveat, and note about foo* names.
	(Usage): Use cl-lib rather than cl.
	(Organization, Naming Conventions): Update for cl-lib.el.
	(Installation): Remove long-irrelevant node.
	(Program Structure, Predicates, Control Structure):
	Start updating for cl-lib namespace.
	* Makefile.in ($(buildinfodir)/cl$(INFO_EXT), cl.dvi, cl.pdf):
	Depend on emacsver.texi.

2012-10-09  Michael Albinus  <michael.albinus@gmx.de>

	* trampver.texi: Update release number.

2012-10-06  Glenn Morris  <rgm@gnu.org>

	* erc.texi: Include emacsver.texi, and use EMACSVER rather than
	ERC version.
	(Introduction): ERC is distributed with Emacs.
	(Obtaining ERC, Installation): Remove chapters, no longer relevant.
	(Getting Started): Simplify.
	(Getting Help and Reporting Bugs): Refer to general Emacs lists.
	(History): Mention ERC maintained as part of Emacs now.
	* Makefile.in ($(buildinfodir)/erc$(INFO_EXT), erc.dvi, erc.pdf):
	Add dependency on emacsver.texi.

	* erc.texi: Remove hand-written node pointers.

2012-10-05  Glenn Morris  <rgm@gnu.org>

	* newsticker.texi (Overview, Requirements, Usage, Configuration):
	Copyedits.

2012-10-01  Eric Ludlam  <zappo@gnu.org>

	* ede.texi (Quick Start, Project Local Variables)
	(Miscellaneous commands, ede-java-root, Development Overview)
	(Detecting a Project): New nodes.
	(Simple projects): Node deleted.

	* eieio.texi (Building Classes): Some slot attributes cannot be
	overridden.
	(Slot Options): Remove an example.
	(Method Invocation, Documentation): New nodes.

2012-10-01  Glenn Morris  <rgm@gnu.org>

	* Makefile.in ($(buildinfodir)/reftex$(INFO_EXT)), reftex.dvi)
	(reftex.pdf): Add dependency on emacsver.texi.
	* reftex.texi: Don't include directory part for emacsver.texi;
	the Makefile's -I handles it.

2012-09-30  Ralf Angeli  <angeli@caeruleus.net>

	Merge from standalone RefTeX repository.

	* reftex.texi: Express TeX, LaTeX, AUCTeX, BibTeX and RefTeX
	with macros.
	(Imprint): Mention Wolfgang in list of contributors.
	(Creating Citations): Give a hint about how to
	auto-revert the BibTeX database file when using external editors.
	(Referencing Labels): Simplify section about reference macro
	cycling.
	(Options (Referencing Labels)): Adapt to new structure of
	`reftex-ref-style-alist'.
	(Referencing Labels, Reference Styles): Document changes in the
	referencing functionality.
	(Commands): Mention options for definition of header and footer in
	BibTeX files.
	(Options (Creating Citations)): Document
	`reftex-create-bibtex-header' and `reftex-create-bibtex-footer'.
	(Reference Styles): New section.
	(varioref (LaTeX package), fancyref (LaTeX package)): Remove.
	(Options (Referencing Labels)): Remove descriptions of deprecated
	variables `reftex-vref-is-default' and `reftex-fref-is-default'.
	Add descriptions for `reftex-ref-style-alist' and
	`reftex-ref-style-default-list'.
	(Referencing Labels): Update regarding reference styles.
	(Citation Styles): Mention support for ConTeXt.
	(Options (Defining Label Environments)): Fix typo.
	(Options (Creating Citations)):
	Document `reftex-cite-key-separator'.

2012-09-30  Achim Gratz  <Stromeko@Stromeko.DE>

	* org.texi: Add description of ORG_ADD_CONTRIB to info
	documentation.  Add link to Worg for more details.

	* org.texi: Clarify installation procedure.  Provide link to the
	build system description on Worg.

	* org.texi: Remove reference to utils/, x11idle.c is now in
	contrib/scripts.

	* org.texi: Re-normalize to "Org mode" in manual.

	* org.texi (Installation): Adapt documentation to new build
	system.  Mention GNU ELPA (since it needs to be handled like Emacs
	built-in Org).

2012-09-30  Adam Spiers  <orgmode@adamspiers.org>  (tiny change)

	* org.texi: Fix typo in description of the 'Hooks' section.

	* org.texi: Add ID to the list of special properties.

2012-09-30  Andrew Hyatt  <ahyatt@gmail.com>  (tiny change)

	* org.texi (Moving subtrees): Document the ability to archive to a
	datetree.

2012-09-30  Bastien Guerry  <bzg@gnu.org>

	* org.texi (Installation, Feedback, Batch execution):
	Use (add-to-list 'load-path ... t) for the contrib dir.

	* org.texi (results): Update documentation for ":results drawer"
	and ":results org".

	* org.texi (Column width and alignment): Fix typo.

	* org.texi (Activation): Point to the "Conflicts" section.

	* org.texi (Conflicts): Mention filladapt.el in the list of
	conflicting packages.

	* org.texi (Activation): Adding org-mode to `auto-mode-alist' is
	not needed for versions of Emacs > 22.1.

	* org.texi (History and Acknowledgments): Fix typo.

	* org.texi (History and Acknowledgments): Add my own
	acknowledgments.

	* org.texi (Agenda commands): Document the new command and the new
	option.

	* org.texi (Agenda commands): Delete `org-agenda-action' section.
	(Agenda commands): Reorder.  Document `*' to toggle persistent
	marks.

	* org.texi (Agenda dispatcher):
	Mention `org-toggle-agenda-sticky'.
	(Agenda commands, Exporting Agenda Views): Fix typo.

	* org.texi (Templates in contexts, Setting Options): Update to
	reflect changes in how contexts options are processed.

	* org.texi (Templates in contexts): Document the new structure of
	the variables `org-agenda-custom-commands-contexts' and
	`org-capture-templates-contexts'.

	* org.texi (Templates in contexts): Document the new option
	`org-capture-templates-contexts'.
	(Storing searches): Document the new option
	`org-agenda-custom-commands-contexts'.

	* org.texi (Formula syntax for Lisp): Reformat.

	* org.texi (Special properties, Column attributes)
	(Agenda column view): Document the new special property
	CLOCKSUM_T.

	* org.texi (Template expansion): Document the new %l template.

	* org.texi (Fast access to TODO states): Fix documentation about
	allowed characters for fast todo selection.

	* org.texi (Weekly/daily agenda): Mention APPT_WARNTIME and its
	use in `org-agenda-to-appt'.

	* org.texi (Comment lines): Update wrt comments.

	* org.texi (Resolving idle time): Document new keybinding.

	* org.texi (Clocking commands): Document the use of S-M-<up/down>
	on clock timestamps.

	* org.texi (Fast access to TODO states): Explicitly says only
	letters are supported as fast TODO selection keys.

	* org.texi (Link abbreviations): Illustrate the use of the "%h"
	specifier.  Document the new "%(my-function)" specifier.

	* org.texi (Clocking commands): New cindex.
	(Clocking commands): Update documentation for `org-clock-in'.
	Document `org-clock-in-last'.  Mention `org-clock-out' and
	`org-clock-in-last' as commands that can be globally bound.
	(Resolving idle time): Document continuous clocking.

	* org.texi (Top, Introduction): Fix formatting.
	(Activation): Add index entries.
	(Conventions): Update section.
	(Embedded @LaTeX{}): Fix formatting.

	* org.texi (Visibility cycling): Document `show-children'.

	* org.texi (Using capture): Mention the `org-capture-last-stored'
	bookmark as a way to jump to the last stored capture.

	* org.texi (Uploading files): Fix typo.

	* org.texi (Using capture): Document `C-0' as a prefix argument
	for `org-capture'.

	* org.texi (Agenda commands): Document persistent marks.

	* org.texi (Template expansion): Update doc to reflect change.

	* org.texi (Radio tables): Document the :no-escape parameter.

	* org.texi (Repeated tasks): Document repeat cookies for years,
	months, weeks, days and hours.

	* org.texi (Export options): State that you can use the d: option
	by specifying a list of drawers.

	* org.texi (HTML preamble and postamble): Small doc improvement.

2012-09-30  Brian van den Broek  <vanden@gmail.com>  (tiny change)

	* org.texi: The sections in the Exporting section of the manual
	left out articles in the description of the org-export-as-*
	commands, among other places.  This patch adds them, adds a few
	missing prepositions, and switches instances of "an HTML" to "a
	html" for internal consistency.

	* org.texi: Alter several examples of headings with timestamps in
	them to include the timestamps in the body instead of the heading.

2012-09-30  Carsten Dominik  <carsten.dominik@gmail.com>

	* org.texi (Agenda dispatcher): Document sticky agenda views and
	the new key for them.

2012-09-30  Charles  <millarc@verizon.net>  (tiny change)

	* org.texi (Advanced features): Fix error in table.

2012-09-30  Feng Shu  <tumashu@gmail.com>

	* org.texi (@LaTeX{} fragments): Document imagemagick as an
	alternative to dvipng.

2012-09-30  François Allisson  <francois@allisson.co>  (tiny change)

	* org.texi: Remove extra curly bracket.

2012-09-30  Giovanni Ridolfi  <giovanni.ridolfi@yahoo.it>  (tiny change)

	* org.texi (org-clock-in-last and org-clock-cancel): Update the
	defkeys.

2012-09-30  Ippei FURUHASHI  <top.tuna+orgmode@gmail.com>  (tiny change)

	* org.texi (Agenda commands): Fix two typos by giving
	corresponding function names, according to
	`org-agenda-view-mode-dispatch'.

2012-09-30  Jan Böcker  <jan.boecker@jboecker.de>

	* org.texi (The spreadsheet): Fix typo.

2012-09-30  Memnon Anon  <gegendosenfleisch@gmail.com>  (tiny change)

	* org.texi (Tracking your habits): Point to the "Tracking TODO
	state changes" section.

2012-09-30  Nicolas Goaziou  <n.goaziou@gmail.com>

	* org.texi (Literal examples): Remove reference to unknown
	`org-export-latex-minted' variable.  Also simplify footnote since
	`org-export-latex-listings' documentation is exhaustive already.

	* org.texi (Plain lists): Remove reference to now hard-coded
	`bullet' automatic rule.

2012-09-30  Toby S. Cubitt  <tsc25@cantab.net>

	* org.texi: Updated documentation accordingly.

2012-09-13  Paul Eggert  <eggert@cs.ucla.edu>

	* texinfo.tex: Merge from gnulib.

2012-09-12  Michael Albinus  <michael.albinus@gmx.de>

	Sync with Tramp 2.2.6.

	* tramp.texi (Bug Reports): Cleanup caches before a test run.

	* trampver.texi: Update release number.

2012-09-12  Paul Eggert  <eggert@cs.ucla.edu>

	* texinfo.tex: Merge from gnulib.

2012-08-06  Aurélien Aptel  <aurelien.aptel@gmail.com>

	* url.texi (Parsed URLs): Adjust to the code's use of defstruct
	(bug#12096).

2012-08-01  Jay Belanger  <jay.p.belanger@gmail.com>

	* calc.texi (Simplification modes, Conversions)
	(Operating on Selections): Mention "basic" simplification.
	(The Calc Mode Line): Mention the mode line display for Basic
	simplification mode.
	(Simplify Formulas): Refer to 'algebraic' rather than 'default'
	simplifications.
	(Basic Simplifications): Rename from "Limited Simplifications"
	Replace "limited" by "basic" throughout.
	(Algebraic Simplifications): Indicate that the algebraic
	simplifications are done by default.
	(Unsafe Simplifications): Mention `m E'.
	(Simplification of Units): Mention `m U'.
	(Trigonometric/Hyperbolic Functions, Reducing and Mapping)
	(Kinds of Declarations, Functions for Declarations):
	Mention "algebraic simplifications" instead of `a s'.
	(Algebraic Entry): Remove mention of default simplifications.

2012-07-30  Jay Belanger  <jay.p.belanger@gmail.com>

	* calc.texi (Getting Started, Tutorial): Change simulated
	Calc output to match actual output.
	(Simplifying Formulas): Mention that algebraic simplification is now
	the default.

2012-07-28  Eli Zaretskii  <eliz@gnu.org>

	* faq.texi (Right-to-left alphabets): Update for Emacs 24.
	(Bug#12073)

2012-07-25  Paul Eggert  <eggert@cs.ucla.edu>

	Prefer typical American spelling for "acknowledgment".
	* calc.texi (History and Acknowledgments): Rename from
	History and Acknowledgements.
	* idlwave.texi (Acknowledgments):
	* ses.texi (Acknowledgments):
	* woman.texi (Acknowledgments): Rename from Acknowledgements.

2012-07-09  Paul Eggert  <eggert@cs.ucla.edu>

	Rename configure.in to configure.ac (Bug#11603).
	* ede.texi (Compiler and Linker objects, ede-proj-project)
	(ede-step-project): Prefer the name configure.ac to configure.in.

2012-07-06  Michael Albinus  <michael.albinus@gmx.de>

	* tramp.texi (Multi-hops):
	Introduce `tramp-restricted-shell-hosts-alist'.

2012-06-26  Lars Magne Ingebrigtsen  <larsi@gnus.org>

	* gnus.texi (POP before SMTP): POP-before-SMTP works with all sending
	methods, so don't mention smtpmail here.

2012-06-26  Wolfgang Jenkner  <wjenkner@inode.at>

	* gnus.texi (Picons): Document gnus-picon-properties.

2012-06-26  Lars Magne Ingebrigtsen  <larsi@gnus.org>

	* gnus.texi: Remove mention of compilation, as that's no longer
	supported.

2012-06-26  Christopher Schmidt  <christopher@ch.ristopher.com>

	* gnus.texi (Archived Messages): Mention
	gnus-gcc-pre-body-encode-hook and gnus-gcc-post-body-encode-hook.

2012-06-26  Lars Ingebrigtsen  <larsi@gnus.org>

	* gnus.texi (Various Summary Stuff):
	Remove mention of `gnus-propagate-marks'.

2012-06-26  Lars Ingebrigtsen  <larsi@gnus.org>

	* gnus.texi: Remove mentions of nnml/nnfolder/nntp backend marks,
	which no longer exist.

2012-06-26  Katsumi Yamaoka  <yamaoka@jpl.org>

	* gnus.texi (Archived Messages):
	Document gnus-gcc-self-resent-messages.

2012-06-26  Lars Ingebrigtsen  <larsi@gnus.org>

	* message.texi (Mail Variables):
	Mention the optional user parameter for X-Message-SMTP-Method.

2012-06-26  Lars Ingebrigtsen  <larsi@gnus.org>

	* gnus.texi (Posting Styles): Mention X-Message-SMTP-Method.

	* message.texi (Mail Variables): Document X-Message-SMTP-Method.

2012-06-26  Lars Ingebrigtsen  <larsi@gnus.org>

	* gnus.texi (Key Index): Change encoding to utf-8.

2012-06-21  Glenn Morris  <rgm@gnu.org>

	* Makefile.in: Rename infodir to buildinfodir throughout.  (Bug#11737)

2012-06-11  Lars Magne Ingebrigtsen  <larsi@gnus.org>

	* gnus.texi (Group Timestamp): Mention where to find documentation for
	the `gnus-tmp-' variables (bug#11601).

2012-06-11  Michael Albinus  <michael.albinus@gmx.de>

	Sync with Tramp 2.2.6-pre.

	* tramp.texi (all): Use consequently @command{}, @env{} and @kbd{}
	where appropriate.
	(Ad-hoc multi-hops): New section.
	(Remote processes): New subsection "Running remote processes on
	Windows hosts".
	(History): Add remote commands on Windows, and ad-hoc multi-hop
	methods.
	(External methods): "ControlPersist" must be set to "no" for the
	`scpc' method.
	(Remote processes): Add a note about `auto-revert-tail-mode'.
	(Frequently Asked Questions): Use "scpx" in combination with
	"ControlPersist".  Reported by Adam Spiers <emacs@adamspiers.org>.

	* trampver.texi: Update release number.

2012-06-10  Chong Yidong  <cyd@gnu.org>

	* sc.texi: Remove bogus @ifinfo commands which prevent makeinfo
	compilation for html-mono.

2012-06-08  Paul Eggert  <eggert@cs.ucla.edu>

	* texinfo.tex: Merge from gnulib.

2012-05-29  Katsumi Yamaoka  <yamaoka@jpl.org>

	* Makefile.in (echo-info): Don't try to install info files named
	just ".info".

2012-05-28  Glenn Morris  <rgm@gnu.org>

	* calc.texi, dired-x.texi: Use @LaTeX rather than La@TeX.  (Bug#10910)

	* sc.texi: Nuke hand-written node pointers.
	Fix top-level menu to match actual node order.

2012-05-27  Glenn Morris  <rgm@gnu.org>

	* cl.texi, dired-x.texi: Nuke hand-written node pointers.
	Some associated fixes, including not messing with chapno in cl.texi.

2012-05-27  Bastien Guerry  <bzg@gnu.org>

	* org.texi (Durations and time values): Fix typo.

2012-05-26  Paul Eggert  <eggert@cs.ucla.edu>

	* texinfo.tex: Update from gnulib.

2012-05-19  Jay Belanger  <jay.p.belanger@gmail.com>

	* calc.texi (Basic Operations on Units, Customizing Calc):
	Mention `calc-ensure-consistent-units'.

2012-05-14  Andreas Schwab  <schwab@linux-m68k.org>

	* cc-mode.texi: Avoid space before macro in 4th argument of cross
	reference commands.  (Bug#11461)

	* Makefile.in (gnus.dvi): Use $@ instead of $*.dvi.

2012-05-12  Glenn Morris  <rgm@gnu.org>

	* Makefile.in (mostlyclean): Add more TeX intermediates.

	* Makefile.in: Make it look more like the other doc Makefiles.
	Use explicit $srcdir in all dependencies.
	Remove cd $srcdir from rules.
	(VPATH): Remove.
	(infodir): Set to an absolute path.
	(INFO_TARGETS): Use short names.
	(mkinfodir): infodir is now absolute.
	(echo-info, maintainer-clean): Update for new format of INFO_TARGETS.

	* Makefile.in (info.info): Rename from info, to avoid duplication.
	(.SUFFIXES): Disable implicit rules.

	* Makefile.in (MKDIR_P): New, set by configure.
	(mkinfodir): Use $MKDIR_P.

2012-05-07  Glenn Morris  <rgm@gnu.org>

	* forms.texi (Long Example): Update for changed location of files.

2012-05-04  Glenn Morris  <rgm@gnu.org>

	* Makefile.in (INFO_EXT, INFO_OPTS): New, set by configure.
	(INFO_TARGETS): Use $INFO_EXT.
	Make all rules generating info files use $INFO_EXT, $INFO_OPT, and -o.
	* makefile.w32-in (INFO_EXT, INFO_OPTS): New.
	(INFO_TARGETS): Use $INFO_EXT.
	Make all rules generating info files use $INFO_EXT, $INFO_OPT, and -o.

2012-05-02  Glenn Morris  <rgm@gnu.org>

	* Makefile.in (echo-info): New phony target, used by top-level.

	* viper.texi: Make direntry shorter (also it is no longer "newest").

	* emacs-gnutls.texi, ert.texi, org.texi:
	Fix dircategory, direntry to match info/dir.

	* faq.texi: Convert @inforefs to @xrefs.
	Fix some malformed cross-references.
	(File-name conventions): Shorten section name to avoid overfull line.
	(How to add fonts): Use smallexample to avoid overfull lines.

2012-05-01  Teodor Zlatanov  <tzz@lifelogs.com>

	* auth.texi (Help for users): Update for .gpg file being second.

2012-04-27  Ippei Furuhashi  <top.tuna+orgmode@gmail.com>  (tiny change)

	* org.texi (Agenda commands): Fix two typos: give corresponding
	function names, according to `org-agenda-view-mode-dispatch'.

2012-04-27  Glenn Morris  <rgm@gnu.org>

	* faq.texi (Major packages and programs): Remove section.
	There is no point listing 6 packages (cf etc/MORE.STUFF).
	(Finding Emacs and related packages): Move "Spell-checkers" here.

2012-04-22  Michael Albinus  <michael.albinus@gmx.de>

	* dbus.texi (Version): New node.
	(Properties and Annotations): Mention the object manager
	interface.  Describe dbus-get-all-managed-objects.
	(Type Conversion): Floating point numbers are allowed, if an
	anteger does not fit Emacs's integer range.
	(Synchronous Methods): Remove obsolete dbus-call-method-non-blocking.
	(Asynchronous Methods): Fix description of
	dbus-call-method-asynchronously.
	(Receiving Method Calls): Fix some minor errors.
	Add dbus-interface-emacs.
	(Signals): Describe unicast signals and the new match rules.
	(Alternative Buses): Add the PRIVATE optional argument to
	dbus-init-bus.  Describe its new return value.  Add dbus-setenv.

2012-04-20  Glenn Morris  <rgm@gnu.org>

	* faq.texi (New in Emacs 24): New section.
	(Packages that do not come with Emacs): Mention M-x list-packages.

2012-04-14  Alan Mackenzie  <acm@muc.de>

	* cc-mode.texi (c-offsets-alist): Correct a typo.

2012-04-14  Jérémie Courrèges-Anglas  <jca@wxcvbn.org>  (tiny change)

	* org.texi (Deadlines and scheduling): Fix the example: the
	DEADLINE item should come right after the headline.  We enforce
	this convention, so it is a bug not to illustrate it correctly in
	the manual.

2012-04-14  Ippei FURUHASHI  <top.tuna+orgmode@gmail.com>  (tiny change)

	* org.texi (Agenda commands): Fix documentation bug by swapping
	the equivalent keybindings to `org-agenda-next-line' with the ones
	to `org-agenda-previous-line'.

2012-04-14  Glenn Morris  <rgm@gnu.org>

	* Makefile.in: Replace non-portable use of $< in ordinary rules.

2012-04-09  Eli Zaretskii  <eliz@gnu.org>

	* makefile.w32-in (INFO_TARGETS, DVI_TARGETS, clean):
	Add emacs-gnutls.
	($(infodir)/emacs-gnutls, emacs-gnutls.dvi): New targets.

2012-04-09  Teodor Zlatanov  <tzz@lifelogs.com>

	* Makefile.in: Add emacs-gnutls.texi to build.

	* emacs-gnutls.texi: Add documentation for the GnuTLS integration.

2012-04-05  Teodor Zlatanov  <tzz@lifelogs.com>

	* auth.texi (Secret Service API): Edit further and give examples.
	(Secret Service API): Adjust @samp to @code for collection names.

2012-04-04  Glenn Morris  <rgm@gnu.org>

	* auth.texi (Secret Service API): Copyedits.
	(Help for developers): Fill in some missing function doc-strings.
	(Help for users, Help for developers)
	(GnuPG and EasyPG Assistant Configuration): Markup fixes.

2012-04-04  Michael Albinus  <michael.albinus@gmx.de>

	* auth.texi (Secret Service API): Add the missing text.

2012-04-04  Chong Yidong  <cyd@gnu.org>

	* message.texi (Using PGP/MIME): Note that epg is now the default.

	* gnus.texi: Reduce references to obsolete pgg library.
	(Security): Note that epg is now the default.

	* gnus-faq.texi (FAQ 8-2): Mention EasyPG.

	* nxml-mode.texi (Completion): C-RET is no longer bound to
	nxml-complete.

2012-04-01  Jambunathan K  <kjambunathan@gmail.com>

	* org.texi (Customizing tables in ODT export): Correct few errors.

2012-04-01  Jambunathan K  <kjambunathan@gmail.com>

	* org.texi (Links in ODT export): Update.
	(Labels and captions in ODT export): New node.

2012-04-01  Jambunathan K  <kjambunathan@gmail.com>

	* org.texi (Literal examples in ODT export): htmlfontify.el in
	Emacs-24.1 now supports fontification.  So ODT source blocks will
	be fontified by default.

2012-04-01  Julian Gehring  <julian.gehring@googlemail.com>  (tiny change)

	* org.texi (Refiling notes): Remove duplicated keybinding.

2012-04-01  Eric Schulte  <eric.schulte@gmx.com>

	* org.texi (noweb): Documentation of this new option to the :noweb
	header argument.

2012-04-01  Suvayu Ali  <fatkasuvayu+linux@gmail.com>

	* org.texi (Header and sectioning): Add example demonstrating how
	to use "LaTeX_CLASS_OPTIONS".

2012-04-01  Eric Schulte  <eric.schulte@gmx.com>

	* org.texi (Noweb reference syntax): Describe the ability to
	execute noweb references in the manual.

2012-04-01  Eric Schulte  <eric.schulte@gmx.com>

	* org.texi (cache): Improve cache documentation when session
	evaluation is used.

2012-04-01  Nicolas Goaziou  <n.goaziou@gmail.com>

	* org.texi (Plain lists): Document removal.

2012-04-01  Michael Brand  <michael.ch.brand@gmail.com>

	* org.texi: Decapitalize file name in references to Calc manual.

2012-04-01  Nicolas Goaziou  <n.goaziou@gmail.com>

	* org.texi (Plain lists): Document removal.

2012-04-01  Jambunathan K  <kjambunathan@gmail.com>

	* org.texi (Top, OpenDocument Text export)
	(ODT export commands, Extending ODT export)
	(Images in ODT export, Tables in ODT export)
	(Configuring a document converter): Add or Update.

2012-04-01  Carsten Dominik  <carsten.dominik@gmail.com>

	* org.texi (MobileOrg): Change the wording to reflect that the
	Android Version is no longer just the little brother of the iOS
	version.

2012-04-01  Eric Schulte  <eric.schulte@gmx.com>

	* org.texi (Key bindings and useful functions): Update babel key
	binding documentation in manual.

2012-04-01  Eric Schulte  <eric.schulte@gmx.com>

	* org.texi (noweb): Document new noweb header value.

2012-04-01  Eric Schulte  <eric.schulte@gmx.com>

	* org.texi (noweb-sep): Document new header argument.

2012-04-01  Eric Schulte  <eric.schulte@gmx.com>

	* org.texi (noweb-ref): Documentation of this new custom variable.

2012-04-01  Eric Schulte  <eric.schulte@gmx.com>

	* org.texi (wrap): Update the new :wrap documentation to match the
	current implementation.

2012-04-01  Thomas Dye  <dk@poto.myhome.westell.com>

	* org.texi: Added documentation for :wrap.

2012-04-01  Thomas Dye  <dk@poto.myhome.westell.com>

	* org.texi: #+RESULTS now user-configurable.

2012-04-01  Thomas Dye  <dk@poto.myhome.westell.com>

	* org.texi: Documented :noweb no-export.

2012-04-01  Thomas Dye  <dk@poto.local>

	* org.texi: Edit :noweb no header argument for correctness.

2012-04-01  Bastien Guerry  <bzg@gnu.org>

	* org.texi (Customization): Update the approximate number of Org
	variables.

2012-04-01  Thomas Dye  <dk@poto.local>

	* org.texi: The :results wrap produces a drawer instead of a
	begin_results block.

2012-03-22  Peder O. Klingenberg  <peder@klingenberg.no>  (tiny change)

	* gnus.texi (Archived Messages): Update `gnus-message-archive-group' to
	reflect the new default.

2012-03-10  Eli Zaretskii  <eliz@gnu.org>

	* info.texi (Expert Info): Move the index entry for "Texinfo" from
	"Getting Started" to this node.  (Bug#10450)

2012-03-10  Chong Yidong  <cyd@gnu.org>

	* flymake.texi (Example -- Configuring a tool called via make):
	Mention the Automake COMPILE variable (Bug#8715).

	* info.texi (Getting Started): Add an index entry (Bug#10450).

2012-03-02  Michael Albinus  <michael.albinus@gmx.de>

	* dbus.texi (Signals): Known names will be mapped onto unique
	names, when registering for signals.

2012-02-29  Glenn Morris  <rgm@gnu.org>

	* url.texi: Fix quote usage in body text.

	* sem-user.texi, url.texi, woman.texi: Use "" quotes in menus.

	* cl.texi: Use @code{} in menus when appropriate.

2012-02-28  Glenn Morris  <rgm@gnu.org>

	* calc.texi, cc-mode.texi, cl.texi, ebrowse.texi, ediff.texi:
	* eshell.texi, gnus-faq.texi, gnus-news.texi, gnus.texi:
	* idlwave.texi, info.texi, newsticker.texi, nxml-mode.texi:
	* org.texi, sc.texi, vip.texi, viper.texi:
	Standardize possessive apostrophe usage.

2012-02-26  Chong Yidong  <cyd@gnu.org>

	* ediff.texi (Quick Help Commands): Add a couple of index entries
	(Bug#10834).

2012-02-17  Glenn Morris  <rgm@gnu.org>

	* gnus.texi (Posting Styles):
	* remember.texi (Org): Fix cross-refs to other manuals.

2012-02-15  Glenn Morris  <rgm@gnu.org>

	* smtpmail.texi (Emacs Speaks SMTP): General update for 24.1.
	(Encryption): New chapter, split out from previous.

2012-02-13  Lars Ingebrigtsen  <larsi@gnus.org>

	* gnus.texi (Customizing the IMAP Connection):
	Mention nnimap-record-commands.

2012-02-10  Glenn Morris  <rgm@gnu.org>

	* url.texi (Retrieving URLs): Update url-retrieve arguments.
	Mention url-queue-retrieve.

2012-02-09  Glenn Morris  <rgm@gnu.org>

	* sem-user.texi (Semantic mode user commands): Typo fix.

	* info.texi (Create Info buffer): Mention info-display-manual.

2012-02-07  Lars Ingebrigtsen  <larsi@gnus.org>

	* gnus.texi (Mail Source Specifiers): Add a pop3 via an SSH tunnel
	example (modified from an example by Michael Albinus).

2012-01-30  Philipp Haselwarter  <philipp.haselwarter@gmx.de>  (tiny change)

	* gnus.texi (Agent Basics): Fix outdated description of
	`gnus-agent-auto-agentize-methods'.

2012-01-28  Andreas Schwab  <schwab@linux-m68k.org>

	* cc-mode.texi: Always @defindex ss.
	(Config Basics): Fix argument of @itemize.
	(Macro Backslashes): Add @code around index entry.

2012-01-23  Glenn Morris  <rgm@gnu.org>

	* pcl-cvs.texi (About PCL-CVS): Refer to vc-dir rather than vc-dired.

2012-01-19  Eric Hanchrow  <eric.hanchrow@gmail.com>

	* tramp.texi (File): Tweak wording for the `scpc' option.

2012-01-06  Lars Magne Ingebrigtsen  <larsi@gnus.org>

	* gnus.texi (Group Parameters): Really note precedence.

2012-01-04  Lars Magne Ingebrigtsen  <larsi@gnus.org>

	* gnus.texi (Group Parameters): Note precedence.

2012-01-03  Eric Schulte  <eric.schulte@gmx.com>

	* org.texi (Noweb reference syntax): Adding documentation of
	the `*org-babel-use-quick-and-dirty-noweb-expansion*'
	variable.

2012-01-03  Bastien Guerry  <bzg@gnu.org>

	* org.texi (Plain lists): Split the table to fix the display
	of items.

2012-01-03  Bastien Guerry  <bzg@gnu.org>

	* org.texi (Plain lists): Fix misplaced explanation.

2012-01-03  Bastien Guerry  <bzg@gnu.org>

	* org.texi (Plain lists, Agenda files): Add index entries.

2012-01-03  Julian Gehring  <julian.gehring@googlemail.com>

	* org.texi: Use "Org mode" instead of alternatives like
	"Org-mode" or "org-mode".

2012-01-03  Bernt Hansen  <bernt@norang.ca>

	* org.texi (Agenda commands):
	Document `org-clock-report-include-clocking-task'.

2012-01-03  Bastien Guerry  <bzg@gnu.org>

	* org.texi (Checkboxes): Document the new behavior of `C-u C-c
	C-c' on checkboxes.

2012-01-03  Julian Gehring  <julian.gehring@googlemail.com>

	* org.texi: End sentences with two spaces.

2012-01-03  Michael Brand  <michael.ch.brand@gmail.com>

	* org.texi (External links): Document the link types file+sys
	and file+emacs, slightly narrow used page width.

2012-01-03  Eric Schulte  <eric.schulte@gmx.com>

	* org.texi (colnames): Note that colnames behavior may differ
	across languages.

2012-01-03  Bastien Guerry  <bzg@gnu.org>

	* org.texi (Weekly/daily agenda, Agenda commands): Fix typos.

2012-01-03  Thomas Dye  <dk@poto.westell.com>

	* org.texi: Augmented discussion of babel property
	inheritance.  Put footnote outside sentence ending period.

2012-01-03  Eric Schulte  <schulte.eric@gmail.com>

	* org.texi (eval): Documenting the full range of :eval header
	argument values.

2012-01-03  Eric Schulte  <schulte.eric@gmail.com>

	* org.texi (eval): Documentation of the new :eval option.

2012-01-03  Thomas Dye  <dk@poto.local>

	* org.texi: Add accumulated properties.

2012-01-03  Thomas Dye  <dk@poto.local>

	* org.texi: Documented no spaces in name=assign, another
	correction to :var table.

2012-01-03  Thomas Dye  <dk@poto.local>

	* org.texi: Changed DATA to NAME in Working With Source Code
	section.

2012-01-03  Tom Dye  <tsd@tsdye.com>

	* org.texi: Minor change to :var table.

2012-01-03  Tom Dye  <tsd@tsdye.com>

	* org.texi: More changes to :var table (some examples were wrong).

2012-01-03  Tom Dye  <tsd@tsdye.com>

	* org.texi: Cleaned up :var table.

2012-01-03  Bastien Guerry  <bzg@gnu.org>

	* org.texi (Timestamps, Weekly/daily agenda)
	(Weekly/daily agenda): Add @cindex for "appointment".

2012-01-03  Eric Schulte  <schulte.eric@gmail.com>

	* org.texi (Literal examples): A new link to the template for
	inserting empty code blocks.
	(Structure of code blocks): A new link to the template for
	inserting empty code blocks.

2012-01-03  Rafael Laboissiere  <rafael@laboissiere.net>  (tiny change)

	* org.texi (External links): Add footnote on how the behavior
	of the text search in Org files are controled by the variable
	`org-link-search-must-match-exact-headline'.

2012-01-03  Eric Schulte  <schulte.eric@gmail.com>

	* org.texi (Buffer-wide header arguments):
	Update documentation to reflect removal of #+PROPERTIES.

2012-01-03  Carsten Dominik  <carsten.dominik@gmail.com>

	* org.texi (The clock table): Mention that ACHIVED trees
	contribute to the clock table.

2012-01-03  Carsten Dominik  <carsten.dominik@gmail.com>  (tiny change)

	* org.texi (Conflicts): Better yasnippet config info.

2012-01-03  Bastien Guerry  <bzg@gnu.org>  (tiny change)

	* org.texi (Selective export): Explicitly mention the default
	values for `org-export-select-tags',
	`org-export-exclude-tags'.

2012-01-03  Tom Dye  <tsd@tsdye.com>

	* org.texi: Added a line to specify that header arguments are
	lowercase.

2012-01-03  Tom Dye  <tsd@tsdye.com>

	* org.texi: :var requires default value when declared.

2012-01-03  Bastien Guerry  <bzg@gnu.org>

	* org.texi (Handling links): Add a note about the
	`org-link-frame-setup' option.

2012-01-03  David Maus  <dmaus@ictsoc.de>

	* org.texi (Exporting Agenda Views, Extracting agenda
	information): Fix command line syntax, quote symbol parameter
	values.

2012-01-03  David Maus  <dmaus@ictsoc.de>

	* org.texi (Exporting Agenda Views): Fix command line syntax.

2011-12-28  Paul Eggert  <eggert@cs.ucla.edu>

	* gnus.texi (Mail Source Customization, Mail Back End Variables):
	Use octal notation for file permissions, which are normally
	thought of in octal.
	(Mail Back End Variables): Use more-plausible modes in example.

2011-12-20  Alan Mackenzie  <acm@muc.de>

	* cc-mode.texi: Update version string 5.31 -> 5.32.

2011-12-06  Juanma Barranquero  <lekktu@gmail.com>

	* gnus-faq.texi (FAQ 2-1, FAQ 3-8, FAQ 4-14, FAQ 9-1): Fix typos.

2011-11-24  Glenn Morris  <rgm@gnu.org>

	* gnus.texi, smtpmail.texi: Fix case of "GnuTLS".

2011-11-24  Juanma Barranquero  <lekktu@gmail.com>

	* makefile.w32-in: Update dependencies.

2011-11-20  Glenn Morris  <rgm@gnu.org>

	* gnus.texi (Group Information):
	Remove gnus-group-fetch-faq, command deleted 2010-09-24.

2011-11-20  Juanma Barranquero  <lekktu@gmail.com>

	* gnus-coding.texi (Gnus Maintenance Guide):
	Rename from "Gnus Maintainance Guide".

	* ede.texi (ede-compilation-program, ede-compiler, ede-linker):
	* eieio.texi (Customizing):
	* gnus.texi (Article Washing):
	* gnus-news.texi:
	* sem-user.texi (Smart Jump): Fix typos.

2011-11-16  Juanma Barranquero  <lekktu@gmail.com>

	* org.texi (Agenda commands, Exporting Agenda Views): Fix typos.

2011-11-15  Juanma Barranquero  <lekktu@gmail.com>

	* ede.texi (project-am-texinfo):
	* gnus.texi (Sending or Not Sending):
	* org.texi (Template elements): Fix typos.

2011-11-14  Juanma Barranquero  <lekktu@gmail.com>

	* ediff.texi (Hooks):
	* sem-user.texi (Semanticdb Roots): Fix typos.

2011-11-11  Juanma Barranquero  <lekktu@gmail.com>

	* semantic.texi (Tag handling): Fix typo.

2011-10-31  Katsumi Yamaoka  <yamaoka@jpl.org>

	* gnus.texi (Other Gnus Versions): Remove.

2011-10-28  Alan Mackenzie  <acm@muc.de>

	* cc-mode.texi (Indentation Commands): Mention "macros with semicolons".
	(Other Special Indentations): Add an xref to "Macros with ;".
	(Customizing Macros): Add stuff about syntax in macros.  Add an xref to
	"Macros with ;".
	(Macros with ;): New page.

	* cc-mode.texi (Movement Commands): Document `c-defun-tactic'.
	Document the new handling of nested scopes for movement by defuns.

2011-10-23  Michael Albinus  <michael.albinus@gmx.de>

	Sync with Tramp 2.2.3.

	* trampver.texi: Update release number.

2011-10-14  Glenn Morris  <rgm@gnu.org>

	* ert.texi (Introduction, How to Run Tests)
	(Running Tests Interactively, Expected Failures)
	(Tests and Their Environment, Useful Techniques)
	(Interactive Debugging, Fixtures and Test Suites):
	Minor rephrasings.
	(Running Tests Interactively, The @code{should} Macro): Add xrefs.
	(Running Tests in Batch Mode): Simplify loading instructions.
	(Test Selectors): Clarify some selectors.
	(Expected Failures, Useful Techniques):
	Make examples fit in 80 columns.

2011-10-13  Jay Belanger  <jay.p.belanger@gmail.com>

	* calc.texi (Basic Operations on Units): Discuss temperature
	conversion (`u t') alongside with other unit conversions ('u c').

2011-10-12  Glenn Morris  <rgm@gnu.org>

	* ert.texi: Whitespace trivia to make main menu items line up better.

2011-10-08  Glenn Morris  <rgm@gnu.org>

	* Makefile.in: Fix ert rules.

2011-10-06  Lars Magne Ingebrigtsen  <larsi@gnus.org>

	* gnus.texi (Gnus Utility Functions): Add more references and
	explanations (bug#9683).

2011-09-26  Paul Eggert  <eggert@cs.ucla.edu>

	* texinfo.tex: Merge from gnulib.

2011-09-21  Lars Magne Ingebrigtsen  <larsi@gnus.org>

	* gnus.texi (Archived Messages): Note the default (bug#9552).

2011-09-21  Bill Wohler  <wohler@newt.com>

	Release MH-E manual version 8.3.

	* mh-e.texi (VERSION, EDITION, UPDATED, UPDATE-MONTH): Update for
	release 8.3.
	(Preface): Update support information.
	(From Bill Wohler): Reset text to original version.  As a
	historical quote, the tense should be correct in the time that it
	was written.

2011-09-11  Lars Magne Ingebrigtsen  <larsi@gnus.org>

	* gnus.texi (Listing Groups): Explain `gnus-group-list-limit'.
	(Finding the News): Doc clarification.
	(Terminology): Mention naming.

2011-09-10  Lars Magne Ingebrigtsen  <larsi@gnus.org>

	* gnus.texi: Remove mentions of `recent', which are now obsolete.
	(Interactive): Document `quiet'.

2011-08-15  Suvayu Ali  <fatkasuvayu+linux@gmail.com>  (tiny change)

	* org.texi (Images in LaTeX export): Rewrite.

2011-08-15  Bastien Guerry  <bzg@gnu.org>

	* org.texi (Using the mapping API): Mention 'region as a possible
	scope for `org-map-entries'.

2011-08-15  Carsten Dominik  <carsten.dominik@gmail.com>

	* org.texi (Visibility cycling): Document `org-copy-visible'.

2011-08-15  Bastien Guerry  <bzg@gnu.org>

	* org.texi (Template expansion): Order template sequences in the
	proper order.

2011-08-15  Eric Schulte  <schulte.eric@gmail.com>

	* org.texi (eval): Expand discussion of the :eval header argument.

2011-08-15  Bastien Guerry  <bzg@gnu.org>

	* org.texi (Languages): Add Lilypond and Awk as supported
	languages.

2011-08-15  Achim Gratz  <stromeko@nexgo.de>

	* org.texi: Document that both CLOCK_INTO_DRAWER and
	LOG_INTO_DRAWER can be used to override the contents of variable
	org-clock-into-drawer (or if unset, org-log-into-drawer).

	* org.texi: Replace @xref->@pxref.

2011-08-15  Eric Schulte  <schulte.eric@gmail.com>

	* org.texi (Evaluating code blocks): Documenting the new option
	for inline call lines.

2011-08-15  Eric Schulte  <schulte.eric@gmail.com>

	* org.texi (Results of evaluation): More explicit about the
	mechanism through which interactive evaluation of code is
	performed.

2011-08-15  Eric Schulte  <schulte.eric@gmail.com>

	* org.texi (noweb-ref): New header argument documentation.

2011-08-15  Eric Schulte  <schulte.eric@gmail.com>

	* org.texi (Extracting source code): Documentation of the new
	org-babel-tangle-named-block-combination variable.

2011-08-15  Eric Schulte  <schulte.eric@gmail.com>

	* org.texi (Structure of code blocks): Explicitly state that the
	behavior of multiple blocks of the same name is undefined.

2011-08-15  Christian Egli  <christian.egli@sbszh.ch>

	* org.texi (TaskJuggler export): Modify the example to reflect the
	new effort durations.

2011-08-15  David Maus  <dmaus@ictsoc.de>

	* org.texi (Images in LaTeX export): Escape curly brackets in
	LaTeX example.

2011-08-15  Carsten Dominik  <carsten.dominik@gmail.com>

	* org.texi (The clock table): Document the :properties and
	:inherit-props arguments for the clocktable.

2011-08-15  Carsten Dominik  <carsten.dominik@gmail.com>

	* org.texi (Tables in LaTeX export): Document specifying placement
	options for tables.

2011-08-15  Eric Schulte  <schulte.eric@gmail.com>

	* org.texi (Evaluating code blocks): More specific documentation
	about the different types of header arguments.

2011-08-15  Manuel Giraud  <manuel.giraud@univ-nantes.fr>

	* org.texi (Sitemap): Document `:sitemap-sans-extension' property.

2011-08-15  Carsten Dominik  <carsten.dominik@gmail.com>

	* org.texi (Built-in table editor): Document the table field
	follow mode.

2011-08-15  Robert P. Goldman  <rpgoldman@real-time.com>

	* org.texi (Easy Templates): Document new template.

2011-08-15  Robert P. Goldman  <rpgoldman@real-time.com>

	* org.texi (Literal examples): Add a cross-reference from "Literal
	Examples" to "Easy Templates."

2011-08-15  Carsten Dominik  <carsten.dominik@gmail.com>

	* org.texi (The clock table): Add link to match syntax.

2011-08-15  Carsten Dominik  <carsten.dominik@gmail.com>

	* org.texi (Agenda commands): Document clock consistency checks.

2011-08-15  Carsten Dominik  <carsten.dominik@gmail.com>

	* org.texi (Built-in table editor): Document that \vert represents
	a vertical bar in a table field.

2011-08-15  Eric Schulte  <schulte.eric@gmail.com>

	* org.texi (Literal examples): Link from "Markup" > "Literate
	Examples" to "Working with Source Code".

2011-08-15  Puneeth Chaganti  <punchagan@gmail.com>

	* org.texi (Agenda commands): Doc for function option to bulk
	action.

2011-08-15  Carsten Dominik  <carsten.dominik@gmail.com>

	* org.texi (Template expansion): Document new %<...> template
	escape.

2011-08-15  Carsten Dominik  <carsten.dominik@gmail.com>

	* org.texi (Selective export): Document exclusion of any tasks
	from export.

2011-08-15  Carsten Dominik  <carsten.dominik@gmail.com>

	* org.texi (Selective export): Document how to exclude DONE tasks
	from export.
	(Publishing options): Document the properties to be used to turn off
	export of DONE tasks.

2011-08-15  Carsten Dominik  <carsten.dominik@gmail.com>

	* org.texi (The date/time prompt): Document date range protection.

2011-08-15  Eric Schulte  <schulte.eric@gmail.com>

	* org.texi (padline): Documentation of the new padline header
	argument.

2011-08-15  Eric Schulte  <schulte.eric@gmail.com>

	* org.texi (var): Adding "[" to list of characters triggering
	elisp evaluation.

2011-08-15  Eric Schulte  <schulte.eric@gmail.com>

	* org.texi (var): Documentation of Emacs Lisp evaluation during
	variable assignment.

2011-08-15  Eric Schulte  <schulte.eric@gmail.com>

	* org.texi (colnames): Reference indexing into variables, and note
	that colnames are *not* removed before indexing occurs.
	(rownames): Reference indexing into variables, and note that
	rownames are *not* removed before indexing occurs.

2011-08-15  Eric Schulte  <schulte.eric@gmail.com>

	* org.texi (var): Clarification of indexing into tabular
	variables.

2011-08-15  Eric Schulte  <schulte.eric@gmail.com>

	* org.texi (results): Documentation of the `:results wrap' header
	argument.

2011-08-15  Bastien Guerry  <bzg@gnu.org>

	* org.texi (LaTeX and PDF export): Add a note about a limitation
	of the LaTeX export: the org file has to be properly structured.

2011-08-15  Bastien Guerry  <bzg@gnu.org>

	* org.texi (Dynamic blocks, Structure editing):
	Mention the function `org-narrow-to-block'.

2011-08-15  Eric Schulte  <schulte.eric@gmail.com>

	* org.texi (Languages): Updating list of code block supported
	languages.

2011-08-15  Carsten Dominik  <carsten.dominik@gmail.com>

	* org.texi (Special properties): CATEGORY is a special property,
	but it may also used in the drawer.

2011-08-15  Eric Schulte  <schulte.eric@gmail.com>

	* org.texi (mkdirp): Documentation of the :mkdirp header argument.

2011-08-15  Puneeth Chaganti  <punchagan@gmail.com>

	* org.texi (Include files): Document :lines.

2011-08-15  Eric Schulte  <schulte.eric@gmail.com>

	* org.texi (comments): Documentation of the ":comments noweb" code
	block header argument.

2011-08-15  Eric Schulte  <schulte.eric@gmail.com>

	* org.texi (Conflicts): Change "yasnippets" to "yasnippet" and
	added extra whitespace around functions to be consistent with the
	rest of the section.

2011-08-15  Eric Schulte  <schulte.eric@gmail.com>

	* org.texi (Evaluating code blocks): Expand discussion of
	#+call: line syntax.
	(Header arguments in function calls): Expand discussion of
	#+call: line syntax.

2011-08-15  Eric Schulte  <schulte.eric@gmail.com>

	* org.texi (Evaluating code blocks): More explicit about how to
	pass variables to #+call lines.

2011-08-15  Eric Schulte  <schulte.eric@gmail.com>

	* org.texi (Results of evaluation): Link to the :results header
	argument list from the "Results of evaluation" section.

2011-08-15  Eric Schulte  <schulte.eric@gmail.com>

	* org.texi (Conflicts): Adding additional information about
	resolving org/yasnippet conflicts.

2011-08-15  David Maus  <dmaus@ictsoc.de>

	* org.texi (Publishing options): Document style-include-scripts
	publishing project property.

2011-08-15  Carsten Dominik  <carsten.dominik@gmail.com>

	* org.texi (Sparse trees): Document the next-error /
	previous-error functionality.

2011-08-15  Tom Dye  <tsd@tsdye.com>

	* org.texi (cache): Improve documentation of code block caches.

2011-08-15  Tom Dye  <tsd@tsdye.com>

	* org.texi (Code block specific header arguments):
	Documentation of multi-line header arguments.

2011-08-15  Eric Schulte  <schulte.eric@gmail.com>

	* org.texi (Code evaluation security): Add example for using a
	function.

2011-08-15  Eric Schulte  <schulte.eric@gmail.com>

	* org.texi (Tables in LaTeX export): Documentation of new
	attr_latex options for tables.

2011-08-03  Michael Albinus  <michael.albinus@gmx.de>

	* trampver.texi: Update release number.

2011-07-30  Michael Albinus  <michael.albinus@gmx.de>

	Sync with Tramp 2.2.2.

	* trampver.texi: Update release number.

2011-07-15  Lars Magne Ingebrigtsen  <larsi@gnus.org>

	* flymake.texi (Example -- Configuring a tool called via make):
	Use /dev/null instead of the Windows "nul" (bug#8715).

2011-07-14  Lars Magne Ingebrigtsen  <larsi@gnus.org>

	* widget.texi (Setting Up the Buffer): Remove mention of the
	global keymap parent, which doesn't seem to be accurate
	(bug#7045).

2011-07-12  Lars Magne Ingebrigtsen  <larsi@gnus.org>

	* org.texi (Special agenda views): Fix double quoting (bug#3509).

2010-07-10  Kevin Ryde  <user42@zip.com.au>

	* cl.texi (For Clauses): Add destructuring example processing an
	alist (bug#6596).

2011-07-07  Lars Magne Ingebrigtsen  <larsi@gnus.org>

	* ediff.texi (Major Entry Points): Remove mention of `require',
	since that's not pertinent in the installed Emacs (bug#9016).

2011-07-05  Lars Magne Ingebrigtsen  <larsi@gnus.org>

	* gnus.texi (Expiring Mail): Document gnus-auto-expirable-marks.
	(Filtering New Groups): Clarify how simple the "options -n" format is.
	(Agent Expiry): Remove mention of `gnus-request-expire-articles', which
	is internal.

2011-07-04  Michael Albinus  <michael.albinus@gmx.de>

	* tramp.texi (Cleanup remote connections):
	Add `tramp-cleanup-this-connection'.

2011-07-03  Lars Magne Ingebrigtsen  <larsi@gnus.org>

	* gnus.texi (Subscription Methods): Link to "Group Levels" to explain
	zombies.
	(Checking New Groups): Ditto (bug#8974).
	(Checking New Groups): Move the reference to the right place.

2011-07-03  Dave Abrahams  <dave@boostpro.com>  (tiny change)

	* gnus.texi (Startup Files): Clarify that we're talking about numbered
	backups, and not actual vc (bug#8975).

2011-07-03  Kevin Ryde  <user42@zip.com.au>

	* cl.texi (For Clauses): @items for hash-values and key-bindings
	to make them more visible when skimming.  Add examples of `using'
	clause to them, examples being clearer than a description in
	words (bug#6599).

2011-07-01  Alan Mackenzie  <acm@muc.de>

	* cc-mode.texi (Guessing the Style): New page.
	(Styles): Add a short introduction to above.

2011-06-28  Deniz Dogan  <deniz@dogan.se>

	* rcirc.texi (Configuration): Bug-fix:
	`rcirc-default-user-full-name' is now `rcirc-default-full-name'.
	Reported by Elias Pipping <pipping@exherbo.org>.

2011-06-26  Lars Magne Ingebrigtsen  <larsi@gnus.org>

	* gnus.texi (Summary Mail Commands):
	Document `gnus-summary-reply-to-list-with-original'.

2011-06-20  Stefan Monnier  <monnier@iro.umontreal.ca>

	* eshell.texi (Known problems): Fix typo.

2011-06-12  Michael Albinus  <michael.albinus@gmx.de>

	* tramp.texi (Customizing Completion): Mention authinfo-style files.
	(Password handling): `auth-source-debug' is good for debug messages.

2011-05-31  Teodor Zlatanov  <tzz@lifelogs.com>

	* gnus.texi (Store custom flags and keywords): Refer to
	`gnus-registry-article-marks-to-{chars,names}' instead of
	`gnus-registry-user-format-function-{M,M2}'.

2011-05-27  Paul Eggert  <eggert@cs.ucla.edu>

	* texinfo.tex: Merge from gnulib.

2011-05-18  Teodor Zlatanov  <tzz@lifelogs.com>

	* gnus.texi (Gnus Registry Setup): Rename from "Setup".
	(Store custom flags and keywords):
	Mention `gnus-registry-user-format-function-M' and
	`gnus-registry-user-format-function-M2'.

2011-05-17  Paul Eggert  <eggert@cs.ucla.edu>

	* texinfo.tex: Sync from gnulib, version 2011-05-11.16.

2011-05-17  Glenn Morris  <rgm@gnu.org>

	* gnus.texi (Face): Fix typo.

2011-05-14  Glenn Morris  <rgm@gnu.org>

	* dired-x.texi (Omitting Examples): Minor addition.

2011-05-10  Jim Meyering  <meyering@redhat.com>

	* ede.texi: Fix typo "or or -> or".

2011-05-03  Peter Münster  <pmlists@free.fr>  (tiny change)

	* gnus.texi (Summary Buffer Lines):
	gnus-summary-user-date-format-alist does not exist.
	(Sorting the Summary Buffer): More about sorting threads.

2011-04-25  Michael Albinus  <michael.albinus@gmx.de>

	* trampver.texi: Update release number.

2011-04-14  Michael Albinus  <michael.albinus@gmx.de>

	* tramp.texi (Frequently Asked Questions): New item for disabling
	Tramp in other packages.

2011-04-14  Teodor Zlatanov  <tzz@lifelogs.com>

	* gnus.texi (nnmairix caveats, Setup, Registry Article Refer Method)
	(Fancy splitting to parent, Store arbitrary data):
	Update gnus-registry docs.

2011-04-13  Juanma Barranquero  <lekktu@gmail.com>

	* ede.texi: Fix typos.

2011-04-12  Lars Magne Ingebrigtsen  <larsi@gnus.org>

	* gnus.texi (Window Layout): @itemize @code doesn't exist.
	It's @table @code.

2011-03-19  Antoine Levitt  <antoine.levitt@gmail.com>

	* gnus.texi (Listing Groups): Document gnus-group-list-ticked.

2011-03-17  Jay Belanger  <jay.p.belanger@gmail.com>

	* calc.texi (Logarithmic Units): Update the function names.

2011-03-15  Lars Magne Ingebrigtsen  <larsi@gnus.org>

	* message.texi (Various Commands): Document format specs in the
	ellipsis.

2011-03-15  Antoine Levitt  <antoine.levitt@gmail.com>

	* message.texi (Insertion Variables): Document message-cite-style.

2011-03-14  Michael Albinus  <michael.albinus@gmx.de>

	* tramp.texi (Remote processes): New subsection "Running shell on
	a remote host".

2011-03-12  Teodor Zlatanov  <tzz@lifelogs.com>

	* auth.texi (Help for developers): Update docs to explain that the
	:save-function will only run the first time.

2011-03-12  Glenn Morris  <rgm@gnu.org>

	* Makefile.in (emacs-faq.html): Fix some more cross-refs.
	(emacs-faq.text): New target.
	(clean): Add emacs-faq.

2011-03-12  Michael Albinus  <michael.albinus@gmx.de>

	Sync with Tramp 2.2.1.

	* trampver.texi: Update release number.

2011-03-11  Glenn Morris  <rgm@gnu.org>

	* Makefile.in (HTML_TARGETS): New.
	(clean): Delete $HTML_TARGETS.
	(emacs-faq.html): New, for use with the gnu.org Emacs webpage.

2011-03-08  Teodor Zlatanov  <tzz@lifelogs.com>

	* auth.texi (Help for developers): Show example of using
	`auth-source-search' with prompts and :save-function.

2011-03-07  Chong Yidong  <cyd@stupidchicken.com>

	* Version 23.3 released.

2011-03-07  Antoine Levitt  <antoine.levitt@gmail.com>

	* message.texi (Message Buffers): Update default value of
	message-generate-new-buffers.

2011-03-06  Jay Belanger  <jay.p.belanger@gmail.com>

	* calc.texi (Logarithmic Units): Rename calc-logunits-dblevel
	and calc-logunits-nplevel to calc-dblevel and calc-nplevel,
	respectively.
	(Musical Notes): New section.
	(Customizing Calc): Mention the customizable variable
	calc-note-threshold.

2011-03-03  Glenn Morris  <rgm@gnu.org>

	* url.texi (Dealing with HTTP documents): Remove reference to
	function url-decode-text-part; never seems to have existed.  (Bug#6038)
	(Configuration): Update url-configuration-directory description.

2011-03-02  Glenn Morris  <rgm@gnu.org>

	* dired-x.texi (Multiple Dired Directories): Remove mentions
	of dired-default-directory-alist and dired-default-directory.
	Move dired-smart-shell-command here...
	(Miscellaneous Commands): ... from here.

2011-03-02  Paul Eggert  <eggert@cs.ucla.edu>

	* texinfo.tex: Update to version 2011-02-24.09.

2011-03-02  Glenn Morris  <rgm@gnu.org>

	* dired-x.texi (Omitting Variables): Refer to add-dir-local-variable
	instead of the obsoleted dired-omit-here-always.

2011-02-28  Michael Albinus  <michael.albinus@gmx.de>

	* tramp.texi (Frequently Asked Questions): Add Emacs 24 to
	supported systems.

2011-02-28  Glenn Morris  <rgm@gnu.org>

	* dbus.texi (Type Conversion): Grammar fix.

2011-02-23  Michael Albinus  <michael.albinus@gmx.de>

	* tramp.texi: Use consistently "Emacs" (instead of "GNU Emacs") and
	"Debian GNU/Linux".

	* trampver.texi [xemacs]: Set emacsothername to "Emacs".

2011-02-23  Glenn Morris  <rgm@gnu.org>

	* dired-x.texi (Features): Minor rephrasing.
	(Local Variables): Fix typos.

	* edt.texi, erc.texi, gnus.texi, idlwave.texi, mh-e.texi:
	Standardize some Emacs/XEmacs terminology.

	* dired-x.texi (Features): Don't advertise obsolete local variables.
	Simplify layout.
	(Omitting Variables): Update local variables example.
	(Local Variables): Say this is obsolete.  Fix description of
	dired-enable-local-variables possible values.

2011-02-22  Teodor Zlatanov  <tzz@lifelogs.com>

	* auth.texi (Help for users): Mention ~/.netrc is also searched by
	default now.

2011-02-21  Lars Ingebrigtsen  <larsi@gnus.org>

	* gnus.texi (Article Date): Clarify gnus-article-update-date-headers.

2011-02-20  Lars Ingebrigtsen  <larsi@gnus.org>

	* gnus.texi (Window Layout): Document layout names.

2011-02-19  Eli Zaretskii  <eliz@gnu.org>

	* ada-mode.texi: Sync @dircategory with ../../info/dir.
	* auth.texi: Sync @dircategory with ../../info/dir.
	* autotype.texi: Sync @dircategory with ../../info/dir.
	* calc.texi: Sync @dircategory with ../../info/dir.
	* cc-mode.texi: Sync @dircategory with ../../info/dir.
	* cl.texi: Sync @dircategory with ../../info/dir.
	* dbus.texi: Sync @dircategory with ../../info/dir.
	* dired-x.texi: Sync @dircategory with ../../info/dir.
	* ebrowse.texi: Sync @dircategory with ../../info/dir.
	* ede.texi: Sync @dircategory with ../../info/dir.
	* ediff.texi: Sync @dircategory with ../../info/dir.
	* edt.texi: Sync @dircategory with ../../info/dir.
	* eieio.texi: Sync @dircategory with ../../info/dir.
	* emacs-mime.texi: Sync @dircategory with ../../info/dir.
	* epa.texi: Sync @dircategory with ../../info/dir.
	* erc.texi: Sync @dircategory with ../../info/dir.
	* eshell.texi: Sync @dircategory with ../../info/dir.
	* eudc.texi: Sync @dircategory with ../../info/dir.
	* flymake.texi: Sync @dircategory with ../../info/dir.
	* forms.texi: Sync @dircategory with ../../info/dir.
	* gnus.texi: Sync @dircategory with ../../info/dir.
	* idlwave.texi: Sync @dircategory with ../../info/dir.
	* mairix-el.texi: Sync @dircategory with ../../info/dir.
	* message.texi: Sync @dircategory with ../../info/dir.
	* mh-e.texi: Sync @dircategory with ../../info/dir.
	* newsticker.texi: Sync @dircategory with ../../info/dir.
	* nxml-mode.texi: Sync @dircategory with ../../info/dir.
	* org.texi: Sync @dircategory with ../../info/dir.
	* pcl-cvs.texi: Sync @dircategory with ../../info/dir.
	* pgg.texi: Sync @dircategory with ../../info/dir.
	* rcirc.texi: Sync @dircategory with ../../info/dir.
	* reftex.texi: Sync @dircategory with ../../info/dir.
	* remember.texi: Sync @dircategory with ../../info/dir.
	* sasl.texi: Sync @dircategory with ../../info/dir.
	* sc.texi: Sync @dircategory with ../../info/dir.
	* semantic.texi: Sync @dircategory with ../../info/dir.
	* ses.texi: Sync @dircategory with ../../info/dir.
	* sieve.texi: Sync @dircategory with ../../info/dir.
	* smtpmail.texi: Sync @dircategory with ../../info/dir.
	* speedbar.texi: Sync @dircategory with ../../info/dir.
	* trampver.texi [emacs]: Set emacsname to "Emacs".
	* tramp.texi: Sync @dircategory with ../../info/dir.
	* url.texi: Sync @dircategory with ../../info/dir.
	* vip.texi: Sync @dircategory with ../../info/dir.
	* viper.texi: Sync @dircategory with ../../info/dir.
	* widget.texi: Sync @dircategory with ../../info/dir.
	* woman.texi: Sync @dircategory with ../../info/dir.

2011-02-19  Glenn Morris  <rgm@gnu.org>

	* dired-x.texi (Technical Details): No longer redefines
	dired-add-entry, dired-initial-position, dired-clean-up-after-deletion,
	dired-read-shell-command, or dired-find-buffer-nocreate.

2013-02-18  Aidan Gauland  <aidalgol@no8wireless.co.nz>

	* eshell.texi (Input/Output):
	Document insert output redirection operator, >>>.

2011-02-18  Glenn Morris  <rgm@gnu.org>

	* dired-x.texi (Optional Installation File At Point): Simplify.

2011-02-17  Teodor Zlatanov  <tzz@lifelogs.com>

	* auth.texi (Help for users): Use :port instead of :protocol for all
	auth-source docs.
	(GnuPG and EasyPG Assistant Configuration): Mention the default now is
	to have two files in `auth-sources'.

2011-02-16  Glenn Morris  <rgm@gnu.org>

	* dired-x.texi: Use emacsver.texi to get Emacs version.
	* Makefile.in ($(infodir)/dired-x, dired-x.dvi, dired-x.pdf):
	Depend on emacsver.texi.

	* dired-x.texi: Drop meaningless version number.
	(Introduction): Remove old info.
	(Optional Installation Dired Jump): Autoload from dired-x.
	Remove incorrect info about loaddefs.el.
	(Bugs): Just refer to M-x report-emacs-bug.

	* dired-x.texi (Multiple Dired Directories): Update for rename of
	default-directory-alist.
	(Miscellaneous Commands): No longer mention very old VM version 4.

2011-02-15  Paul Eggert  <eggert@cs.ucla.edu>

	Merge from gnulib.
	* texinfo.tex: Update to version 2011-02-14.11.

2011-02-14  Teodor Zlatanov  <tzz@lifelogs.com>

	* auth.texi (Help for users):
	Login collection is "Login" and not "login".

2011-02-13  Michael Albinus  <michael.albinus@gmx.de>

	* tramp.texi (History): Remove IMAP support.
	(External methods, Frequently Asked Questions): Remove `imap' and
	`imaps' methods.
	(Password handling): Remove IMAP entries for ~/.authinfo.gpg.

	* trampver.texi: Remove default value of `emacsimap'.

2011-02-13  Glenn Morris  <rgm@gnu.org>

	* ada-mode.texi, dired-x.texi, ebrowse.texi, ediff.texi, eudc.texi:
	* idlwave.texi, reftex.texi, sc.texi, speedbar.texi: Add @top.

2011-02-12  Glenn Morris  <rgm@gnu.org>

	* sc.texi (Getting Connected): Remove old index entries.

2011-02-12  Ulrich Mueller  <ulm@gentoo.org>

	* url.texi: Remove duplicate @dircategory (Bug#7942).

2011-02-11  Teodor Zlatanov  <tzz@lifelogs.com>

	* auth.texi (Overview, Help for users, Help for developers):
	Update docs.
	(Help for users): Talk about spaces.

2011-02-09  Paul Eggert  <eggert@cs.ucla.edu>

	* texinfo.tex: Update to version 2011-02-07.16.

2011-02-07  Michael Albinus  <michael.albinus@gmx.de>

	* dbus.texi (Bus names): Adapt descriptions for
	dbus-list-activatable-names and dbus-list-known-names.

2011-02-07  Jay Belanger  <jay.p.belanger@gmail.com>

	* calc.texi (Logarithmic Units): New section.

2011-02-05  Teodor Zlatanov  <tzz@lifelogs.com>

	* gnus-overrides.texi: Renamed from overrides.texi and all the relevant
	manuals use it now.

	* Makefile.in (nowebhack): Fix to use -D flag instead of overrides.

2011-02-05  Katsumi Yamaoka  <yamaoka@jpl.org>

	* overrides.texi: Remove.

	* sieve.texi, sasl.texi, pgg.texi, message.texi, gnus.texi:
	* emacs-mime.texi, auth.texi, Makefile.in: Revert last changes.

2011-02-05  Michael Albinus  <michael.albinus@gmx.de>

	* tramp.texi (Frequently Asked Questions): Mention problems with
	WinSSHD.

	* trampver.texi: Update release number.

2011-02-05  Era Eriksson  <era+tramp@iki.fi>  (tiny change)

	* tramp.texi:
	Replace "delimet" with "delimit" globally.
	Replace "explicite" with "explicit" globally.
	Replace "instead of" with "instead" where there was nothing after "of".
	Audit use of comma before interrogative pronoun, "that", or "which".
	Minor word order, spelling, wording changes.

2011-02-04  Teodor Zlatanov  <tzz@lifelogs.com>

	* overrides.texi: New file to set or clear WEBHACKDEVEL.

	* sieve.texi: Use WEBHACKDEVEL.

	* sasl.texi: Use WEBHACKDEVEL.

	* pgg.texi: Use WEBHACKDEVEL.

	* message.texi: Use WEBHACKDEVEL.

	* gnus.texi: Use WEBHACKDEVEL.

	* emacs-mime.texi: Use WEBHACKDEVEL.

	* auth.texi: Use WEBHACKDEVEL.

	* Makefile.in (webhack, nowebhack): Hacks to produce for-the-web
	manuals.

2011-02-04  Lars Ingebrigtsen  <larsi@gnus.org>

	* gnus.texi: Add DEVEL header (suggested by Andreas Schwab).

2011-02-03  Paul Eggert  <eggert@cs.ucla.edu>

	* texinfo.tex: Update to version 2011-02-01.10 from gnulib,
	which in turn is copied from ftp://tug.org/tex/.

2011-02-03  Glenn Morris  <rgm@gnu.org>

	* faq.texi (Contacting the FSF): Mainly just refer to the web-site.
	(Binding combinations of modifiers and function keys):
	Let's assume people reading this are not using Emacs 18.

2011-02-03  Lars Ingebrigtsen  <larsi@gnus.org>

	* gnus.texi (Article Date): Remove mention of gnus-stop-date-timer,
	since it's run automatically.

2011-02-01  Lars Ingebrigtsen  <larsi@gnus.org>

	* gnus.texi (Customizing Articles): Fix typo.

2011-01-31  Lars Ingebrigtsen  <larsi@gnus.org>

	* gnus.texi (Customizing Articles): Document the new way of customizing
	the date headers(s).

2011-01-30  Lars Ingebrigtsen  <larsi@gnus.org>

	* gnus.texi (Client-Side IMAP Splitting): Add a complete nnimap fancy
	splitting example.

2011-01-29  Eli Zaretskii  <eliz@gnu.org>

	* makefile.w32-in (MAKEINFO): Remove options, leave only program name.
	(MAKEINFO_OPTS): New variable.
	(ENVADD, $(infodir)/emacs): Use $(MAKEINFO_OPTS).
	($(infodir)/info, $(infodir)/ccmode, $(infodir)/ada-mode)
	($(infodir)/pcl-cvs, $(infodir)/eshell, $(infodir)/cl)
	($(infodir)/dbus, $(infodir)/dired-x, $(infodir)/ediff)
	($(infodir)/flymake, $(infodir)/forms, $(infodir)/gnus)
	($(infodir)/message, $(infodir)/emacs-mime, $(infodir)/sieve)
	($(infodir)/pgg, $(infodir)/mh-e, $(infodir)/reftex)
	($(infodir)/remember, $(infodir)/sasl, $(infodir)/sc)
	($(infodir)/vip, $(infodir)/viper, $(infodir)/widget)
	($(infodir)/efaq, $(infodir)/autotype, $(infodir)/calc)
	($(infodir)/idlwave, $(infodir)/eudc, $(infodir)/ebrowse)
	($(infodir)/woman, $(infodir)/speedbar, $(infodir)/tramp)
	($(infodir)/ses, $(infodir)/smtpmail, $(infodir)/org)
	($(infodir)/url, $(infodir)/newsticker, $(infodir)/nxml-mode)
	($(infodir)/rcirc, $(infodir)/erc, $(infodir)/ert)
	($(infodir)/epa, $(infodir)/mairix-el, $(infodir)/auth)
	($(infodir)/eieio, $(infodir)/ede, $(infodir)/semantic)
	($(infodir)/edt): Use $(MAKEINFO_OPTS).

2011-01-26  Lars Ingebrigtsen  <larsi@gnus.org>

	* gnus.texi (Article Date): Document gnus-article-update-lapsed-header.

2011-01-24  Teodor Zlatanov  <tzz@lifelogs.com>

	* message.texi (IDNA): Explain what it is.

2011-01-24  Lars Ingebrigtsen  <larsi@gnus.org>

	* gnus.texi (The Empty Backend): Document nnnil (bug #7653).

2011-01-23  Werner Lemberg  <wl@gnu.org>

	* Makefile.in (MAKEINFO): Now controlled by `configure'.
	(MAKEINFO_OPTS): New variable.  Use it where appropriate.
	(ENVADD): Update.

2011-01-18  Glenn Morris  <rgm@gnu.org>

	* ert.texi: Relicense under GFDL 1.3+, and standardize license notice.

2011-01-14  Eduard Wiebe  <usenet@pusto.de>

	* nxml-mode.texi (Introduction): Fix file name typos.

2011-01-13  Christian Ohler  <ohler@gnu.org>

	* ert.texi: New file.

	* Makefile.in:
	* makefile.w32-in: Add ert.texi.

2011-01-10  Jan Moringen  <jan.moringen@uni-bielefeld.de>

	* dbus.texi (Receiving Method Calls): New function
	dbus-register-service.  Rearrange node.

2011-01-07  Paul Eggert  <eggert@cs.ucla.edu>

	* texinfo.tex: Update to version 2010-12-23.17 from gnulib,
	which in turn is copied from ftp://tug.org/tex/.

2011-01-04  Jan Moringen  <jan.moringen@uni-bielefeld.de>

	* dbus.texi (Receiving Method Calls): Describe new optional
	parameter dont-register-service of dbus-register-{method,property}.

2010-12-17  Daiki Ueno  <ueno@unixuser.org>

	* epa.texi (Encrypting/decrypting *.gpg files):
	Mention epa-file-select-keys.

2010-12-16  Lars Magne Ingebrigtsen  <larsi@gnus.org>

	* gnus.texi (Archived Messages): Remove outdated text.

2010-12-16  Teodor Zlatanov  <tzz@lifelogs.com>

	* gnus.texi (Foreign Groups): Add clarification of foreign groups.

2010-12-15  Andrew Cohen  <cohen@andy.bu.edu>

	* gnus.texi (The hyrex Engine): Say that this engine is obsolete.

2010-12-14  Andrew Cohen  <cohen@andy.bu.edu>

	* gnus.texi (The swish++ Engine): Add customizable parameters
	descriptions.
	(The swish-e Engine): Ditto.

2010-12-14  Michael Albinus  <michael.albinus@gmx.de>

	* tramp.texi (Inline methods): Add "ksu" method.
	(Remote processes): Add example with remote `default-directory'.

2010-12-14  Glenn Morris  <rgm@gnu.org>

	* faq.texi (Expanding aliases when sending mail):
	Now build-mail-aliases is interactive.

2010-12-13  Andrew Cohen  <cohen@andy.bu.edu>

	* gnus.texi: First pass at adding (rough) nnir documentation.

2010-12-13  Lars Magne Ingebrigtsen  <larsi@gnus.org>

	* gnus.texi (Filtering New Groups):
	Mention gnus-auto-subscribed-categories.
	(The First Time): Remove, since default-subscribed-newsgroups has been
	removed.

2010-12-13  Glenn Morris  <rgm@gnu.org>

	* cl.texi (For Clauses): Small fixes for frames and windows.

2010-12-11  Carsten Dominik  <carsten.dominik@gmail.com>

	* org.texi (Using capture): Document using prefix arguments for
	finalizing capture.
	(Agenda commands): Document prefix argument for the bulk scatter
	command.
	(Beamer class export): Document that also overlay arguments can be
	passed to the column environment.
	(Template elements): Document the new entry type.

2010-12-11  Puneeth Chaganti  <punchagan@gmail.com>

	* org.texi (Include files): Document :minlevel.

2010-12-11  Julien Danjou  <julien@danjou.info>

	* org.texi (Categories): Document category icons.

2010-12-11  Eric Schulte  <schulte.eric@gmail.com>

	* org.texi (noweb): Fix typo.

2010-12-06  Tassilo Horn  <tassilo@member.fsf.org>

	* gnus.texi (Server Commands): Point to the rest of the server
	commands.

2010-12-04  Lars Magne Ingebrigtsen  <larsi@gnus.org>

	* gnus.texi (Paging the Article): Note the reverse meanings of `C-u C-u
	g'.

2010-12-02  Julien Danjou  <julien@danjou.info>

	* gnus.texi (Archived Messages): Remove gnus-outgoing-message-group.

2010-11-28  Lars Magne Ingebrigtsen  <larsi@gnus.org>

	* gnus.texi (Customizing the IMAP Connection): Note the new defaults.
	(Direct Functions): Note the STARTTLS upgrade.

2010-11-27  Glenn Morris  <rgm@gnu.org>
	    James Clark  <none@example.com>

	* nxml-mode.texi (Introduction): New section.

2010-11-21  Lars Magne Ingebrigtsen  <larsi@gnus.org>

	* gnus.texi (Server Commands): Document gnus-server-show-server.

2010-11-20  Michael Albinus  <michael.albinus@gmx.de>

	Sync with Tramp 2.2.0.

	* trampver.texi: Update release number.

2010-11-19  Jay Belanger  <jay.p.belanger@gmail.com>

	* calc.texi (TeX and LaTeX Language Modes, Predefined Units):
	Mention that the TeX specific units won't use the `tex' prefix
	in TeX mode.

2010-11-18  Katsumi Yamaoka  <yamaoka@jpl.org>

	* gnus.texi (Misc Article): Document gnus-inhibit-images.

2010-11-17  Glenn Morris  <rgm@gnu.org>

	* edt.texi: Remove information about Emacs 19.

2010-11-17  Michael Albinus  <michael.albinus@gmx.de>

	* trampver.texi: Update release number.

2010-11-12  Katsumi Yamaoka  <yamaoka@jpl.org>

	* gnus.texi (Article Washing): Fix typo.

2010-11-11  Noorul Islam  <noorul@noorul.com>

	* org.texi: Fix typo.

2010-11-11  Carsten Dominik  <carsten.dominik@gmail.com>

	* org.texi (Using capture): Explain that refiling is
	sensitive to cursor position.

2010-11-11  Carsten Dominik  <carsten.dominik@gmail.com>

	* org.texi (Images and tables): Add cross reference to link section.

2010-11-11  Carsten Dominik  <carsten.dominik@gmail.com>

	* org.texi: Document the <c> cookie.

2010-11-11  Eric Schulte  <schulte.eric@gmail.com>

	* org.texi: Multi-line header arguments :PROPERTIES: :ID:
	b77c8857-6c76-4ea9-8a61-ddc2648d96c4 :END:.

2010-11-11  Carsten Dominik  <carsten.dominik@gmail.com>

	* org.texi (CSS support): Document :HTML_CONTAINER_CLASS: property.

2010-11-11  Carsten Dominik  <carsten.dominik@gmail.com>

	* org.texi (Project alist): Mention that this is a property list.

2010-11-11  Carsten Dominik  <carsten.dominik@gmail.com>

	* org.texi (Setting up the staging area): Document that
	file names remain visible when encrypting the MobileOrg files.

2010-11-11  Carsten Dominik  <carsten.dominik@gmail.com>

	* org.texi (Setting up the staging area): Document which
	versions are needed for encryption.

2010-11-11  Eric Schulte  <schulte.eric@gmail.com>

	* org.texi (noweb): Update :noweb documentation to
	reflect the new "tangle" argument.

2010-11-11  Eric Schulte  <schulte.eric@gmail.com>

	* org.texi (Batch execution): Improve tangling script in
	documentation.

2010-11-11  Carsten Dominik  <carsten.dominik@gmail.com>

	* org.texi (Handling links, In-buffer settings):
	Document inlining images on startup.

2010-11-11  Carsten Dominik  <carsten.dominik@gmail.com>

	* org.texi (Setting up the staging area): Document use of
	crypt password.

2010-11-11  David Maus  <dmaus@ictsoc.de>

	* org.texi (Template expansion): Add date related link type escapes.

2010-11-11  David Maus  <dmaus@ictsoc.de>

	* org.texi (Template expansion): Add mew in table for link type
	escapes.

2010-11-11  David Maus  <dmaus@ictsoc.de>

	* org.texi (Template expansion): Fix typo in link type escapes.

2010-11-11  Eric Schulte  <schulte.eric@gmail.com>

	* org.texi (Structure of code blocks): Another documentation tweak.

2010-11-11  Eric Schulte  <schulte.eric@gmail.com>

	* org.texi (Structure of code blocks): Documentation tweak.

2010-11-11  Eric Schulte  <schulte.eric@gmail.com>

	* org.texi (Structure of code blocks):
	Update documentation to mention inline code block syntax.

2010-11-11  Eric Schulte  <schulte.eric@gmail.com>

	* org.texi (comments): Improve wording.

2010-11-11  Eric Schulte  <schulte.eric@gmail.com>

	* org.texi (comments): Document the new :comments header arguments.

2010-11-11  Carsten Dominik  <carsten.dominik@gmail.com>

	* org.texi (Installation): Remove the special
	installation instructions for XEmacs.

2010-11-11  Jambunathan K  <kjambunathan@gmail.com>  (tiny change)

	* org.texi (Easy Templates): New section.  Documents quick
	insertion of empty structural elements.

2010-11-11  Noorul Islam  <noorul@noorul.com>

	* org.texi: Fix doc.

2010-11-11  Jambunathan K  <kjambunathan@gmail.com>  (tiny change)

	* org.texi (The date/time prompt): Document specification
	of time ranges.

2010-11-11  Carsten Dominik  <carsten.dominik@gmail.com>

	* org.texi (Internal links): Document the changes in
	internal links.

2010-11-11  Carsten Dominik  <carsten.dominik@gmail.com>

	* org.texi (Agenda commands): Document the limitation for
	the filter preset - it can only be used for an entire agenda
	view, not in an individual block in a block agenda.

2010-11-11  Eric S Fraga  <e.fraga@ucl.ac.uk>

	* org.texi (iCalendar export): Document alarm creation.

2010-11-10  Michael Albinus  <michael.albinus@gmx.de>

	* dbus.texi (Type Conversion): Introduce `:unix-fd' type mapping.

2010-11-09  Lars Magne Ingebrigtsen  <larsi@gnus.org>

	* gnus.texi (Article Washing): Document gnus-article-treat-non-ascii.

2010-11-09  Jay Belanger  <jay.p.belanger@gmail.com>

	* calc.texi: Use emacsver.texi to determine Emacs version.

2010-11-04  Lars Magne Ingebrigtsen  <larsi@gnus.org>

	* gnus.texi (Customizing the IMAP Connection): Remove nnir mention,
	since that works by default.

2010-11-03  Kan-Ru Chen  <kanru@kanru.info>  (tiny change)

	* gnus.texi (Customizing the IMAP Connection): Document
	`nnimap-expunge' and remove `nnimap-expunge-inbox' from example.

2010-11-04  Michael Albinus  <michael.albinus@gmx.de>

	* tramp.texi (Remote shell setup): New item "Interactive shell
	prompt".  Reported by Christian Millour <cm@abtela.com>.
	(Remote shell setup, Remote processes): Use @code{} for
	environment variables.

2010-11-03  Glenn Morris  <rgm@gnu.org>

	* ediff.texi (Quick Help Commands, Miscellaneous):
	* gnus.texi (Agent Variables, Configuring nnmairix): Spelling fix.

2010-10-31  Lars Magne Ingebrigtsen  <larsi@gnus.org>

	* gnus.texi (Paging the Article): Document C-u g/C-u C-u g.

2010-10-31  Glenn Morris  <rgm@gnu.org>

	* mh-e.texi (Preface, From Bill Wohler): Change 23 to past tense.

2010-10-31  Glenn Morris  <rgm@gnu.org>

	* cc-mode.texi: Remove reference to defunct viewcvs URL.

2010-10-29  Lars Magne Ingebrigtsen  <larsi@gnus.org>

	* gnus.texi (Client-Side IMAP Splitting):
	Mention nnimap-unsplittable-articles.

2010-10-29  Julien Danjou  <julien@danjou.info>

	* gnus.texi (Finding the News): Remove references to obsoletes
	variables `gnus-nntp-server' and `gnus-secondary-servers'.

2010-10-29  Eli Zaretskii  <eliz@gnu.org>

	* makefile.w32-in (MAKEINFO): Add -I$(emacsdir).
	(ENVADD): Remove extra -I$(emacsdir), included in $(MAKEINFO).
	($(infodir)/efaq): Remove -I$(emacsdir), included in $(MAKEINFO).
	($(infodir)/calc, calc.dvi): Depend on $(emacsdir)/emacsver.texi.

2010-10-28  Glenn Morris  <rgm@gnu.org>

	* Makefile.in (MAKEINFO, ENVADD): Add $emacsdir to include path.
	(($(infodir)/calc, calc.dvi, calc.pdf): Depend on emacsver.texi.
	($(infodir)/efaq): Remove -I option now in $MAKEINFO.

2010-10-25  Daiki Ueno  <ueno@unixuser.org>

	* epa.texi (Mail-mode integration): Add alternative key bindings
	for epa-mail commands; escape comma.
	Don't use the word "PGP", since it is a non-free program.

2010-10-24  Jay Belanger  <jay.p.belanger@gmail.com>

	* calc.texi: Use emacsver.texi to determine Emacs version.

2010-10-24  Juanma Barranquero  <lekktu@gmail.com>

	* gnus.texi (Group Parameters, Buttons): Fix typos.

2010-10-22  Tassilo Horn  <tassilo@member.fsf.org>

	* gnus.texi (Subscription Commands): Mention that you can also
	subscribe to new groups via the Server buffer, which is probably more
	convenient when subscribing to many groups.

2010-10-21  Julien Danjou  <julien@danjou.info>

	* message.texi (Message Headers): Allow message-default-headers to be a
	function.

2010-10-21  Lars Magne Ingebrigtsen  <larsi@gnus.org>

	* gnus-news.texi: Mention new archive defaults.

2010-10-21  Katsumi Yamaoka  <yamaoka@jpl.org>

	* gnus.texi (RSS): Remove nnrss-wash-html-in-text-plain-parts.

2010-10-20  Lars Magne Ingebrigtsen  <larsi@gnus.org>

	* gnus.texi (HTML): Document the function value of
	gnus-blocked-images.
	(Article Washing): shr and gnus-w3m, not the direct function names.

2010-10-20  Julien Danjou  <julien@danjou.info>

	* emacs-mime.texi (Flowed text): Add a note about mml-enable-flowed
	variable.

2010-10-19  Lars Magne Ingebrigtsen  <larsi@gnus.org>

	* gnus.texi (Customizing the IMAP Connection): The port strings are
	strings.
	(Document Groups): Mention git.

2010-10-18  Lars Magne Ingebrigtsen  <larsi@gnus.org>

	* gnus-coding.texi (Gnus Maintainance Guide): Update to mention Emacs
	bzr/Gnus git sync.

2010-10-15  Eli Zaretskii  <eliz@gnu.org>

	* auth.texi (GnuPG and EasyPG Assistant Configuration): Fix last
	change.

2010-10-13  Lars Magne Ingebrigtsen  <larsi@gnus.org>

	* auth.texi (GnuPG and EasyPG Assistant Configuration): Fix up the
	@item syntax for in-Emacs makeinfo.

2010-10-13  Teodor Zlatanov  <tzz@lifelogs.com>

	* auth.texi (GnuPG and EasyPG Assistant Configuration): Fix syntax and
	trim sentence.

2010-10-12  Daiki Ueno  <ueno@unixuser.org>

	* epa.texi (Caching Passphrases):
	* auth.texi (GnuPG and EasyPG Assistant Configuration):
	Clarify some configurations require to set up gpg-agent.

2010-10-11  Glenn Morris  <rgm@gnu.org>

	* Makefile.in (.texi.dvi): Remove unnecessary suffix rule.

2010-10-09  Lars Magne Ingebrigtsen  <larsi@gnus.org>

	* gnus.texi (Spam Package Introduction): Mention `$'.

2010-10-09  Eli Zaretskii  <eliz@gnu.org>

	* makefile.w32-in (emacsdir): New variable.
	($(infodir)/efaq, faq.dvi): Depend on emacsver.texi.
	(ENVADD, $(infodir)/efaq): Add -I$(emacsdir).

2010-10-09  Glenn Morris  <rgm@gnu.org>

	* Makefile.in (mostlyclean): Delete *.toc.

	* Makefile.in: Use $< in rules.

	* Makefile.in (maintainer-clean): Remove harmless, long-standing error.

	* Makefile.in ($(infodir)): Delete rule.
	(mkinfodir): New.  Use it in all the info rules, rather than depending
	on infodir.

2010-10-09  Glenn Morris  <rgm@gnu.org>

	* gnus.texi (Article Washing): Fix previous change.

	* Makefile.in (emacsdir): New variable.
	($(infodir)/efaq): Pass -I $(emacsdir) to makeinfo.
	Depend on emacsver.texi.

	* faq.texi (VER): Replace with EMACSVER from emacsver.texi.

	* Makefile.in (.PHONY): Declare info, dvi, pdf and the clean rules.

2010-10-08  Julien Danjou  <julien@danjou.info>

	* gnus.texi: Add mm-shr.

2010-10-08  Ludovic Courtès  <ludo@gnu.org>

	* gnus.texi (Finding the Parent, The Gnus Registry)
	(Registry Article Refer Method): Update docs for nnregistry.el.

2010-10-08  Daiki Ueno  <ueno@unixuser.org>

	* auth.texi (Help for users)
	(GnuPG and EasyPG Assistant Configuration): Update docs.

2010-10-08  Glenn Morris  <rgm@gnu.org>

	* cl.texi (Organization, Installation, Old CL Compatibility):
	Deprecate cl-compat for new code.
	(Usage, Installation): Remove outdated information.

	* eudc.texi (CCSO PH/QI, LDAP Requirements): Remove old information.

2010-10-07  Katsumi Yamaoka  <yamaoka@jpl.org>

	* gnus.texi (Gravatars): Document gnus-gravatar-too-ugly.

2010-10-06  Julien Danjou  <julien@danjou.info>

	* sieve.texi (Manage Sieve API): Document sieve-manage-authenticate.

	* message.texi (PGP Compatibility): Remove reference to gpg-2comp,
	broken link.

	* gnus-faq.texi (FAQ 8-3): Remove references to my.gnus.org.

	* gnus.texi (Comparing Mail Back Ends): Remove broken link and allusion
	to ReiserFS.

	* gnus-faq.texi (FAQ 5-5): Fix Flyspell URL.
	(FAQ 7-1): Fix getmail URL.

2010-10-06  Daiki Ueno  <ueno@unixuser.org>

	* epa.texi (Caching Passphrases): New section.

2010-10-06  Glenn Morris  <rgm@gnu.org>

	* Makefile.in (SHELL): Set it.
	(info): Move the mkdir dependency to the individual info files.
	(mostlyclean): Tidy up.
	(clean): Only delete the specific dvi and pdf files.
	(maintainer-clean): Be more restrictive in what we delete.
	($(infodir)): Add parallel build workaround.

2010-10-04  Lars Magne Ingebrigtsen  <larsi@gnus.org>

	* gnus.texi (Misc Article): Document gnus-widen-article-window.

2010-10-03  Julien Danjou  <julien@danjou.info>

	* emacs-mime.texi (Display Customization):
	Update mm-inline-large-images documentation and add documentation for
	mm-inline-large-images-proportion.

2010-10-03  Michael Albinus  <michael.albinus@gmx.de>

	* tramp.texi (Frequently Asked Questions):
	Mention remote-file-name-inhibit-cache.

2010-10-02  Lars Magne Ingebrigtsen  <larsi@gnus.org>

	* gnus.texi (Splitting Mail): Fix @xref syntax.
	(Splitting Mail): Really fix the @ref syntax.

2010-10-01  Lars Magne Ingebrigtsen  <larsi@gnus.org>

	* gnus.texi (Splitting Mail): Mention the new fancy splitting function.
	(Article Hiding): Add google banner example.
	Suggested by Benjamin Xu.

2010-09-30  Teodor Zlatanov  <tzz@lifelogs.com>

	* gnus.texi (Spam Package Configuration Examples, SpamOracle):
	Remove nnimap-split-rule from examples.

2010-09-30  Lars Magne Ingebrigtsen  <larsi@gnus.org>

	* gnus.texi (Mail Source Specifiers): Remove webmail.el mentions.
	(NNTP): Document nntp-server-list-active-group.  Suggested by Barry
	Fishman.
	(Client-Side IMAP Splitting): Add nnimap-split-fancy.

2010-09-30  Julien Danjou  <julien@danjou.info>

	* gnus.texi (Gravatars): Fix documentation about
	gnu-gravatar-properties.

2010-09-29  Daiki Ueno  <ueno@unixuser.org>

	* epa.texi (Bug Reports): New section.

2010-09-29  Glenn Morris  <rgm@gnu.org>

	* Makefile.in (top_srcdir): Remove unused variable.

2010-09-29  Lars Magne Ingebrigtsen  <larsi@gnus.org>

	* gnus.texi (Using IMAP): Remove the @acronyms from the headings.
	(Client-Side IMAP Splitting): Document 'default.

2010-09-27  Lars Magne Ingebrigtsen  <larsi@gnus.org>

	* gnus.texi (Customizing the IMAP Connection):
	Document nnimap-fetch-partial-articles.

2010-09-26  Lars Magne Ingebrigtsen  <larsi@gnus.org>

	* gnus-news.texi: Mention nnimap-inbox.

	* gnus.texi (Picons): Document gnus-picon-inhibit-top-level-domains.

2010-09-26  Julien Danjou  <julien@danjou.info>

	* gnus.texi (Oort Gnus): Remove mention of ssl.el.

2010-09-26  Lars Magne Ingebrigtsen  <larsi@gnus.org>

	* gnus.texi (Security): Remove gpg.el mention.

2010-09-26  Andreas Seltenreich  <seltenreich@gmx.de>

	* gnus.texi (Browse Foreign Server): New variable
	gnus-browse-subscribe-newsgroup-method.

	* gnus-news.texi: Mention it.

2010-09-26  Lars Magne Ingebrigtsen  <larsi@gnus.org>

	* gnus.texi (NoCeM): Remove.
	(Startup Variables): No jingle.

2010-09-25  Ulrich Mueller  <ulm@gentoo.org>

	* woman.texi (Interface Options): xz compression is now supported.

2010-09-25  Lars Magne Ingebrigtsen  <larsi@gnus.org>

	* gnus.texi (Article Commands): Document gnus-fetch-partial-articles.
	(Unavailable Servers): Document gnus-server-copy-server.
	(Using IMAP): Document the new nnimap.

2010-09-25  Julien Danjou  <julien@danjou.info>

	* gnus.texi (Customizing Articles): Remove gnus-treat-translate.

2010-09-24  Glenn Morris  <rgm@gnu.org>

	* url.texi (Disk Caching): Tweak previous change.

2010-09-24  Julien Danjou  <julien@danjou.info>

	* url.texi (Disk Caching): Mention url-cache-expire-time,
	url-cache-expired, and url-fetch-from-cache.

2010-09-24  Julien Danjou  <julien@danjou.info>

	* gnus.texi: Add Gravatars.

2010-09-23  Lars Magne Ingebrigtsen  <larsi@gnus.org>

	* gnus.texi (Startup Variables): Mention gnus-use-backend-marks.

2010-09-21  Lars Magne Ingebrigtsen  <larsi@gnus.org>

	* gnus.texi (Expunging mailboxes): Update name of the expunging
	command.

2010-09-20  Katsumi Yamaoka  <yamaoka@jpl.org>

	* emacs-mime.texi (rfc2047): Update description for
	rfc2047-encode-parameter.

2010-09-13  Michael Albinus  <michael.albinus@gmx.de>

	* tramp.texi (Inline methods): Remove "ssh1_old", "ssh2_old" and
	"fish" methods.
	(External methods): Remove "scp1_old" and "scp2_old" methods.

2010-09-09  Michael Albinus  <michael.albinus@gmx.de>

	* tramp.texi: Remove Japanese manual.  Fix typo.

	* trampver.texi: Update release number.  Remove japanesemanual.

2010-09-09  Glenn Morris  <rgm@gnu.org>

	* org.texi: Restore clobbered changes (copyright years, untabify).

2010-09-04  Julien Danjou  <julien@danjou.info>  (tiny change)

	* gnus.texi (Adaptive Scoring): Fix typo.

2010-09-03  Lars Magne Ingebrigtsen  <larsi@gnus.org>

	* gnus.texi (Article Display): Document gnus-html-show-images.

2010-09-02  Jan Djärv  <jan.h.d@swipnet.se>

	* cl.texi (Basic Setf): Remove x-get-cut-buffer and x-get-cutbuffer.

2010-09-01  Lars Magne Ingebrigtsen  <larsi@gnus.org>

	* gnus.texi (HTML): Document gnus-max-image-proportion.

2010-08-31  Lars Magne Ingebrigtsen  <larsi@gnus.org>

	* gnus.texi (HTML): Document gnus-blocked-images.

	* message.texi (Wide Reply): Document message-prune-recipient-rules.

2010-08-30  Lars Magne Ingebrigtsen  <larsi@gnus.org>

	* gnus.texi (Summary Mail Commands): Note that only the addresses from
	the first message are used for wide replies.
	(Changing Servers): Remove documentation on gnus-change-server and
	friends, since it's been removed.

2010-08-29  Lars Magne Ingebrigtsen  <larsi@gnus.org>

	* gnus.texi (Drafts): Mention B DEL.

2010-08-29  Tim Landscheidt  <tim@tim-landscheidt.de>  (tiny change)

	* gnus.texi (Delayed Articles): Mention that the Date header is the
	original one, even if you delay.

2010-08-29  Lars Magne Ingebrigtsen  <larsi@gnus.org>

	* gnus.texi (Asynchronous Fetching):
	Document gnus-async-post-fetch-function.
	(HTML): Made into its own section.

2010-08-26  Michael Albinus  <michael.albinus@gmx.de>

	Sync with Tramp 2.1.19.

	* tramp.texi (Inline methods, Default Method):
	Mention `tramp-inline-compress-start-size'.  Remove "kludgy" phrase.
	Remove remark about doubled "-t" argument.
	(Auto-save and Backup): Remove reference to Emacs 21.
	(Filename Syntax): Describe port numbers.
	(Frequently Asked Questions): Adapt supported (X)Emacs versions.  Adapt
	supported MS Windows versions.  Remove obsolete URL.  Recommend "sshx"
	and "scpx" for echoing shells.  Use the $() syntax, texi2dvi reports
	errors with the backquotes.
	(External packages): File attributes cache flushing for asynchronous
	processes.
	(Traces and Profiles): Describe verbose level 9.

	* trampver.texi: Update release number.

2010-08-23  Michael Albinus  <michael.albinus@gmx.de>

	* dbus.texi (Alternative Buses): New chapter.

2010-08-12  Stefan Monnier  <monnier@iro.umontreal.ca>

	* cl.texi (Mapping over Sequences): Rename mapc => cl-mapc.

2010-08-09  Jay Belanger  <jay.p.belanger@gmail.com>

	* calc.texi (Customizing Calc): Rearrange description of new
	variables to match the presentation of other variables.

2010-08-08  Juanma Barranquero  <lekktu@gmail.com>

	* org.texi (Footnotes, Tables in HTML export): Fix typos.

2010-08-08  Jay Belanger  <jay.p.belanger@gmail.com>

	* calc.texi (Making Selections, Selecting Subformulas)
	(Customizing Calc): Mention how to use faces to emphasize selected
	sub-formulas.

2010-08-05  Michael Albinus  <michael.albinus@gmx.de>

	* tramp.texi (External packages): File attributes cache flushing
	for asynchronous processes.

2010-08-01  Alan Mackenzie  <acm@muc.de>

	Enhance the manual for the latest Java Mode.

	* cc-mode.texi (Syntactic Symbols): New symbols annotation-top-cont and
	annotation-var-cont.
	(Java Symbols): Page renamed from Anonymous Class Symbol.  Document the
	two new symbols.

2010-07-28  Michael Albinus  <michael.albinus@gmx.de>

	* tramp.texi (Traces and Profiles): Describe verbose level 9.

2010-07-27  Chong Yidong  <cyd@stupidchicken.com>

	* nxml-mode.texi (Limitations): Remove obsolete discussion (Bug#6708).

2010-07-19  Juanma Barranquero  <lekktu@gmail.com>

	* org.texi: Fix typo in previous change (2010-07-19T09:47:27Z!carsten.dominik@gmail.com).

2010-07-19  Carsten Dominik  <carsten.dominik@gmail.com>

	* org.texi: Add macros to get plain quotes in PDF output.
	List additional contributors.
	(Capture): New section, replaces the section about remember.
	(Working With Source Code): New chapter, focused on documenting Org
	Babel.
	(Code evaluation security): New section.
	(MobileOrg): Document DropBox support.
	(TaskJuggler export): Document taskjuggler and Gantt chart support.
	(Special symbols): Show how to display UTF8 characters for entities.
	(Global TODO list): Clarify the use of the "M" key and the differences
	to the "m" key.
	(RSS Feeds): Mention Atom feeds as well.
	(Setting tags): Remove paragraph about
	`org-complete-tags-always-offer-all-agenda-tags'.

2010-07-17  Michael Albinus  <michael.albinus@gmx.de>

	* tramp.texi (Inline methods): Remove remark about doubled "-t"
	argument.
	(Frequently Asked Questions): Recommend "sshx" and "scpx" for
	echoing shells.

2010-07-10  Michael Albinus  <michael.albinus@gmx.de>

	* tramp.texi (Inline methods): Remove "kludgy" phrase.
	(Filename Syntax): Describe port numbers.

2010-07-09  Michael Albinus  <michael.albinus@gmx.de>

	* dbus.texi (Top): Introduce Index.  Emphasize "nil" whereever
	forgotten.
	(Type Conversion): Precise conversion of natural numbers.
	(Errors and Events): Add "debugging" to concept index.  Add variable
	`dbus-debug'.

2010-07-04  Michael Albinus  <michael.albinus@gmx.de>

	* dbus.texi (Receiving Method Calls): Add optional argument
	EMITS-SIGNAL to `dbus-register-property'.

2010-06-27  Alex Schroeder  <alex@gnu.org>

	* nxml-mode.texi (Commands for locating a schema): Fix typo.

2010-06-24  Glenn Morris  <rgm@gnu.org>

	* ada-mode.texi, auth.texi, autotype.texi, calc.texi, cc-mode.texi:
	* dired-x.texi, ebrowse.texi, ede.texi, edt.texi, eieio.texi:
	* emacs-mime.texi, epa.texi, erc.texi, eshell.texi, eudc.texi:
	* flymake.texi, gnus.texi, info.texi, mairix-el.texi, message.texi:
	* newsticker.texi, org.texi, pgg.texi, rcirc.texi, reftex.texi:
	* remember.texi, sasl.texi, semantic.texi, ses.texi, smtpmail.texi:
	* speedbar.texi, tramp.texi, url.texi, viper.texi, widget.texi:
	* woman.texi: Start direntry descriptions in column 32, per Texinfo
	convention.   Make them end with a period.

2010-06-23  Glenn Morris  <rgm@gnu.org>

	* autotype.texi, cl.texi, dired-x.texi, ebrowse.texi, ede.texi:
	* eieio.texi, epa.texi, faq.texi, flymake.texi, forms.texi:
	* gnus-faq.texi, idlwave.texi, mh-e.texi, nxml-mode.texi, org.texi:
	* pcl-cvs.texi, pgg.texi, reftex.texi, sasl.texi, sc.texi,
	* sem-user.texi, semantic.texi, sieve.texi, smtpmail.texi,
	* speedbar.texi, vip.texi, viper.texi, widget.texi: Untabify.

2010-06-10  Glenn Morris  <rgm@gnu.org>

	* idlwave.texi (Load-Path Shadows):
	* org.texi (Handling links): Fix typos.

2010-06-07  Teodor Zlatanov  <tzz@lifelogs.com>

	* gnus.texi (Interactive): Explain effect of gnus-expert-user better.

2010-05-26  Michael Albinus  <michael.albinus@gmx.de>

	* eshell.texi (Built-ins): Describe, how to disable a built-in command
	by an alias.  (Bug#6226)

2010-05-16  Jay Belanger  <jay.p.belanger@gmail.com>

	* calc.texi (Manipulating Vectors): Mention that vectors can
	be used to determine bins for `calc-histogram'.

2010-05-13  Jay Belanger  <jay.p.belanger@gmail.com>

	* calc.texi: Remove "\turnoffactive" commands throughout.

2010-05-08  Štěpán Němec  <stepnem@gmail.com>  (tiny change)

	* url.texi (HTTP language/coding, Customization):
	* message.texi (Header Commands, Responses):
	* cl.texi (Argument Lists): Fix typos.

2010-05-08  Chong Yidong  <cyd@stupidchicken.com>

	* ede.texi (EDE Mode): Refer to init file rather than `.emacs'.
	Note that Development menu is always available.
	(Creating a project): Fix terminology.
	(Add/Remove files): Fix typo.

2010-05-07  Chong Yidong  <cyd@stupidchicken.com>

	* Version 23.2 released.

2010-05-01  Daniel E. Doherty  <ddoherty03@gmail.com>  (tiny change)

	* calc.texi (Tutorial): Use "^{\prime}" to indicate primes.

2010-05-01  Michael Albinus  <michael.albinus@gmx.de>

	* tramp.texi (Inline methods, Default Method):
	Mention `tramp-inline-compress-start-size'.

2010-04-18  Teodor Zlatanov  <tzz@lifelogs.com>

	* gnus.texi (Gnus Versions, Oort Gnus): Mention the Git repo instead of
	the CVS repo.  Put the Git repo in the news section.

	* gnus-coding.texi (Gnus Maintainance Guide): Fix title typo.
	Removed some mentions of CVS.  Mention the new Git repo.

2010-04-18  Andreas Seltenreich  <seltenreich@gmx.de>

	* gnus.texi (Score File Format): Fix typo.  Reported by Štěpán Němec.
	(Mail Group Commands): Add index entry.

2010-04-18  Glenn Morris  <rgm@gnu.org>

	* info.texi (Search Index): Mention Emacs's Info-virtual-index.

2010-04-18  Jay Belanger  <jay.p.belanger@gmail.com>

	* calc.texi (Radix modes): Mention that the option prefix will
	turn on twos-complement mode.
	(Inverse and Hyperbolic Flags): Mention the Option flag.

2010-04-15  Carsten Dominik  <carsten.dominik@gmail.com>

	* org.texi (LaTeX and PDF export): Add a footnote about xetex.
	(LaTeX/PDF export commands): Rename and Move section.
	(Sectioning structure): Update.
	(References): New use case for field coordinates.
	(The export dispatcher): Rename from ASCII export.
	(Setting up the staging area): Document the availability of
	encryption for MobileOrg.
	(Images and tables): Document how to reference labels.
	(Index entries): New section.
	(Generating an index): New section.
	(Column width and alignment): Document that <N> now
	means a fixed width, not a maximum width.
	(Publishing options): Document the :email option.
	(Beamer class export): Fix bug in the BEAMER example.
	(Refiling notes): Document refile logging.
	(In-buffer settings): Document refile logging keywords.
	(Drawers): Document `C-c C-z' command.
	(Agenda commands): Mention the alternative key `C-c C-z'.
	(Special properties): Document the BLOCKED property.
	(The spreadsheet): Mention the formula editor.
	(References): Document field coordinates.
	(Publishing action): Correct the documentation for the
	publishing function.
	(The date/time prompt): Document that we accept dates
	like month/day/year.
	(Cooperation): Document the changes in table.el support.
	(Faces for TODO keywords, Faces for TODO keywords)
	(Priorities): Document the easy colors.
	(Visibility cycling): Document the new double prefix
	arg for `org-reveal'.
	(Cooperation): Remember.el is part of Emacs.
	(Clean view): Mention that `wrap-prefix' is also set by
	org-indent-mode.
	(Agenda commands): Add information about prefix args to
	scheduling and deadline commands.
	(Search view): Point to the docstring of
	`org-search-view' for more details.
	(Agenda commands): Document that `>' prompts for a date.
	(Setting tags): Document variable
	org-complete-tags-always-offer-all-agenda-tags.
	(Column attributes): Cross-reference special properties.

2010-04-10  Michael Albinus  <michael.albinus@gmx.de>

	Synchronize with Tramp repository.

	* tramp.texi (Auto-save and Backup): Remove reference to Emacs 21.
	(Frequently Asked Questions): Adapt supported (X)Emacs versions.
	Adapt supported MS Windows versions.  Remove obsolete URL.  Use the $()
	syntax, texi2dvi reports errors with the backquotes.

	* trampver.texi: Update release number.

2010-04-01  Teodor Zlatanov  <tzz@lifelogs.com>

	* gnus.texi (Finding the News): Add pointers to the Server buffer
	because it's essential.

2010-03-31  Katsumi Yamaoka  <yamaoka@jpl.org>

	* gnus.texi (MIME Commands): Update description of
	gnus-article-browse-html-article.

2010-03-27  Teodor Zlatanov  <tzz@lifelogs.com>

	* auth.texi (Secret Service API): Add TODO node.
	(Help for users): Explain the new source options for `auth-sources'.

2010-03-24  Michael Albinus  <michael.albinus@gmx.de>

	* trampver.texi: Update release number.

2010-03-10  Chong Yidong  <cyd@stupidchicken.com>

	* Branch for 23.2.

2010-03-03  Chong Yidong  <cyd@stupidchicken.com>

	* faq.texi (Escape sequences in shell output): Note that ansi-color is
	now enabled by default.

2010-02-28  Michael Albinus  <michael.albinus@gmx.de>

	* dbus.texi (Errors and Events): D-Bus messages are retrieved only,
	when Emacs runs in interactive mode.  (Bug#5645)

2010-02-16  Glenn Morris  <rgm@gnu.org>

	* nxml-mode.texi (Commands for locating a schema): Fix keybinding.

2010-02-05  Mark A. Hershberger  <mah@everybody.org>

	* ede.texi, eieio.texi, semantic.texi: Use standard direntry format.

2010-01-21  Katsumi Yamaoka  <yamaoka@jpl.org>

	* gnus.texi (Score File Format): Fix typo.

2010-01-19  Mark A. Hershberger  <mah@everybody.org>

	* cc-mode.texi: Replace references to obsolete c-subword-mode.

2010-01-18  Juanma Barranquero  <lekktu@gmail.com>

	* ada-mode.texi (Project File Overview): Fix typo.

2010-01-17  Chong Yidong  <cyd@stupidchicken.com>

	* semantic.texi: Add Richard Y. Kim credit.

	* eieio.texi (Making New Objects): Fix typo (Bug#5406).

2010-01-17  Michael Albinus  <michael.albinus@gmx.de>

	* tramp.texi (Frequently Asked Questions): Add GNU Emacs 23 and
	SXEmacs 22 to the supported systems.  New item for hung ssh sessions.

2010-01-17  Glenn Morris  <rgm@gnu.org>

	* calc.texi (Reporting Bugs): Don't mention format of repository.

	* woman.texi (Bugs): Make "Emacs repository" less specific,
	and the URL for same more specific.

	* faq.texi (Latest version of Emacs): The repository is now Bazaar.

2010-01-17  Juanma Barranquero  <lekktu@gmail.com>

	* ede.texi (ede-step-project, ede-proj-target):
	* tramp.texi (Remote processes): Fix typos.

2010-01-16  Mario Lang  <mlang@delysid.org>

	* ede.texi (ede-target):
	* org.texi (Refiling notes): Remove duplicated words.

2010-01-04  Stefan Monnier  <monnier@iro.umontreal.ca>

	* gnus.texi (Posting Styles): Use with-current-buffer.
	* calc.texi (Defining Simple Commands): Prefer save-current-buffer.

2010-01-02  Kevin Ryde  <user42@zip.com.au>

	* eieio.texi (Naming Conventions): Correction to xref on elisp
	coding conventions, is "Tips" node not "Standards".

2009-12-24  Chong Yidong  <cyd@stupidchicken.com>

	* calc.texi (General Mode Commands): Calc file should be in .emacs.d.

	* faq.texi (New in Emacs 22): Max buffer size is now 512 MB.

2009-12-18  Katsumi Yamaoka  <yamaoka@jpl.org>

	* gnus.texi (Direct Functions): Add missing port number to tls method.

2009-12-15  Juanma Barranquero  <lekktu@gmail.com>

	* makefile.w32-in (INFO_TARGETS, DVI_TARGETS, clean): Add edt.
	($(infodir)/edt, edt.dvi): New targets.

2009-12-15  Glenn Morris  <rgm@gnu.org>

	* Makefile.in (INFO_TARGETS, DVI_TARGETS): Add edt.
	(edt, $(infodir)/edt, edt.dvi): New targets.
	* edt.texi: New file (etc/edt-user.doc converted to Texinfo).

	* Makefile.in (PDF_TARGETS, pdf): New.
	(clean): Add *.pdf.
	Add pdf rules for all manuals.

2009-12-15  Jay Belanger  <jay.p.belanger@gmail.com>

	* calc.texi (Radix Modes): Clarify two's complement notation.

2009-12-14  Chong Yidong  <cyd@stupidchicken.com>

	* sem-user.texi (Semantic mode, Idle Scheduler, Smart Completion)
	(Smart Jump, Analyzer Debug): Copyedits.
	(Semantic mode user commands): Link to new nodes.
	(Speedbar, SymRef, MRU Bookmarks, Sticky Func Mode)
	(Highlight Func Mode, Tag Decoration Mode): New nodes, from the
	upstream Semantic manual.

	* semantic.texi (Introduction): Minor fix to diagram.

2009-12-09  Michael Albinus  <michael.albinus@gmx.de>

	* eshell.texi (History): Add the other built-in variables.
	(Built-ins): Explain built-ins, and how to apply the external commands.
	Add `history', `su' and `sudo'.

	* tramp.texi (Remote processes): Add missing <RET> in the example.

2009-12-01  Bill Wohler  <wohler@newt.com>

	* mh-e.texi (Searching): Use mh vfolder_format and fix typo in database
	path for mairix example.  Specify -q in namazu example since namazu is
	excessively garrulous.

2009-11-29  Michael Albinus  <michael.albinus@gmx.de>

	* tramp.texi (Remote processes): Improve eshell example with "su"
	and "sudo" commands.

2009-11-28  Chong Yidong  <cyd@stupidchicken.com>

	* semantic.texi (Analyzer Internals): Rename from Analyzer.

	* sem-user.texi (Semantic mode user commands): Fix key syntax.
	Document semantic-complete-analyze-inline.
	(Semanticdb search debugging commands): Minor clarification.
	(Analyzer, Smart Completion, Smart Summary, Smart Jump)
	(Analyzer Debug): New nodes, adapted from the upstream Semantic user
	manual.
	(Semantic mode): Link to Idle Scheduler.

2009-11-28  Kevin Ryde  <user42@zip.com.au>

	* cl.texi (Porting Common Lisp): Update EIEIO dead ftp link to a
	@pxref, now EIEIO is in Emacs.

	* erc.texi (Development): Correction to git tutorial url.

2009-11-26  Glenn Morris  <rgm@gnu.org>

	* faq.texi (Latest version of Emacs): Mention stability of development
	version.
	(Problems with very large files): Max buffer size increase in 23.2.
	(VM): VM has moved house again.

2009-11-22  Jay Belanger  <jay.p.belanger@gmail.com>

	* calc.texi (Radix modes): Discuss alternate bases for two's complement
	notations.

2009-11-20  Carsten Dominik  <dominik@u016822.science.uva.nl>

	* org.texi (Column attributes): Fix documentation of new operators.

2009-11-20  Chong Yidong  <cyd@stupidchicken.com>

	* sem-user.texi (Semanticdb Search Configuration): Rearrange nodes.
	(Search Throttle, Semanticdb Roots, Include paths, Idle Scheduler)
	(Idle Completions Mode): Numerous copyedits.

2009-11-17  Juanma Barranquero  <lekktu@gmail.com>

	* semantic.texi (Semantic Internals, Glossary):
	* sem-user.texi (Semantic mode, Include paths, Idle Scheduler)
	(Semanticdb search debugging commands): Fix typos.

2009-11-16  Jay Belanger  <jay.p.belanger@gmail.com>

	* calc.texi (Radix modes): Mention twos-complement notation.

2009-11-16  Juanma Barranquero  <lekktu@gmail.com>

	* makefile.w32-in (INFO_TARGETS, DVI_TARGETS, clean): Add semantic.
	($(infodir)/semantic, semantic.dvi): New targets.

2009-11-16  Chong Yidong  <cyd@stupidchicken.com>

	* Makefile.in: Build the Semantic manual.

	* semantic.texi, sem-user.texi: New files, adapted from the Semantic
	repository.

2009-11-16  Michael Albinus  <michael.albinus@gmx.de>

	* dbus.texi (Receiving Method Calls): New defun
	`dbus-unregister-service'.

2009-11-15  Carsten Dominik  <carsten.dominik@gmail.com>

	* org.texi (Speed keys): New section.

2009-11-13  Michael Albinus  <michael.albinus@gmx.de>

	* dbus.texi (Type Conversion): Fix typo.
	(Asynchronous Methods): Rename `dbus-registered-functions-table' to
	`dbus-registered-objects-table'.
	(Receiving Method Calls): New defun `dbus-register-property'.
	Move `dbus-unregister-object' here.

2009-11-13  Carsten Dominik  <carsten.dominik@gmail.com>

	* org.texi: Removed @Ie, @ie, @Eg, @eg macros.

2009-11-13  James TD Smith  <ahktenzero@mohorovi.cc>

	* org.texi (Column attributes): Add the new age summary operators.
	Also, mention the fact you can only use one summary operator per
	property.

2009-11-13  John Wiegley  <johnw@newartisans.com>

	* org.texi (Tracking your habits): Add a new section in the
	manual about how to track habits.
	(Resolving idle time): Add a section on how idle and
	dangling clocks are resolved.

2009-11-13  Carsten Dominik  <carsten.dominik@gmail.com>

	* org.texi (Agenda commands): Document the new `i' command.
	(Inserting deadline/schedule): Document logging changes
	of scheduling and deadline times stamps.
	(In-buffer settings): Document the in-buffer keywords for logging
	changes of scheduling and deadline times stamps.
	(Structure editing, Plain lists): Document indentation
	cycling in empty entries with TAB.
	(Archiving): Document the default archiving command.
	(Moving subtrees): Document the new keys for archiving.
	(Internal archiving): Fix incorrect key.
	(Agenda commands): Document the TODO set switching commands.
	(Agenda commands): Document the new archiving keys.
	(Clocking work time): Better description on how to save
	and restore a clock.
	(Resolving idle time): Mention the x11idle program to get true
	idleness also under X11.
	(Resolving idle time): Use @kbd instead of @key for normal
	letters, because this is how he rest of the manual does this.
	(Pushing to MobileOrg): Mention that `org-directory'
	should be set.
	(Agenda commands): Document that SPC is a filter for
	any tag.
	(Search view): Rename from "Keyword search".
	(Capure): New chapter.
	(Markup): New chapter.
	(Links in HTML export, Images in HTML export):
	Extend the section titles.
	(Images in HTML export): Document the align option.
	(Text areas in HTML export): Extend the section title.
	(Images in LaTeX export): Explain image placement in LaTeX.

2009-11-10  Glenn Morris  <rgm@gnu.org>

	* sc.texi (Hints to MUA Authors): MUA should do any decoding.

2009-11-08  Michael Albinus  <michael.albinus@gmx.de>

	* tramp.texi (Auto-save and Backup): Disable backups just for a
	method.

	* trampver.texi: Update release number.

2009-11-07  Michael Albinus  <michael.albinus@gmx.de>

	Sync with Tramp 2.1.17.

	* trampver.texi: Update release number.

2009-10-29  Glenn Morris  <rgm@gnu.org>

	* texinfo.tex: Update to version 2009-08-14.15 from ftp://tug.org/tex/.

2009-10-23  Michael Albinus  <michael.albinus@gmx.de>

	* tramp.texi (External methods): Temporary files are kept for
	`rsync' and `rsyncc' methods.

2009-10-09  Juanma Barranquero  <lekktu@gmail.com>

	* eieio.texi: Fix typos.

2009-10-07  Chong Yidong  <cyd@stupidchicken.com>

	* cl.texi (Argument Lists): Clarify explicit keyword arguments.

2009-10-07  Juanma Barranquero  <lekktu@gmail.com>

	* makefile.w32-in (INFO_TARGETS, DVI_TARGETS, clean): Add eieio, ede.
	($(infodir)/eieio, eieio.dvi, $(infodir)/ede, ede.dvi): New targets.

2009-10-07  Chong Yidong  <cyd@stupidchicken.com>

	* Makefile.in: Build EIEIO and EDE manuals.

2009-10-07  Eric Ludlam  <zappo@gnu.org>

	* eieio.texi:
	* ede.texi: New files.

2009-10-05  Michael Albinus  <michael.albinus@gmx.de>

	* tramp.texi (Remote processes): Association of a pty is not supported.

2009-10-01  Carsten Dominik  <carsten.dominik@gmail.com>

	* org.texi (Pushing to MobileOrg): Document `org-mobile-files'.
	(Processing LaTeX fragments): Document that the size of images can be
	changes using the variable `org-format-latex-options'.
	(The date/time prompt, Timestamps): Be more accurate over ISO format
	dates and times.
	(Visibility cycling): Document showeverything keyword.
	(In-buffer settings): Document showeverything keyword.
	(Setting up the staging area): Fix the example.
	(MobileOrg): New section.
	(Agenda commands, Exporting Agenda Views): Document exporting the
	agenda view to Org files.

2009-09-28  Michael Albinus  <michael.albinus@gmx.de>

	* tramp.texi (History): Add IMAP support.
	(External methods): Add `imap' and `imaps' methods.
	(GVFS based methods): Add indices for `davs'.
	(Password handling): Rename anchors.  Add IMAP entries for
	~/.authinfo.gpg.

	* trampver.texi: Set default value of `emacsimap'.

2009-09-22  Daiki Ueno  <ueno@unixuser.org>

	* gnus.texi (Security): Document mm-sign-option and mm-encrypt-option.

2009-09-13  Chong Yidong  <cyd@stupidchicken.com>

	* dired-x.texi (Technical Details):
	Delete dired-up-directory (Bug#4292).

2009-09-03  Michael Albinus  <michael.albinus@gmx.de>

	* tramp.texi (Frequently Asked Questions): New item for emacsclient.

2009-09-02  Carsten Dominik  <carsten.dominik@gmail.com>

	* org.texi (Effort estimates): Document new effort setting commands.
	(Agenda commands): Document the new keys fro agenda time motion.
	Document entry text mode.  Improve documentation of the keys to include
	inactive time stamps into the agenda view.
	(Feedback): Document the new bug report command.
	(Structure editing): Add an index entry for the sorting of subtrees.

2009-09-02  Teodor Zlatanov  <tzz@lifelogs.com>

	* auth.texi (Help for users): Corrected markup.

2009-09-02  Glenn Morris  <rgm@gnu.org>

	* emacs-mime.texi (time-date): Mention float-time.

2009-08-30  Jay Belanger  <jay.p.belanger@gmail.com>

	* calc.texi (Simplifying Formulas): Improve the wording.

2009-08-29  Teodor Zlatanov  <tzz@lifelogs.com>

	* auth.texi: Rewritten for coverage and clarity.

2009-08-29  Katsumi Yamaoka  <yamaoka@jpl.org>

	* gnus.texi (Expiring Mail):
	Mention gnus-mark-copied-or-moved-articles-as-expirable.
	(Various Various): Mention gnus-safe-html-newsgroups.

	* gnus-news.texi: Mention
	gnus-mark-copied-or-moved-articles-as-expirable.

	* emacs-mime.texi (Display Customization): Add xref to
	gnus-safe-html-newsgroups.

2009-08-28  Michael Albinus  <michael.albinus@gmx.de>

	* tramp.texi (Version Control): Remove.
	(Obtaining Tramp): Update cvs checkout command.  Remove nightly tarballs
	reference.
	(External methods): Correct `scpc' concept index entries.  New method
	`rsyncc'.
	(External packages): New subsections "Filename completion" and "File
	attributes cache".

2009-08-27  Jay Belanger  <jay.p.belanger@gmail.com>

	* calc.texi (Rewrite Rules): Improve the example.
	(Simplifying Formulas): Explain use of the I and H flags for
	simplification.

2009-08-25  Michael Albinus  <michael.albinus@gmx.de>

	* dbus.texi (Bus names): Add optional parameter TIMEOUT to dbus-ping.
	Describe autostart behavior of dbus-ping.
	(Synchronous Methods, Asynchronous Methods): Use English numeric format
	for timeout values.
	(Top): Remove footnote saying D-Bus is not enabled by
	default.  (Bug#4256)

2009-08-23  Daiki Ueno  <ueno@unixuser.org>

	* epa.texi (Quick start): Don't refer to nonexistent epa-mode.
	Reported by Jari Aalto (Bug#4211).
	(Mail-mode integration): Mention epa-mail-mode and
	epa-global-mail-mode.
	(Encrypting/decrypting *.gpg files): Don't refer to nonexistent
	epa-setup.

2009-08-16  Michael Albinus  <michael.albinus@gmx.de>

	* dbus.texi (Asynchronous Methods): Allow nil handler.

2009-08-15  Michael Kifer  <kifer@cs.stonybrook.edu>

	* ediff.texi (ediff-current-file): Add information about this new function.

	* viper.texi: Add information about C-s in viper's search command.

2009-08-09  Colin Williams  <lackita@gmail.com>  (tiny change)

	* calc.texi (Date Forms): Fix typos.

2009-08-08  Glenn Morris  <rgm@gnu.org>

	* org.texi (Agenda commands): Restore clobbered change.

2009-08-07  Eli Zaretskii  <eliz@gnu.org>

	* calc.texi (Graphics, Devices): Update with the peculiarities of
	operation on MS-Windows.

2009-08-06  Carsten Dominik  <carsten.dominik@gmail.com>

	* org.texi (Publishing action): Improve documentation of file
	names when publishing to the source directory.
	(Clean view): Document `org-indent-mode'.
	(Clocking work time): Add documentation for the
	new :timetamp option when creating a clock report.
	(Paragraphs): Fix many typos.
	(Plain lists): Remove duplicate explanation about the
	`C-c *' command.
	(Literal examples): Update to reflect the new behavior
	of the -n -r -k switches when exporting source code examples.
	(Structure editing): Add information about `C-c *',
	converting a plain list into a list of Org items.
	(Remember): Small rephrasing of the paragraph
	describing remember.el.  Also mentioned that remember.el is part
	of Emacs 23, not Emacs 22.
	(Clocking work time): Add documentation about
	displaying the current clocking time against the effort estimate.
	Also add a footnote about using `org-clock-in-prepare-hook' to add
	an effort estimate on the fly, just before clocking it.
	(Footnotes): Document automatic renumbering and
	sorting.
	(Agenda commands): Document new bulk commands.
	(Plain lists): Document new behavior of
	`org-cycle-include-plain-lists'.
	Hyphenation only in TeX.
	(Clocking work time): Document the key to update effort
	estimates.
	(Clocking work time): Document the clock time display.
	(Structure editing, TODO basics): Document new
	variables.
	(Column attributes): Document new colciew operators.
	(Publishing options): Document :xml-declaration.
	(Tracking TODO state changes): Document the
	LOG_INTO_DRAWER property.
	(Literal examples): Document the new implementation for
	editing source code.
	(Publishing action): Mention the new publishing
	function, to publish an Org source file.
	(Publishing links): Mention how to link to an Org source file.
	(Macro replacement): Document new macros.
	(Handling links): Document type-specific completion
	when inserting links.
	(Structure editing, Plain lists): Improve documentation
	on sorting.
	(Internal links): Document custom ids for links.
	(Handling links): Document custom ids for links.
	(CSS support): Document new class.
	(Refiling notes): Document the possibility to create new nodes
	during refiling.
	(Agenda commands): Document the "?" operator to find
	tasks without effort setting.
	(Exporting agenda information): Section moved.
	(RSS Feeds): New section.
	(Built-in table editor): Document M-e and M-a navigate
	inside table field.
	(Stuck projects): Docment that projects identified as
	un-stuck will still be searchd for stuck sub-projects.
	(Paragraphs): Document centering.
	(Creating timestamps, Agenda commands): Document new
	behavior when changing time stamps.
	(Structure editing): Document the new command
	`org-clone-subtree-with-time-shift'.
	(Publishing): Refresh this chapter.
	(Export options, Export options, In-buffer settings):
	Document the new keywords.
	(Matching tags and properties): Collect all
	documentation about tags/property matches here.
	(Setting tags): Document `org-tag-persistent-alist'.
	(Weekly/daily agenda): New section.
	(Orgstruct mode): Describe `orgstruct++-mode'.
	(Drawers): Mention the LOGBOOK drawer.
	(Export options, Sectioning structure): Document the
	#+LEATEX_HEADER in-buffer setting.
	(Bugs): Section removed.
	(Hooks): New section.
	(Add-on packages): Move here from old location.
	(Context-sensitive commands): New section.
	(Setting tags): Document newline option.
	(Global TODO list, Matching tags and properties):
	Mention more variables.
	(Checkboxes): Update to changed command behavior.

2009-08-02  Eric Yu  <sucode@gmail.com>  (tiny change)

	* speedbar.texi (Basic Key Bindings): Fix typo.

2009-07-30  Jay Belanger  <jay.p.belanger@gmail.com>

	* calc.texi (Vector/Matrix Functions): Add index entries for both
	"v" and "V" key bindings.  Mention that `calc-matrix-brackets' only
	affects matrices with more than one row.
	(Help Commands): Add index entries for "prefix ?" key bindings.

2009-07-29  Jay Belanger  <jay.p.belanger@gmail.com>

	* calc.texi (Stack Manipulation Commands): Add documentation for
	`calc-transpose-lines'.

2009-07-27  Michael Albinus  <michael.albinus@gmx.de>

	* dbus.texi (Receiving Method Calls): Describe special return value
	`:ignore'.

2009-07-24  Alan Mackenzie  <acm@muc.de>

	* cc-mode.texi (Config Basics, File Styles): Document that at mode
	initialization, any individual variable setting now takes precedence
	over one done via c-file-style/c-file-offsets.

2009-07-21  Jay Belanger  <jay.p.belanger@gmail.com>

	* calc.texi (Undoing Mistakes): Mention that the undo list will be
	truncated when Calc is quit.
	(Customizing Calc): Document `calc-undo-length'.

2009-07-20  Chong Yidong  <cyd@stupidchicken.com>

	* calc.texi (About This Manual): Don't mention chapter numbers in text.

2009-07-11  Kevin Ryde  <user42@zip.com.au>

	* pcl-cvs.texi (About PCL-CVS):
	* widget.texi (Basic Types):
	Fix cross-references.

2009-07-01  Andreas Schwab  <aschwab@redhat.com>

	* dbus.texi (Type Conversion): Don't use literal control character.

2009-07-01  Michael Albinus  <michael.albinus@gmx.de>

	* tramp.texi (GVFS based methods): New section.
	(Remote processes): Processes for GVFS based methods run locally.

2009-06-30  Michael Albinus  <michael.albinus@gmx.de>

	* tramp.texi (Inline methods, External methods, Gateway methods):
	Avoid the words "kludge" and hack".
	(External methods): Add `synce' method.

	* trampver.texi: Update release number.

2009-06-22  Michael Albinus  <michael.albinus@gmx.de>

	Sync with Tramp 2.1.16.

	* tramp.texi (History): Add GVFS support.
	(External methods): Precise `rsync' description.  Add `dav', `davs' and
	`obex' methods.  Add 'tramp-gvfs-methods' option.
	(Multi-hops): Cells of `tramp-default-proxies-alist' can also be Lisp
	forms.
	(Remote Programs): Introduce `tramp-own-remote-path'.
	(Remote processes): New subsection "Running remote programs that create
	local X11 windows".
	(Frequently Asked Questions): Improve code for disabling vc.

	* trampver.texi: Update release number.  Set default value of
	`emacsgvfs'.

2009-06-21  Chong Yidong  <cyd@stupidchicken.com>

	* Branch for 23.1.

2009-06-17  Glenn Morris  <rgm@gnu.org>

	* faq.texi (Obtaining the FAQ): Add reference to Savannah.
	(Latest version of Emacs): Mention source code repository.

2009-06-16  Glenn Morris  <rgm@gnu.org>

	* faq.texi (Top): Language tweak.
	(Extended commands): Most people have arrow keys.
	(Emacs manual): Say how to follow info links.
	(File-name conventions): Change title a bit.  Explain about source
	versus installed.  Condense etc description.
	(Guidelines for newsgroup postings): Mention Savannah list page.
	(Newsgroup archives): Simplify.
	(Contacting the FSF): Add contact URL.
	(Emacs Lisp documentation): Printed version not always available.
	(Installing Texinfo documentation): Explain how by hand installation is
	not normally needed.  Use add-to-list.  Remove duplicate reference.
	(Informational files for Emacs): Move info on Help menu here from
	"File-name conventions".
	(Help installing Emacs): Tweak uref.
	(Obtaining the FAQ): Mention repository.
	(Origin of the term Emacs): Explain "ITS".
	(Changing load-path): Use add-to-list.
	(Automatic indentation): Clarify this is for Text mode.
	Don't mention Indented Text mode.
	(Finding Emacs on the Internet): The FSF does not seem to offer a
	deluxe distribution on CD anymore.

2009-06-16  Glenn Morris  <rgm@gnu.org>

	* faq.texi (Top): Mention which Emacs version this FAQ is about.
	Recommend the latest release.  Mention how to get older FAQs.
	Recommend the Emacs manual.
	(Guidelines for newsgroup postings): Discourage cross-posts.
	(Underlining paragraphs): Remove.
	(Editing MS-DOS files): Remove pre-Emacs 20 information.
	(Bugs and problems): Update key-binding.
	(Problems with very large files): Mention 64-bit.
	(Shell process exits abnormally): Remove.
	(Problems with Shell Mode): Rename and update.
	(Spontaneous entry into isearch-mode)
	(Problems talking to certain hosts): Remove.  This is old information,
	in etc/PROBLEMS if needed.
	(Emacs takes a long time to visit files, Updating Emacs): Remove.
	(Dired claims that no file is on this line): Update.
	(Installing Emacs, Problems building Emacs): Simplify.
	(Emacs for MS-DOS): Refer to msdos/INSTALL rather than duplicating
	information.
	(Emacs for MS-Windows): Rename from "Emacs for Windows".  Simplify.
	(Emacs for Mac OS X): Rename from "Emacs for Apple computers".
	(JDEE): "JDEE", not "JDE".
	(Handling C-s and C-q with flow control, Binding C-s and C-q):
	Remove.  This is old information, in etc/PROBLEMS if needed.
	(stty and Backspace key, Kanji and Chinese characters): Remove.
	(Right-to-left alphabets): Update section.
	(Changing the included text prefix): Gnus uses message-yank-prefix.
	Add cross-reference to Supercite manual.
	(Saving a copy of outgoing mail): Simplify output file description.
	(Expanding aliases when sending mail): Refer to Emacs manual.
	Remove old info about RFC822.
	Correct description of how to rebuild aliases.
	(Rmail writes to /var/spool/mail): Update location from /usr/spool/mail.
	(MIME with Emacs mail packages)
	(Viewing articles with embedded underlining)
	(Saving a multi-part Gnus posting, Gnus hangs for a long time):
	Remove old sections.
	(Killing based on nonstandard headers): Remove.  Scoring is preferable,
	and is well-documented in the Gnus manual.
	(Reading news with Emacs): Merge "Learning more about Gnus" into here.
	(Making Gnus faster): Rename from "Starting Gnus faster".
	Merge "Catch-up is slow in Gnus" into here.

2009-06-14  Glenn Morris  <rgm@gnu.org>

	* faq.texi (Status of Emacs): Re-order with most recent releases first.
	(New in Emacs 23): New section.
	(Handling C-s and C-q with flow control): Add xref.

2009-06-13  Glenn Morris  <rgm@gnu.org>

	* faq.texi (Setting up a customization file): Grammar fix.
	Customize is no longer "new".
	(Displaying the current line or column): Line-number mode is on by
	default.  Don't mention `column' package.  Mention linum.el.
	(Turning on abbrevs by default): Explain how to do it for buffers,
	modes, and everywhere.
	(Associating modes with files): Use add-to-list.  Don't mention Emacs
	19.
	(Highlighting a region): On by default since 23.1.
	(Replacing highlighted text): Update doc quote.
	(Working with unprintable characters): Don't mention search-quote-char.
	(Using an already running Emacs process): Gnuclient is probably not an
	enhancement these days.
	(Indenting switch statements): Remove mention of pre-Emacs 20.
	(Horizontal scrolling): Abbreviate Emacs 20 description.
	(Replacing text across multiple files): Fix name of dired command.
	(Disabling backups): Use require not load.
	(Learning more about Gnus): Add cross-refs to Gnus manual and FAQ.

2009-06-13  Bill Wohler  <wohler@newt.com>

	Release MH-E manual version 8.2.

	* mh-e.texi (VERSION, EDITION, UPDATED, UPDATE-MONTH): Update for
	release 8.2.

2009-06-13  Glenn Morris  <rgm@gnu.org>

	* faq.texi: Remove the term "on-line" (meaning "Info") throughout, since
	in this day and age the common meaning is "on the web".
	(copying): Use @copyright in all cases.
	(Basic keys): Remove reference to deleted manual node "Text Characters".
	(File-name conventions): Use GNU as an example rather than SERVICE.
	default.el lives in site-lisp.  Update Info directory location.
	(Real meaning of copyleft): GPL actions have been brought, but all
	settled out of court.
	(Guidelines for newsgroup postings): Shorten section title.
	Simplify comp.emacs description.
	(Newsgroup archives): Change Google URL.  Describe Gmane.
	(Unsubscribing from Emacs lists): Remove discussion of "distribution
	points".  Mention List-Unsubscribe header.
	(Contacting the FSF): Update email and URLs.
	(Basic editing): Mention F1 for help.
	(Installing Texinfo documentation): Refer to Texinfo website rather
	than ftp server.
	(Printing a Texinfo file): Mention texi2pdf.
	(Informational files for Emacs): Don't describe FTP or SERVICE, they
	are just stubs nowadays.
	(Latest version of Emacs): Explain version numbers.
	(Spell-checkers, Checking TeX and *roff documents): Remove sections.
	(Turning on syntax highlighting): No need to mention hilit19 any more.
	(Finding Emacs on the Internet): Refer to URLs rather than DISTRIB, FTP.
	(Modes for various languages): Remove section.
	(Major packages and programs): Remove most version and maintainer
	information - it's hard to keep up-to-date, and adds nothing.
	Similarly with direct links to mailing lists.
	(Spell-checkers): Rename node from Ispell.  Mention Aspell and Hunspell.
	(Mailcrypt): Remove section - mailcrypt has not been updated in mnay
	years, and Emacs comes with tools for this now.
	(Patch): Remove section - this is a standard tool.
	(Using function keys under X): Remove section.

2009-06-12  Glenn Morris  <rgm@gnu.org>

	* faq.texi (Viewing Info files outside of Emacs): Xinfo is no more.
	(Help installing Emacs): Remove reference to deleted X11 node.
	(Associating modes with files): Interpreter-mode-alist is no longer
	subservient to auto-mode-alist.
	(Installing Emacs): Change future Emacs version.
	(Linking with -lX11 fails): Remove old section.
	(Packages that do not come with Emacs): Update ELL location.
	Emacs Lisp archive is dead.
	(Emacs for Windows): Remove reference to old CE port.
	(Emacs for OS/2, Emacs for Atari ST, Emacs for the Amiga)
	(Emacs for VMS and DECwindows): Remove old ports.
	(Emacs for GNUstep): Rename from "Emacs for NeXTSTEP" and update.
	(Removing flashing messages): Remove section about non-existent Gnus
	option.

	* faq.texi (Top): Add @top command.
	Remove the optional arguments from all @node commands: makeinfo can
	generate these automatically, and it is easier to edit and rearrange
	nodes without them.

2009-06-11  Glenn Morris  <rgm@gnu.org>

	* faq.texi (Common acronyms): Remove no-longer-existing OSF.
	(The LPF): Make the updated URL the sole reference point.
	(Learning how to do something): Update refcard price and format.
	(Getting a printed manual): Sources in doc/emacs/, not man/.
	Also available in PDF format.  Since the page count varies, be less
	precise.
	(Informational files for Emacs): Remove references to deleted files
	LPF and SUN-SUPPORT, and to UUCP.
	(Obtaining the FAQ): Refer to the service web-page rather than SERVICE.
	Remove many obsolete ways to get the FAQ, which now seems only to be
	distributed with Emacs.
	(Mail and news): Remove sections about Rmail Babyl that no longer apply.

2009-06-09  Chong Yidong  <cyd@stupidchicken.com>

	* org.texi (Org Plot): Fix tags (Bug#3507).
	(Workflow states, Agenda commands): Fix tags (Bug#3508).

	* ada-mode.texi (Installation, Compile commands)
	(Project File Overview, No project files, Set compiler options)
	(Use GNAT project file, Use multiple GNAT project files)
	(Identifier completion): Use @samp for menu items, and @kbd for key
	sequences (Bug#3504).

2009-06-04  Daiki Ueno  <ueno@unixuser.org>

	* gnus.texi (Security): Fix wording; add a link to epa.info.

2009-06-04  Ryan Yeske  <rcyeske@gmail.com>

	* message.texi (Header Commands): Fix descriptions to match
	keybindings.

2009-04-22  Daiki Ueno  <ueno@unixuser.org>

	* gnus.texi (Security): Mention that EasyPG is the current default.

2009-04-13  Chong Yidong  <cyd@stupidchicken.com>

	* ediff.texi (Session Commands): Fix typo.

2009-04-05  Reiner Steib  <Reiner.Steib@gmx.de>

	* gnus-faq.texi (FAQ 8-4): Fix wrong group name of
	news.software.readers.  Reported by Florian Rehnisch.

2009-04-02  Glenn Morris  <rgm@gnu.org>

	* auth.texi: Capitalize direntry.

	* mairix-el.texi: Copy the direntry from ../../info/dir, and avoid
	using a period in the entry name.  (Bug#2797)

2009-03-03  Juanma Barranquero  <lekktu@gmail.com>

	* makefile.w32-in (INFO_TARGETS, DVI_TARGETS, clean): Add auth.
	($(infodir)/auth, auth.dvi): New targets.

2009-03-03  Glenn Morris  <rgm@gnu.org>

	* auth.texi: Fix @setfilename.

	* Makefile.in (INFO_TARGETS, DVI_TARGETS): Add auth.
	(auth, $(infodir)/auth, auth.dvi): New rules.

2009-02-25  Glenn Morris  <rgm@gnu.org>

	* faq.texi (Emacs for minimalists): New node.  (Bug#2452)

2009-02-23  Katsumi Yamaoka  <yamaoka@jpl.org>

	* gnus.texi (NoCeM): Fix description of gnus-use-nocem.

2009-02-23  Katsumi Yamaoka  <yamaoka@jpl.org>

	* gnus.texi (NoCeM): Update default values for gnus-nocem-groups,
	gnus-nocem-issuers, and gnus-nocem-verifyer.

2009-02-20  Juanma Barranquero  <lekktu@gmail.com>

	* ada-mode.texi (Project files, Automatic Casing):
	* dbus.texi (Signals):
	* gnus.texi (Selecting a Group, Filtering Incoming Mail):
	* mh-e.texi (HTML):
	* nxml-mode.texi (Locating a schema)
	(Using the document's URI to locate a schema):
	* org.texi (Footnotes, Using the mapping API):
	* rcirc.texi (Channels): Remove duplicate words.

2009-02-20  Glenn Morris  <rgm@gnu.org>

	* dired-x.texi (Miscellaneous Commands):
	* gnus.texi: Minor updates for mbox Rmail.

2009-02-16  Karl Berry  <karl@gnu.org>

	* ada-mode.texi, auth.texi, autotype.texi, calc.texi, cc-mode.texi:
	* cl.texi, dbus.texi, dired-x.texi, ebrowse.texi, ediff.texi:
	* emacs-mime.texi, epa.texi, erc.texi, eshell.texi, eudc.texi:
	* faq.texi, flymake.texi, forms.texi, gnus-coding.texi, gnus.texi:
	* idlwave.texi, info.texi, mairix-el.texi, message.texi, mh-e.texi:
	* newsticker.texi, nxml-mode.texi, org.texi, pcl-cvs.texi:
	* pgg.texi, rcirc.texi, reftex.texi, remember.texi, sasl.texi:
	* sc.texi, ses.texi, sieve.texi, smtpmail.texi, speedbar.texi:
	* tramp.texi, url.texi, vip.texi, viper.texi, widget.texi, woman.texi:
	Consistently use @insertcopying in the Top node,
	@contents at the front (after @end titlepage),
	and @direntry after @copying.  (Bug#1988)

2009-02-13  Teodor Zlatanov  <tzz@lifelogs.com>

	* auth.texi: New file documenting auth-source.

2009-02-13  Carsten Dominik  <dominik@science.uva.nl>

	* org.texi (Org Plot): Fix link.

2009-02-09  Daiki Ueno  <ueno@unixuser.org>

	* epa.texi (Mail-mode integration): Mention the way to do
	"encrypt-to-self".  (Bug#1807)

2009-02-05  Arni Magnusson  <arnima@hafro.is>  (tiny change)

	* ada-mode.texi (No project files): Fix typo.  (Bug#2214)

2009-02-04  Reiner Steib  <Reiner.Steib@gmx.de>

	* gnus-news.texi: Print version about Incoming*.

2009-02-02  Carsten Dominik  <dominik@science.uva.nl>

	* org.texi (Structure editing, Handling links)
	(Fast access to TODO states, Javascript support): Make standard docs
	correctly reflect default variable settings.

2009-02-02  Glenn Morris  <rgm@gnu.org>

	* org.texi: Fix typos.

2009-02-01  Michael Albinus  <michael.albinus@gmx.de>

	Sync with Tramp 2.1.15.

	* trampver.texi: Update release number.

2009-01-31  Carsten Dominik  <carsten.dominik@gmail.com>

	* org.texi (TODO dependencies): Document TODO dependencies on
	checkboxes.

2009-01-30  Carsten Dominik  <dominik@science.uva.nl>

	* org.texi (TODO dependencies): Document key binding for toggling
	ORDERED property.

2009-01-28  Michael Albinus  <michael.albinus@gmx.de>

	* dbus.texi (Errors and Events): Fix typos.  Describe second parameter
	of hook functions.

2009-01-28  Carsten Dominik  <dominik@science.uva.nl>

	* org.texi (TODO dependencies): New section.

2009-01-27  Carsten Dominik  <dominik@science.uva.nl>

	* org.texi (Plain lists, TODO basics, Priorities)
	(Multiple sets in one file, Conflicts): Document interaction with
	`shift-selection-mode'.

2009-01-27  Jay Belanger  <jay.p.belanger@gmail.com>

	* calc.texi (Embedded Mode, Algebraic-Style Calculations):
	Make Calc the subject of sentences.
	(Rearranging Formulas using Selections): Discuss new options
	for `j *'.

2009-01-26  Michael Albinus  <michael.albinus@gmx.de>

	* dbus.texi (Errors and Events): New variable dbus-event-error-hooks.

2009-01-26  Glenn Morris  <rgm@gnu.org>

	* org.texi: Fix typos.

2009-01-26  Bill Wohler  <wohler@newt.com>

	* mh-e.texi (EDITION, UPDATED): Update.

2009-01-25  Carsten Dominik  <dominik@science.uva.nl>

	* org.texi (References): Add information about remote references.
	(Built-in table editor): Document `C-c RET' in tables.
	(Math symbols, Quoting LaTeX code): Mention that simple
	LaTeX macros survive LaTeX export.
	(Images in LaTeX export): Show how to create a reference to a
	figure.
	(Sectioning structure): Document that the LaTeX class can be
	specified in a property.
	(Text areas in HTML export): New section.
	(External links): Add examples for text search and ID links.
	(Built-in table editor): Remove the descriptio of `C-c
	C-q', it not longer works.
	(Literal examples): Document that a space must follow
	the colon in short examples.
	(Relative timer): Document `org-timer-stop'.
	(Footnotes): New section.
	(Footnote markup): Shorten section and refer to new Footnote
	section.
	(Literal examples): Add documentation for line
	numbering in and references to code examples.
	(CSS support): Fix the description of default CSS styles.
	(Capturing column view): Document
	"file:path/to/file.org" as an allowed value for the ID property of
	a dynamic block copying column view.

2009-01-23  Stephen Eglen  <stephen@gnu.org>

	* mh-e.texi (Getting Started): Describe $MH.

2009-01-21  Michael Albinus  <michael.albinus@gmx.de>

	* tramp.texi (all): Harmonize usage of "external method",
	"external transfer method" and "out-of-band method".
	(Connection types): Precise the differences of inline and external
	methods.  Written by Adrian Phillips <a.phillips@met.no>.

2009-01-19  Reiner Steib  <Reiner.Steib@gmx.de>

	* gnus.texi (Limiting): `/ N' and `/ o' are not really limiting
	commands as described at the top.  Reported by Allan Gottlieb
	<gottlieb@nyu.edu>.

2009-01-19  Katsumi Yamaoka  <yamaoka@jpl.org>

	* gnus.texi (Non-ASCII Group Names, RSS): Update description of
	nnmail-pathname-coding-system.

2009-01-17  Peter Tury  <tury.peter@gmail.com>  (tiny change)

	* org.texi (Relative timer): Fix typo.

2009-01-15  Juanma Barranquero  <lekktu@gmail.com>

	* org.texi (Clocking work time): Fix typo.
	Reported by Peter Tury <tury.peter@gmail.com>.  (Bug#1925)

2009-01-13  Glenn Morris  <rgm@gnu.org>

	* org.texi: Fix some more typos.

2009-01-13  Peter Tury  <tury.peter@gmail.com>  (tiny change)

	* org.texi: Fix some typos.

2009-01-09  Katsumi Yamaoka  <yamaoka@jpl.org>

	* gnus.texi (Group Parameters): Add note for local variables.

2009-01-09  Reiner Steib  <Reiner.Steib@gmx.de>

	* gnus.texi (Converting Kill Files): Fix URL.
	Include gnus-kill-to-score.el in contrib directory.

2009-01-09  Reiner Steib  <Reiner.Steib@gmx.de>

	* gnus.texi (Startup Variables): Fix gnus-before-startup-hook.
	Reported by Leo <sdl.web@gmail.com>.  (Bug#1660)
	(Paging the Article): Add index entry.

2009-01-03  Stephen Leake  <stephen_leake@member.fsf.org>

	* ada-mode.texi (Examples): Delete redundant text.

2009-01-03  Michael Albinus  <michael.albinus@gmx.de>

	* trampver.texi (top): Declare ipv6prefix and ipv6postfix.

	* tramp.texi (Filename Syntax, Filename completion): Handle IPv6
	addresses.

2009-01-03  Bill Wohler  <wohler@newt.com>

	* mh-e.texi (Scan Line Formats): Indicate that first column should be
	kept empty.

2008-12-20  Carsten Dominik  <dominik@science.uva.nl>

	* org.texi (Activation, Exporting, ASCII export, HTML export)
	(HTML Export commands, LaTeX/PDF export commands):
	Improve documentation about transient-mark-mode.
	(References): Document the use of special names like $LR1 to reference
	to fields in the last table row.

2008-12-19  Juri Linkov  <juri@jurta.org>

	* info.texi (Search Text): Remove mention of removed key binding M-s.

2008-12-18  Carsten Dominik  <dominik@science.uva.nl>

	* org.texi (References): Remove mentioning of @0 as reference for the
	last line, this has been reverted in the Lisp sources.

2008-12-17  Juanma Barranquero  <lekktu@gmail.com>

	* makefile.w32-in (INFO_TARGETS, clean): Add sasl.
	(DVI_TARGETS): Remove duplicates.  Add sasl.
	($(infodir)/sasl, sasl.dvi): New targets.

2008-12-17  Carsten Dominik  <dominik@science.uva.nl>

	* org.texi: Version number pushed to 6.15d.

2008-12-16  Carsten Dominik  <dominik@science.uva.nl>

	* org.texi (Tables in LaTeX export): New section.
	(Images in LaTeX export): New section.
	(Inlined images, Images in HTML export): Sections renamed.

2008-12-08  Reiner Steib  <Reiner.Steib@gmx.de>

	* message.texi (Insertion Variables): Don't advertise sc-cite-original.

2008-12-04  David Engster  <dengste@eml.cc>

	* gnus.texi (nnmairix): Mention mairix.el.  Point out the importance
	of nnml-get-new-mail.  Change URL for mairix patch.

2008-12-02  Carsten Dominik  <carsten.dominik@gmail.com>

	* org.texi (Using the mapping API): Fix bug in mapping example.
	(Publishing options): Make the list of properties complete again, in
	correspondence to the variable `org-export-plist-vars'.
	(Property searches): Document new special values for time comparisons.
	(Tag inheritance): Refine the description of tag inheritance.
	(Project alist): Add info about the publishing sequence of components.
	(Effort estimates): Document the new relative timer.

2008-12-01  Jay Belanger  <jay.p.belanger@gmail.com>

	* calc.texi (About This Manual): Clarify behavior of `C-x * t'.
	(Using Calc): Clarify use of `C-x * o'.
	(Embedded Mode (Overview)): Clarify use of `C-x * e'.

2008-11-28  Richard M Stallman  <rms@gnu.org>

	* dbus.texi (Receiving Method Calls): Clean up previous change.

2008-11-26  Michael Albinus  <michael.albinus@gmx.de>

	* dbus.texi (Type Conversion): New defuns `dbus-string-to-byte-array',
	`dbus-escape-as-identifier', `dbus-byte-array-to-string' and
	`dbus-unescape-from-identifier'.
	(Receiving Method Calls): New constants `dbus-service-emacs' and
	`dbus-path-emacs'.  Precise return values of `dbus-register-method'.
	(Signals): Use the constants in the example.

2008-11-24  Carsten Dominik  <dominik@science.uva.nl>

	* org.texi: Re-apply change to FDL 1.3.

2008-11-23  Carsten Dominik  <dominik@science.uva.nl>

	* org.texi (Setting up Remember): Document `org-remember-mode'.
	(External links): Document that bbdb links can use a regular
	expression.
	(External links): Document that elisp links can contain interactive
	commands.

2008-11-22  Michael Kifer  <kifer@cs.stonybrook.edu>

	* viper.texi (viper-translate-all-ESC-keysequences):
	Description removed.

2008-11-19  Glenn Morris  <rgm@gnu.org>

	* doclicense.texi: Change to FDL 1.3.
	Relicense all texi files under FDL 1.3 or later.

2008-11-17  Jay Belanger  <jay.p.belanger@gmail.com>

	* calc.texi (Tutorial): Clarify how to set up the on-line tutorial.

2008-11-16  Michael Kifer  <kifer@cs.stonybrook.edu>

	* viper.texi (viper-ESC-keyseq-timeout, viper-ESC-key): Remove.

	* ediff.texi: Version/date change.

2008-11-14  Chong Yidong  <cyd@stupidchicken.com>

	* ns-emacs.texi: Moved into macos.texi in the main Emacs manual.

2008-11-14  Jay Belanger  <jay.p.belanger@gmail.com>

	* calc.texi (About This Manual): Comment out a mention of
	marginal notes.

2008-11-12  Carsten Dominik  <dominik@science.uva.nl>

	* org.texi (Clocking work time): Document the :formula property of
	clock tables.
	(Structure editing, Refiling notes): Document refiling regions.
	(Agenda commands): Document the double-prefix version
	of the `l' command in the agenda.
	(Handling links): Explain the effect of a double prefix
	arg to `C-c C-o'.
	(TODO basics): Add documentation for tag triggers.

2008-10-23  Glenn Morris  <rgm@gnu.org>

	* cl.texi (Function Bindings): Mention `flet' fails to deal with
	byte-compiling things like `+'.

	* ns-emacs.texi: Merge copyright years of author now with assignment
	into FSF years.
	(VER): Use it for easier automatic updating.  Use Emacs version rather
	than standalone Emacs.app version.

2008-10-12  Carsten Dominik  <dominik@science.uva.nl>

	* org.texi: Lots of minor fixes.
	(Capture): New chapter.
	(Org Plot): New section.

2008-09-30  Magnus Henoch  <mange@freemail.hu>

	* cl.texi (Porting Common Lisp): Fix parenthesis order in example.

2008-09-30  Jay Belanger  <jay.p.belanger@gmail.com>

	* calc.texi (User Defined Units): Mention how to enter optional display
	string.

2008-09-25  Teodor Zlatanov  <tzz@lifelogs.com>

	* message.texi (Sending Variables): Fix variable documentation to
	avoid the "y/n" wording.

2008-09-24  Teodor Zlatanov  <tzz@lifelogs.com>

	* message.texi (Sending Variables): Add `message-confirm-send' doc.

2008-09-24  Katsumi Yamaoka  <yamaoka@jpl.org>

	* gnus.texi (The Gnus Registry): Don't give argument to @item used in
	@enumerate section so as to be able to be formatted with MAKEINFO=no.

2008-09-22  Bill Wohler  <wohler@newt.com>

	Release MH-E manual version 8.1.

	* mh-e.texi (VERSION, EDITION, UPDATED, UPDATE-MONTH): Update for
	release 8.1.

	* mh-e.texi: Retain dual license as agreed to by the FSF.
	However, bump GPL to Version 3.
	Use @include for license text.

2008-09-19  Katsumi Yamaoka  <yamaoka@jpl.org>

	* gnus.texi (Top, Setup, Fancy splitting to parent)
	(Store custom flags and keywords, Store arbitrary data):
	Clean up markup.

2008-09-16  Teodor Zlatanov  <tzz@lifelogs.com>

	* gnus.texi (The Gnus Registry): Document it.

2008-09-08  David Engster  <dengste@eml.cc>

	* gnus.texi (nnmairix): Point out that nnml uses MH format.
	Clarify section about choosing back end servers.

2008-08-23  Glenn Morris  <rgm@gnu.org>

	* dired-x.texi (Shell Command Guessing):
	Mention dired-guess-shell-case-fold-search.  (Bug#417)

2008-08-22  Michael Albinus  <michael.albinus@gmx.de>

	* trampver.texi: Update release number.

2008-08-18  Brian Cully  <bjc@kublai.com>  (tiny change)

	* ns-emacs.texi: Update version.
	(Introduction): Correct menu location for options save.
	(Customization): Note that defaults are stored under org.gnu.Emacs.

2008-08-11  Bill Wohler  <wohler@newt.com>

	* mh-e.texi (Getting Started): Rename variant mu-mh to gnu-mh and be
	explicit about GNU mailutils MH elsewhere (with thanks to Darel
	Henman) (closes SF #1768928).

2008-08-10  Glenn Morris  <rgm@gnu.org>

	* ns-emacs.texi: Use @copying.  Change copyright of authors with
	assignment to FSF.  Change license to GFDL.
	(Top): Remove outdated references.

2008-08-07  Reiner Steib  <Reiner.Steib@gmx.de>

	* gnus.texi (Sorting the Summary Buffer, Summary Sorting):
	Add gnus-summary-sort-by-most-recent-number and
	gnus-summary-sort-by-most-recent-date.
	(Summary Sorting): Explain prefix argument.

2008-08-07  Katsumi Yamaoka  <yamaoka@jpl.org>

	* gnus.texi (Saving Articles): Mention symbolic prefix `r' for
	gnus-summary-pipe-output.

2008-08-03  Michael Albinus  <michael.albinus@gmx.de>

	* dbus.texi (Receiving Method Calls): Document error handling of own
	D-Bus methods.

2008-08-01  Bill Wohler  <wohler@newt.com>

	* mh-e.texi (Reading Mail)
	(Viewing Attachments): Describe new function
	mh-show-preferred-alternative.
	(Sending Mail, Redistributing, Sending Message): Describe new hook
	mh-annotate-msg-hook.

2008-07-31  Michael Albinus  <michael.albinus@gmx.de>

	* dbus.texi (Arguments and Signatures): Fix example.
	(Synchronous Methods): New defun `dbus-call-method-non-blocking'.
	(Asynchronous Methods): New node.
	(Errors and Events): Describe extended layout of `dbus-event'.
	New defun `dbus-event-message-type'.

2008-07-31  Dan Nicolaescu  <dann@ics.uci.edu>

	* ediff.texi: Remove VMS support.

2008-07-29  Juanma Barranquero  <lekktu@gmail.com>

	* makefile.w32-in (INFO_TARGETS, DVI_TARGETS, clean): Add mairix-el.
	($(infodir)/mairix-el), mairix-el.dvi): New targets.

2008-07-29  Chong Yidong  <cyd@stupidchicken.com>

	* Makefile.in: Add mairix-el targets.

2008-07-29  David Engster  <deng@randomsample.de>

	* mairix-el.texi: New file.

2008-07-28  Stephen Leake  <stephen_leake@stephe-leake.org>

	* ada-mode.texi: Document using GNAT project files as Emacs Ada mode
	project files.  Delete 'main_unit' project variable; not needed.  Allow
	process environment variables wherever project variables are allowed.
	Add tutorial section on multiple GNAT project files.

2008-07-27  Michael Albinus  <michael.albinus@gmx.de>

	Sync with Tramp 2.1.14.

	* trampver.texi: Update release number.

2008-07-27  Dan Nicolaescu  <dann@ics.uci.edu>

	* ns-emacs.texi:
	* faq.texi: Remove mentions of Mac Carbon.

2008-07-24  Katsumi Yamaoka  <yamaoka@jpl.org>

	* gnus.texi (Saving Articles): Describe the 2nd argument of
	gnus-summary-save-in-pipe.
	(SpamAssassin): Use it.

2008-07-22  Katsumi Yamaoka  <yamaoka@jpl.org>

	* gnus.texi (SpamAssassin): Fix gnus-summary-save-in-pipe usage.

2008-07-25  Carsten Dominik  <dominik@science.uva.nl>

	* org.texi (Export options): Document the use of the creator flag.

2008-07-24  Carsten Dominik  <dominik@science.uva.nl>

	* org.texi: New version 6.06a.

2008-07-23  Juanma Barranquero  <lekktu@gmail.com>

	* makefile.w32-in (INFO_TARGETS, DVI_TARGETS, clean): Add ns-emacs.
	($(infodir)/ns-emacs, ns-emacs.dvi): New targets.

2008-07-23  Vincent Belaïche  <vincent.b.1@hotmail.fr>

	* calc.texi (Editing Stack Entries, Algebraic Entry):
	Rewrite introductory sentences so it can be used by
	Calc's help functions.  Mention fixing typos.
	(Customizing Calc): Fix typo.

2008-07-23  Jay Belanger  <jay.p.belanger@gmail.com>

	* calc.texi (summarykey): New macro.  Use to correctly format keys in
	the summary.

2008-07-20  Adrian Robert  <adrian.b.robert@gmail.com>

	* ns-emacs.texi (Customization): Corrected documentation on color
	specification formats.

2008-07-19  Andreas Schwab  <schwab@suse.de>

	* ns-emacs.texi: Moved from ../emacs.  Add @direntry.

	* Makefile.in (INFO_TARGETS, DVI_TARGETS): Add ns-emacs.
	(ns-emacs, $(infodir)/ns-emacs, ns-emacs.dvi): New rules.

2008-07-18  Michael Albinus  <michael.albinus@gmx.de>

	* dbus.texi (Inspection): Rework, introduce submenus.
	(Bus names, Introspection, Nodes and Interfaces, Methods and Signal)
	(Properties and Annotations, Arguments and Signatures): New nodes.

2008-07-13  Michael Albinus  <michael.albinus@gmx.de>

	* dbus.texi (Receiving Method Calls): Fix description of
	`dbus-register-method'.
	(Signals): Allow also signal arguments for filtering in
	`dbus-register-signal'.

2008-07-13  Vincent Belaïche  <vincent.b.1@hotmail.fr>

	* calc.texi (Manipulating Vectors): Clarify definition of `rnorm' and
	`cnorm'.
	(Arithmetic Tutorial): Simplify the verification of prime factors.

2008-07-02  Katsumi Yamaoka  <yamaoka@jpl.org>

	* gnus.texi (Saving Articles): Mention
	gnus-summary-pipe-output-default-command and gnus-summary-save-in-pipe.

2008-06-29  Jay Belanger  <jay.p.belanger@gmail.com>

	* calc.texi: Adjust mode line throughout.

2008-06-28  Juanma Barranquero  <lekktu@gmail.com>

	* sasl.texi (Mechanisms): Fix typos.

2008-06-24  Jay Belanger  <jay.p.belanger@gmail.com>

	* calc.texi (Killing from the stack): Mention using normal Emacs
	copying.

2008-06-21  Michael Albinus  <michael.albinus@gmx.de>

	* tramp.texi (Password handling): Rename from "Password caching".
	Add `auth-source' mechanism.
	(Connection caching): Tramp reopens the connection automatically,
	when the operating system on the remote host has been changed.

2008-06-20  Eli Zaretskii  <eliz@gnu.org>

	* makefile.w32-in (distclean): Remove makefile.

2008-06-17  Carsten Dominik  <dominik@science.uva.nl>

	* org.texi (Using the mapping API): New section.
	(Agenda column view): New section.
	(Moving subtrees): Document archiving to the archive sibling.
	(Agenda commands): Document columns view in the agenda.
	(Using the property API): Document the API for multi-valued properties.

2008-06-17  Jason Riedy  <jason@acm.org>

	* org.texi (A LaTeX example): Note that fmt may be a one-argument
	function, and efmt may be a two-argument function.
	(Radio tables): Document multiple destinations.

2008-06-16  Glenn Morris  <rgm@gnu.org>

	* epa.texi, erc.texi, pgg.texi, remember.texi, sasl.texi, url.texi:
	Add Cover-Texts.

2008-06-15  Glenn Morris  <rgm@gnu.org>

	* faq.texi (VER): Update to 23.0.60.

	* mh-e.texi: Remove option of licensing under GPL.
	Add Cover-Texts to GFDL permissions notice.
	(GPL): Remove section.
	(GFDL): Include doclicense.texi rather than the actual text.

	* Makefile.in (INFO_TARGETS, DVI_TARGETS): Add sasl.
	(sasl, $(infodir)/sasl, sasl.dvi): New rules.

	* sasl.texi: Fix output file name.

	* epa.texi, sasl.texi: Refer to license in Emacs manual.

	* gnus-coding.texi: Refer to license in Gnus manual.

	* idlwave.texi, sasl.texi: Use @copying.

	* org.texi: Change to GFDL 1.2.  Refer to license in Emacs manual.

	* speedbar.texi: Update Back-Cover Text as per maintain.info.

	* url.texi: Use @copying, @title, @subtitle, @author.

	* ada-mode.texi, autotype.texi, cc-mode.texi, cl.texi, dbus.texi:
	* dired-x.texi, ebrowse.texi, ediff.texi, emacs-mime.texi:
	* erc.texi, eshell.texi, eudc.texi, flymake.texi, forms.texi, gnus.texi:
	* idlwave.texi, message.texi, newsticker.texi, pcl-cvs.texi:
	* rcirc.texi, reftex.texi, sc.texi, ses.texi, sieve.texi:
	* smtpmail.texi, speedbar.texi, tramp.texi, vip.texi, viper.texi:
	* widget.texi, woman.texi:
	Remove references to external license, since doclicense is included.

	* ada-mode.texi, autotype.texi, cc-mode.texi, dired-x.texi:
	* pcl-cvs.texi, speedbar.texi, url.texi, widget.texi:
	Remove references to non-existent Invariant Sections.

2008-06-14  Glenn Morris  <rgm@gnu.org>

	* faq.texi (Major packages and programs): Remove references to external
	Supercite, Calc, VIPER, since they have been included for some time.
	Update VM, AUCTeX, BBDB entries.

2008-06-14  Ulf Jasper  <ulf.jasper@web.de>

	* newsticker.texi: Updated to match latest newsticker changes.

2008-06-13  Glenn Morris  <rgm@gnu.org>

	* ada-mode.texi, autotype.texi, calc.texi, cc-mode.texi, cl.texi
	* dbus.texi, dired-x.texi, ebrowse.texi, ediff.texi, emacs-mime.texi
	* eshell.texi, eudc.texi, flymake.texi, forms.texi, gnus-coding.texi
	* gnus.texi, idlwave.texi, info.texi, message.texi, newsticker.texi
	* nxml-mode.texi, org.texi, pcl-cvs.texi, rcirc.texi, reftex.texi
	* sc.texi, sieve.texi, smtpmail.texi, vip.texi, viper.texi, widget.texi
	* woman.texi:
	Update Back-Cover Text as per maintain.info.

2008-06-15  Reiner Steib  <Reiner.Steib@gmx.de>

	* gnus-faq.texi: Generate.  Change node names to "FAQ N-M".

	* Makefile.in (gnus-faq-clean): Don't remove gnus-faq.texi.
	(gnus-faq.xml): Update repository host.

	* gnus-faq.texi: Generate from gnus-faq.xml (sourceforge.net).

2008-06-15  Frank Schmitt  <ich@frank-schmitt.net>

	* gnus-faq.texi ([5.12]): Add entry about message-kill-buffer-on-exit.
	Fix a typo.

2008-06-15  Reiner Steib  <Reiner.Steib@gmx.de>

	* gnus.texi (Mail Source Customization): Correct values of
	`mail-source-delete-incoming'.  Reported by Tassilo Horn.
	(Oort Gnus): Fix version comment for mml-dnd-protocol-alist.

2008-06-14  Reiner Steib  <Reiner.Steib@gmx.de>

	* gnus.texi (nnmairix): Eliminate wrong use of `path', cf. the GNU
	coding standards.

2008-06-14  David Engster  <dengste@eml.cc>

	* gnus.texi (nnmairix): Markup fixes.

2008-06-05  Reiner Steib  <Reiner.Steib@gmx.de>

	* gnus.texi (nnmairix): Markup and other minor fixes.

2008-06-05  David Engster  <dengste@eml.cc>

	* gnus.texi (nnmairix): New nodes describing nnmairix.el.

2008-06-05  Reiner Steib  <Reiner.Steib@gmx.de>

	* gnus.texi (Group Parameters): Change ~/.gnus to ~/.gnus.el.
	(Searching, nnir, nnmairix): New stub nodes.

2008-05-30  Felix Lee  <felix.1@canids.net>

	* cl.texi (Iteration Clauses): Fix incorrect "identical" examples.

2008-05-24  Reiner Steib  <Reiner.Steib@gmx.de>

	* gnus.texi (Filling In Threads): Additions to gnus-fetch-old-headers.

2008-05-15  Reiner Steib  <Reiner.Steib@gmx.de>

	* gnus.texi (Scoring On Other Headers): Fix typo.  Rearrange.

2008-05-15  Jonathan Yavner  <jyavner@member.fsf.org>

	* ses.texi (Acknowledgements): Add Shigeru Fukaya.

2008-05-06  Juanma Barranquero  <lekktu@gmail.com>

	* info.texi (Top): Fix typo in xref.

2008-05-05  Karl Berry  <karl@gnu.org>

	* info.texi (Top): @xref to stand-alone manual.

2008-05-01  Lars Magne Ingebrigtsen  <larsi@gnus.org>

	* gnus.texi (Various Summary Stuff): Add gnus-propagate-marks.
	(Various Summary Stuff): Fix typo in last xref.

2008-05-02  Juanma Barranquero  <lekktu@gmail.com>

	* org.texi (Moving subtrees): Fix typo.

2008-04-28  Michael Albinus  <michael.albinus@gmx.de>

	* tramp.texi (Frequently Asked Questions): Explain, how to disable
	Tramp via `tramp-mode'.

2008-04-27  Carsten Dominik  <dominik@sam.science.uva.nl>

	* org.texi: Massive changes, in many parts of the file.

2008-04-27  Jason Riedy  <jason@acm.org>

	* org.texi (A LaTeX example): Note that fmt may be a
	one-argument function, and efmt may be a two-argument function.
	(Radio tables): Document multiple destinations.

2008-04-13  Reiner Steib  <Reiner.Steib@gmx.de>

	* gnus.texi (Oort Gnus): Add message-fill-column.

2008-04-12  Adrian Aichner  <adrian@xemacs.org>

	* gnus.texi (Mail Source Specifiers): Typo fix.

2008-04-12  Reiner Steib  <Reiner.Steib@gmx.de>

	* gnus.texi (Diary Headers Generation): Update key binding for
	`gnus-diary-check-message'.

2008-04-10  Reiner Steib  <Reiner.Steib@gmx.de>

	* gnus.texi (Emacsen): Addition.

2008-04-10  Reiner Steib  <Reiner.Steib@gmx.de>

	* gnus.texi (Emacsen): Give recommendations for Emacs 22 and Emacs 23.

2008-04-09  Reiner Steib  <Reiner.Steib@gmx.de>

	* gnus.texi (Oort Gnus): Mention customizing of tool bars.

2008-04-09  Reiner Steib  <Reiner.Steib@gmx.de>

	* gnus-news.texi: Update tool bar item.

2008-04-09  Sven Joachim  <svenjoac@gmx.de>

	* gnus-news.texi: Fix typos.

2008-04-11  Jay Belanger  <jay.p.belanger@gmail.com>

	* calc.texi (Vector and Matrix Arithmetic, Calc Summary):
	Add mention of `kron'.

2008-04-01  Daiki Ueno  <ueno@unixuser.org>

	* epa.texi (Encrypting/decrypting *.gpg files):
	Document epa-file-name-regexp.

2008-03-31  Katsumi Yamaoka  <yamaoka@jpl.org>

	* gnus.texi (Example Methods): Fix description about ssh-agent.
	(Indirect Functions): Fix the default value of nntp-telnet-command;
	remove link to connect.html.

2008-03-30  Michael Albinus  <michael.albinus@gmx.de>

	* dbus.texi (Synchronous Methods): New parameter TIMEOUT for
	dbus-call-method.
	(Receiving Method Calls): The timeout can be set by the calling client.

	* trampver.texi: Update release number.

2008-03-29  Reiner Steib  <Reiner.Steib@gmx.de>

	* gnus.texi (Top): Fix version.  Add SASL.

2008-03-29  Michael Albinus  <michael.albinus@gmx.de>

	Sync with Tramp 2.1.13.

	* trampver.texi: Update release number.

2008-03-29  Chong Yidong  <cyd@stupidchicken.com>

	* org.texi: Update to new org-mode website.

2008-03-29  Stefan Monnier  <monnier@iro.umontreal.ca>

	* cl.texi (For Clauses): Fix loop over key-seq to match code.

2008-03-22  Reiner Steib  <Reiner.Steib@gmx.de>

	* gnus.texi (Foreign Groups): Add gnus-read-ephemeral-gmane-group,
	gnus-read-ephemeral-gmane-group-url,
	gnus-read-ephemeral-emacs-bug-group,
	gnus-read-ephemeral-debian-bug-group.

2008-03-21  Reiner Steib  <Reiner.Steib@gmx.de>

	* gnus.texi (MIME Commands): Add gnus-article-browse-html-article.

	* gnus-news.texi: Add EasyPG.  Add gnus-article-browse-html-article.
	Add FIXMEs for Bookmarks and gnus-registry-marks.

2008-03-16  Reiner Steib  <Reiner.Steib@gmx.de>

	* gnus.texi (Smileys): Document `smiley-style'.

2008-03-21  Reiner Steib  <Reiner.Steib@gmx.de>

	* gnus.texi (Gnus Development): Clarify difference between ding and
	gnu.emacs.gnus.
	(MIME Commands, Using MIME, RSS): Fix markup.

	* gnus-faq.texi ([8.4]): Ditto.

2008-03-20  Reiner Steib  <Reiner.Steib@gmx.de>

	* gnus.texi (Emacsen): Remove obsolete stuff.

2008-03-19  Reiner Steib  <Reiner.Steib@gmx.de>

	* gnus.texi (Oort Gnus): Add version info WRT
	`mail-source-delete-incoming'.

2008-03-16  Reiner Steib  <Reiner.Steib@gmx.de>

	* gnus.texi (Top): Add "Other related manuals" and version info in
	`iftex' output.
	(Formatting Fonts): Add index entries for gnus-mouse-face, gnus-face-0,
	gnus-balloon-face-0 and the corresponding format specifiers.

2008-03-26  Michael Albinus  <michael.albinus@gmx.de>

	* tramp.texi (Filename completion): Remove footnote about let-bind
	of `partial-completion-mode'.  It doesn't work this way.

2008-03-26  Stefan Monnier  <monnier@iro.umontreal.ca>

	* pcl-cvs.texi (Contributors): Update my email.

2008-03-21  Michael Albinus  <michael.albinus@gmx.de>

	* dbus.texi (Receiving Method Calls): Mention default D-Bus timeout.

2008-03-17  Bill Wohler  <wohler@newt.com>

	* mh-e.texi (Viewing): Update URL for adding header fields to
	mh-invisible-header-fields-default.

2008-03-16  Bill Wohler  <wohler@newt.com>

	* mh-e.texi (Preface): Add Gnus to requirements.
	(Forwarding): Note that forwarded MIME messages are now inline.

2008-03-14  Stefan Monnier  <monnier@iro.umontreal.ca>

	* gnus.texi (Example Methods, Direct Functions, Indirect Functions)
	(Common Variables): Give precedence to the netcat methods over the
	telnet methods, and mention that they are more reliable.

2008-03-13  Carsten Dominik  <dominik@science.uva.nl>

	* org.texi (Exporting Agenda Views): Document agenda export to
	iCalendar.
	(Progress logging): Document the new progress logging stuff.

2008-03-10  Reiner Steib  <Reiner.Steib@gmx.de>

	* gnus.texi (Mail Source Customization, Gnus Development, Oort Gnus):
	Update for change of `mail-source-delete-incoming'.

	* gnus-news.texi: Ditto.

2008-03-10  Reiner Steib  <Reiner.Steib@gmx.de>

	* gnus-coding.texi (Gnus Maintainance Guide): Update conventions for
	custom versions.

2008-03-07  Alan Mackenzie  <acm@muc.de>

	* cc-mode.texi (Limitations and Known Bugs): State that the number of
	parens/brackets in a k&r region is limited.

2008-02-27  Reiner Steib  <Reiner.Steib@gmx.de>

	* gnus-news.texi: Mention problem with coding system `utf-8-emacs' when
	using different Emacs versions.

2008-02-27  Glenn Morris  <rgm@gnu.org>

	* sc.texi: Remove a lot of old and obsolete info.
	(titlepage): Simplify.
	(Emacs 19 MUAs, Emacs 18 MUAs, MH-E with any Emacsen)
	(VM with any Emacsen, GNEWS with any Emacsen)
	(Overloading for Non-conforming MUAs, Version 3 Changes)
	(The Supercite Mailing List): Delete nodes.
	(Introduction): Remove info about old packages.
	(Getting Connected): Simplify.  Remove info about old packages.
	(Citing Commands): Delete Emacs 19 info.
	(Hints to MUA Authors): Simplify.
	(Thanks and History): Merge in some info from the deleted node
	"Version 3 Changes".

2008-02-05  Juanma Barranquero  <lekktu@gmail.com>

	* org.texi (Setting tags, In-buffer settings):
	* rcirc.texi (rcirc commands): Replace `legal' with `valid'.

2008-02-24  Katsumi Yamaoka  <yamaoka@jpl.org>

	* gnus-news.texi: Mention that spaces and tabs are allowed in the
	installation directory name.

2008-02-12  Romain Francoise  <romain@orebokech.com>

	* epa.texi (Overview): Fix typo.

2008-02-11  Daiki Ueno  <ueno@unixuser.org>

	* epa.texi (Quick start): Remove the .emacs setting.

2008-02-10  Daiki Ueno  <ueno@unixuser.org>

	* epa.texi (Quick start): Use the command `epa-enable' instead of
	loading `epa-setup'.

2008-02-08  Juanma Barranquero  <lekktu@gmail.com>

	* makefile.w32-in (INFO_TARGETS, DVI_TARGETS, clean): Add epa.
	($(infodir)/epa, epa.dvi): New targets.

2008-02-08  Daiki Ueno  <ueno@unixuser.org>

	* Makefile.in: Add rules to build EasyPG Assistant User's Manual.

	* epa.texi: New manual documenting the EasyPG Assistant.

2008-02-06  Michael Albinus  <michael.albinus@gmx.de>

	* dbus.texi (all): Wrap Lisp code examples with @lisp ... @end lisp.
	(Inspection): New function dbus-ping.

2008-02-05  Michael Albinus  <michael.albinus@gmx.de>

	* tramp.texi (Remote processes): Add `shell-command'.

2008-02-02  Michael Albinus  <michael.albinus@gmx.de>

	* tramp.texi: Use new FSF's Back-Cover Text.

2008-01-28  Michael Sperber  <sperber@deinprogramm.de>

	* gnus.texi (Mail Source Specifiers): Document `group' specifier.
	(Group Parameters): Document `mail-source' parameter.

2008-01-27  Michael Albinus  <michael.albinus@gmx.de>

	* tramp.texi (Inline methods): The hostname of the su(do)? methods
	must be a local host.

2008-01-26  Michael Olson  <mwolson@gnu.org>

	* erc.texi: Update version for ERC 5.3 release.
	(Obtaining ERC): Update extras URLs for 5.3.
	(Development): Write instructions for git, and remove those for Arch.
	(History): Mention the switch to git.

2008-01-24  Karl Berry  <karl@gnu.org>

	* info.texi (Search Index, Search Text): Mention the command
	character in the section name, a la the (Go to node) node.

2008-01-21  Michael Albinus  <michael.albinus@gmx.de>

	* dbus.texi (Errors and Events): New macro dbus-ignore-errors.

2008-01-18  Katsumi Yamaoka  <yamaoka@jpl.org>

	* gnus-news.texi: Mention gnus-article-describe-bindings.

2008-01-18  Katsumi Yamaoka  <yamaoka@jpl.org>

	* gnus-news.texi: Mention gnus-article-wide-reply-with-original.

2008-01-18  Carsten Dominik  <dominik@science.uva.nl>

	* org.texi (Property inheritance): New section.
	(Conventions): New section.
	(Structure editing): Document C-RET, the prefix arg to the cut/copy
	commands, and the new bindings for refiling.
	(Sparse trees): Document the new special command for sparse trees.
	(References): Be more clear about the counting of hilines.
	(Handling links): Document M-p/n for accessing links.
	(Fast access to TODO states): New section.
	(Per file keywords): New section.
	(Property inheritance): New section.
	(Column attributes): New summary types.
	(Capturing Column View): New section.
	(The date/time prompt): Cover the new features in the date/time prompt.
	Compactify the table of keys for the calendar remote control.
	(Clocking work time): Document the new :scope parameter.
	(Remember): Promoted to chapter.
	(Quoted examples): New section.
	(Enhancing text): New verbatim environments.

2008-01-14  Michael Albinus  <michael.albinus@gmx.de>

	* trampver.texi: Update release number.

2008-01-09  Katsumi Yamaoka  <yamaoka@jpl.org>

	* gnus.texi (Article Keymap):
	Add gnus-article-wide-reply-with-original; fix descriptions of
	gnus-article-reply-with-original and
	gnus-article-followup-with-original.

2008-01-09  Glenn Morris  <rgm@gnu.org>

	* nxml-mode.texi: Add @copying section.

2008-01-05  Reiner Steib  <Reiner.Steib@gmx.de>

	* message.texi (Mail Variables): Add some text from "(gnus)Posting
	Server".  Add `message-send-mail-with-mailclient'.

	* gnus.texi (Posting Server): Move some text to "(message)Mail
	Variables" and add a reference here.

2008-01-04  Michael Albinus  <michael.albinus@gmx.de>

	* dbus.texi (Receiving Method Calls): New chapter.
	(Errors and Events): Add serial number to events.  Replace "signal" by
	"message".  Introduce dbus-event-serial-number.

2008-01-03  Michael Albinus  <michael.albinus@gmx.de>

	* dbus.texi (Type Conversion): Explain the type specification for empty
	arrays.  Use another example.

2007-12-30  Michael Albinus  <michael.albinus@gmx.de>

	* dbus.texi (all): Replace "..." by @dots{}.
	(Type Conversion): Precise the value range for :byte types.
	(Signals): Rename dbus-unregister-signal to dbus-unregister-object.
	Mention its return value.
	(Errors and Events): There is no D-Bus error propagation during event
	processing.

2007-12-29  Jay Belanger  <jay.p.belanger@gmail.com>

	* calc.texi (Yacas Language, Maxima Language, Giac Language):
	New sections.

2007-12-29  Reiner Steib  <Reiner.Steib@gmx.de>

	* gnus.texi (Group Parameters): Reorder the text and add a note about
	`gnus-parameters' near the beginning of the node.

2007-12-29  IRIE Tetsuya  <irie@t.email.ne.jp>  (tiny change)

	* gnus.texi (Score File Editing): Fix function name.

2007-12-23  Michael Albinus  <michael.albinus@gmx.de>

	Sync with Tramp 2.1.12.

	* trampver.texi: Update release number.

2007-12-22  Richard Stallman  <rms@gnu.org>

	* cc-mode.texi (Getting Started): Change @ref to @pxref.

2007-12-22  Michael Albinus  <michael.albinus@gmx.de>

	* dbus.texi (Type Conversion): Correct input parameters mapping.

2007-12-21  Michael Albinus  <michael.albinus@gmx.de>

	* dbus.texi (Type Conversion): Extend for D-Bus compound types.
	(Errors and Events): Mention wrong-type-argument error.

2007-12-21  Alex Schroeder  <alex@gnu.org>

	* rcirc.texi: Changed single spaces after sentence end to double
	spaces.  Fixed some typos.
	(Internet Relay Chat): Explain relay.
	(Getting started with rcirc): Change items to reflect prompts.
	Add more explanation to rcirc-track-minor-mode and added a comment to
	warn future maintainers that this section is a copy.
	(People): Change /ignore example.
	(Keywords): Not keywords.

2007-12-20  Alex Schroeder  <alex@gnu.org>

	* rcirc.texi (Top): Fighting Information Overload chapter added.
	(Getting started with rcirc): Add notice of rcirc-track-minor-mode.
	(rcirc commands): Move /ignore command to the new chapter.
	(Fighting Information Overload): New chapter documenting /keyword,
	/bright, /dim, channel ignore, and low priority channels.
	(Configuration): Document rcirc-server-alist, remove
	rcirc-startup-channels-alist and rcirc-default-server.

2007-12-16  Michael Albinus  <michael.albinus@gmx.de>

	* dbus.texi (Signals): Fix example in dbus-register-signal.

2007-12-14  Sven Joachim  <svenjoac@gmx.de>

	* gnus.texi (Score Variables): Fix typo.

2007-12-07  Michael Albinus  <michael.albinus@gmx.de>

	* dbus.texi (Synchronous Methods): Adapt dbus-call-method.
	(Signals): Adapt dbus-send-signal and dbus-register-signal.
	(Errors and Events): Adapt dbus-event.

2007-12-03  Lars Magne Ingebrigtsen  <larsi@gnus.org>

	* gnus.texi (Other Files): Add the yenc command.

2007-11-30  Reiner Steib  <Reiner.Steib@gmx.de>

	* gnus.texi (MIME Commands): Default of gnus-article-loose-mime is t
	since 2004-08-06.

2007-11-28  Katsumi Yamaoka  <yamaoka@jpl.org>

	* gnus.texi (Fancy Mail Splitting): Fix description of splitting based
	on body.

2007-11-27  Katsumi Yamaoka  <yamaoka@jpl.org>

	* emacs-mime.texi (rfc2047): Mention rfc2047-encoded-word-regexp-loose
	and rfc2047-allow-irregular-q-encoded-words; fix description of
	rfc2047-encode-encoded-words.

2007-11-24  Reiner Steib  <Reiner.Steib@gmx.de>

	* gnus.texi (Fetching Mail): Remove obsoleted `nnmail-spool-file'.

2007-12-05  Michael Olson  <mwolson@gnu.org>

	* remember.texi (Diary): Remove "require" line for remember-diary.el.
	Update documentation for `remember-diary-file'.

2007-12-04  Michael Albinus  <michael.albinus@gmx.de>

	* dbus.texi (Signals): Precise `dbus-register-signal'.
	(Errors and Events): Rework events part, the internal structure of
	dbus-event has changed.

2007-12-03  Juanma Barranquero  <lekktu@gmail.com>

	* makefile.w32-in (INFO_TARGETS, DVI_TARGETS, clean): Add dbus.
	($(infodir)/dbus, dbus.dvi): New targets.

2007-12-03  Michael Albinus  <michael.albinus@gmx.de>

	* Makefile.in (INFO_TARGETS, DVI_TARGETS): Apply dbus and dbus.dvi
	unconditionally.

	* dbus.texi (Synchronous Methods): Show the result of the "lshal"
	emulation with @print{}.

2007-12-02  Richard Stallman  <rms@gnu.org>

	* dbus.texi (Overview): Minor cleanup.

2007-12-02  Michael Albinus  <michael.albinus@gmx.de>

	* Makefile.in (INFO_TARGETS): Add dbus.
	(DVI_TARGETS): Add dbus.dvi.
	(dbus, dbus.dvi): New targets.

	* dbus.texi: New file.

2007-11-24  Romain Francoise  <romain@orebokech.com>

	* nxml-mode.texi: Add description in @direntry.
	Fix file name to match @setfilename.

2007-11-23  Mark A. Hershberger  <mah@everybody.org>

	* Makefile.in (INFO_TARGETS, DVI_TARGETS): Add nxml-mode.
	($(infodir)/nxml-mode): New rule.

	* makefile.w32-in (INFO_TARGETS, DVI_TARGETS): Add nxml-mode.
	($(infodir)/nxml-mode): New rule.
	(clean): Add nxml-mode*.

	* nxml-mode.texi: New file with nxml manual.

2007-11-18  Richard Stallman  <rms@gnu.org>

	* flymake.texi (Example -- Configuring a tool called directly):
	Update example.

2007-11-18  Michael Albinus  <michael.albinus@gmx.de>

	* tramp.texi (Filename completion): Simplify explanation of
	double-slash behavior.  Explain directory contents flushing.

2007-11-16  Jay Belanger  <jay.p.belanger@gmail.com>

	* calc.texi (TeX and LaTeX Language Modes): Put in
	missing braces.

2007-11-15  Richard Stallman  <rms@gnu.org>

	* cl.texi (Equality Predicates): Delete `eql'.
	(Predicates, Naming Conventions, Top): Delete `eql'.
	(Common Lisp Compatibility): Delete `eql'.
	(Porting Common Lisp): Delete obsolete backquote info.
	Minor clarification about character constants.
	(Sequence Basics): Minor clarification.

2007-11-15  Juanma Barranquero  <lekktu@gmail.com>

	* cc-mode.texi (Electric Keys, Custom Macros):
	* tramp.texi (Filename completion): Fix typos.

2007-11-15  Jay Belanger  <jay.p.belanger@gmail.com>

	* calc.texi (Basic commands): Mention the menu.

2007-11-12  Michael Albinus  <michael.albinus@gmx.de>

	* tramp.texi (Connection caching): Tramp flushes connection
	properties when remote operating system has been changed.

2007-11-09  Reiner Steib  <Reiner.Steib@gmx.de>

	* gnus-news.texi: Fix spelling.
	`message-insert-formatted-citation-line', not
	`message-insert-formated-citation-line'.

	* gnus.texi, gnus-faq.texi, message.texi: Bump version to 5.10.9.

2007-11-07  Michael Albinus  <michael.albinus@gmx.de>

	* tramp.texi (Overview): Mention also the PuTTY integration under
	w32.  Remove paragraphs about Tramp's experimental status.
	(Frequently Asked Questions): Add code example for highlighting the
	mode line.

2007-11-03  Michael Olson  <mwolson@gnu.org>

	* remember.texi: Change mentions of remember-buffer to
	remember-finalize throughout.

2007-10-30  Michael Olson  <mwolson@gnu.org>

	* remember.texi (Copying): Remove.
	(Mailbox): Update with non-BBDB instructions.
	(Diary, Org): Add.
	(Bibliography, Planner Page): Remove.

2007-10-30  Juanma Barranquero  <lekktu@gmail.com>

	* makefile.w32-in (INFO_TARGETS): Add remember.
	(DVI_TARGETS): Add remember.dvi.
	($(infodir)/remember): New rule.
	(clean): Add remember*.

2007-10-30  Michael Olson  <mwolson@gnu.org>

	* Makefile.in (INFO_TARGETS, DVI_TARGETS): Add remember.
	($(infodir)/remember): New rule that builds the Remember Manual.

	* remember.texi: New file containing the Remember Mode Manual.
	Shuffle chapters around after initial import.
	(Function Reference): Split Keystrokes into separate chapter.
	(Keystrokes): Document C-c C-k.
	(Introduction): Fix typographical issue with "---".

2007-10-29  Richard Stallman  <rms@gnu.org>

	* widget.texi (Introduction): Delete discussion of implementation
	internals.

2007-10-29  Michael Albinus  <michael.albinus@gmx.de>

	* tramp.texi (Connection caching): Host names must be different
	when tunneling.

2007-10-28  Reiner Steib  <Reiner.Steib@gmx.de>

	* gnus.texi, gnus-faq.texi, message.texi: Bump version to
	Gnus v5.13.

2007-10-28  Miles Bader  <miles@gnu.org>

	* gnus-news.texi, gnus-coding.texi, sasl.texi: New files.

2007-10-28  Reiner Steib  <Reiner.Steib@gmx.de>

	* gnus.texi (Sorting the Summary Buffer):
	Remove gnus-article-sort-by-date-reverse.

2007-10-28  Katsumi Yamaoka  <yamaoka@jpl.org>

	* gnus.texi (Non-ASCII Group Names): New node.
	(Misc Group Stuff): Move gnus-group-name-charset-method-alist and
	gnus-group-name-charset-group-alist to Non-ASCII Group Names node.

2007-10-28  Michaël Cadilhac  <michael@cadilhac.name>

	* gnus.texi (Mail Source Specifiers, IMAP): Add a notice on the need to
	clean the output of the program `imap-shell-program'.

2007-10-28  Katsumi Yamaoka  <yamaoka@jpl.org>

	* gnus.texi (IMAP): Mention nnimap-logout-timeout.

2007-10-28  Tassilo Horn  <tassilo@member.fsf.org>

	* gnus.texi (Sticky Articles): Documentation for sticky article
	buffers.

2007-10-28  Michaël Cadilhac  <michael@cadilhac.name>

	* gnus.texi (RSS): Document nnrss-ignore-article-fields.

2007-10-28  Katsumi Yamaoka  <yamaoka@jpl.org>

	* gnus.texi (Various Various): Mention gnus-add-timestamp-to-message.

2007-10-28  Katsumi Yamaoka  <yamaoka@jpl.org>

	* gnus.texi (Archived Messages):
	Document gnus-update-message-archive-method.

2007-10-28  Katsumi Yamaoka  <yamaoka@jpl.org>

	* gnus.texi (Limiting): Document gnus-summary-limit-to-address.

2007-10-28  Michaël Cadilhac  <michael@cadilhac.name>

	* gnus.texi (Group Maneuvering):
	Document `gnus-summary-next-group-on-exit'.

2007-10-28  Katsumi Yamaoka  <yamaoka@jpl.org>

	* gnus.texi (Really Various Summary Commands):
	Mention gnus-auto-select-on-ephemeral-exit.

2007-10-28  Reiner Steib  <Reiner.Steib@gmx.de>

	* gnus.texi, message.texi: Bump version number.

2007-10-28  Katsumi Yamaoka  <yamaoka@jpl.org>

	* gnus.texi (Group Line Specification, Misc Group Stuff)
	(Server Commands): Parenthesize @pxref{Mail Spool}.

2007-10-28  Didier Verna  <didier@xemacs.org>

	New user option: message-signature-directory.
	* message.texi (Insertion Variables): Document it.
	* gnus.texi (Posting Styles): Ditto.

2007-10-28  Didier Verna  <didier@xemacs.org>

	* gnus.texi (Group Line Specification):
	* gnus.texi (Misc Group Stuff):
	* gnus.texi (Server Commands): Document the group compaction feature.

2007-10-28  Reiner Steib  <Reiner.Steib@gmx.de>

	* gnus-faq.texi ([5.2]): Adjust for message-fill-column.

	* message.texi (Various Message Variables): Add message-fill-column.

2007-10-28  Katsumi Yamaoka  <yamaoka@jpl.org>

	* gnus.texi: Untabify.

2007-10-28  Didier Verna  <didier@xemacs.org>

	* gnus.texi (Group Parameters): Document the posting-style merging
	process in topic-mode.

2007-10-28  Reiner Steib  <Reiner.Steib@gmx.de>

	* gnus.texi (Scoring On Other Headers): Add gnus-inhibit-slow-scoring.

2007-10-28  Romain Francoise  <romain@orebokech.com>

	* gnus.texi (Mail Spool): Fix typo.
	Update copyright.

2007-10-28  Lars Magne Ingebrigtsen  <larsi@gnus.org>

	* gnus.texi (Limiting): Add gnus-summary-limit-to-singletons.

2007-10-28  Andreas Seltenreich  <uwi7@rz.uni-karlsruhe.de>

	* gnus.texi (Summary Generation Commands):
	Add gnus-summary-insert-ticked-articles.

2007-10-28  Reiner Steib  <Reiner.Steib@gmx.de>

	* gnus.texi (SpamAssassin back end): Rename spam-spamassassin-path
	to spam-spamassassin-program.

2007-10-28  Reiner Steib  <Reiner.Steib@gmx.de>

	* gnus.texi (Mail and Post): Add gnus-message-highlight-citation.

2007-10-28  Lars Magne Ingebrigtsen  <larsi@gnus.org>

	* gnus.texi (Limiting): Add gnus-summary-limit-to-headers.

2007-10-28  Lars Magne Ingebrigtsen  <larsi@gnus.org>

	* message.texi (Mail Headers): Document `opportunistic'.

2007-10-28  Reiner Steib  <Reiner.Steib@gmx.de>

	* emacs-mime.texi (Encoding Customization): Explain how to set
	mm-coding-system-priorities per hierarchy.

2007-10-28  Reiner Steib  <Reiner.Steib@gmx.de>

	* gnus.texi (Washing Mail): Add nnmail-ignore-broken-references and
	nnmail-broken-references-mailers instead of nnmail-fix-eudora-headers.

2007-10-28  Didier Verna  <didier@xemacs.org>

	* message.texi (Wide Reply): Update documentation of
	message-dont-reply-to-names (now allowing a list of regexps).

2007-10-28  Lars Magne Ingebrigtsen  <larsi@gnus.org>

	* gnus.texi (Spam Package Introduction): Fix spam menu and links.

2007-10-28  Lars Magne Ingebrigtsen  <larsi@gnus.org>

	* gnus.texi (SpamAssassin back end): Fix typo.

	* sieve.texi (Examples): Fix grammar.

2007-10-28  Lars Magne Ingebrigtsen  <larsi@gnus.org>

	* gnus.texi (Searching for Articles): Document M-S and M-R.
	(Limiting): Document / b.

2007-10-28  Lars Magne Ingebrigtsen  <larsi@gnus.org>

	* gnus.texi (Thread Commands): T M-^.

2007-10-28  Lars Magne Ingebrigtsen  <larsi@gnus.org>

	* message.texi (Mail Aliases): Document ecomplete.
	(Mail Aliases): Fix typo.

2007-10-28  Katsumi Yamaoka  <yamaoka@jpl.org>

	* gnus.texi (Face): Restore xref to gnus-face-properties-alist;
	fix typo.

2007-10-28  Romain Francoise  <romain@orebokech.com>

	* gnus.texi (Mail Spool): Grammar fix.

2007-10-28  Reiner Steib  <Reiner.Steib@gmx.de>

	* gnus.texi (Mail Spool): nnml-use-compressed-files can be a
	string.

2007-10-28  Katsumi Yamaoka  <yamaoka@jpl.org>

	* gnus.texi (Group Parameters): Fix description.

2007-10-28  Reiner Steib  <Reiner.Steib@gmx.de>

	* gnus.texi (Gmane Spam Reporting):
	Fix spam-report-gmane-use-article-number.
	Add spam-report-user-mail-address.

2007-10-28  Katsumi Yamaoka  <yamaoka@jpl.org>

	* emacs-mime.texi (Non-MIME): x-gnus-verbatim -> x-verbatim.

2007-10-28  Reiner Steib  <Reiner.Steib@gmx.de>

	* gnus.texi (Group Parameters): Add simplified sorting example based on
	example for `Sorting the Summary Buffer' from Jari Aalto
	<jari.aalto@cante.net>.
	(Example Methods): Add example for an indirect connection.

2007-10-28  Kevin Greiner  <kevin.greiner@compsol.cc>

	* gnus.texi (nntp-open-via-telnet-and-telnet): Fix grammar.
	(Agent Parameters): Update parameter names to match code.
	(Group Agent Commands): Corrected 'gnus-agent-fetch-series' as
	'gnus-agent-summary-fetch-series'.
	(Agent and flags): New section providing a generalized discussion
	of flag handling.
	(Agent and IMAP): Remove flag discussion.
	(Agent Variables): Add 'gnus-agent-synchronize-flags'.

2007-10-28  Romain Francoise  <romain@orebokech.com>

	* gnus.texi (Exiting the Summary Buffer): Add new function
	`gnus-summary-catchup-and-goto-prev-group', bound to `Z p'.

2007-10-28  Reiner Steib  <Reiner.Steib@gmx.de>

	* gnus.texi (Conformity): Fix typo.
	(Customizing Articles): Document `first'.

2007-10-28  Jari Aalto  <jari.aalto@cante.net>

	* gnus.texi (Sorting the Summary Buffer):
	Add `gnus-thread-sort-by-date-reverse'.  Add example
	host to different sorting in NNTP and RSS groups.

2007-10-28  Reiner Steib  <Reiner.Steib@gmx.de>

	* message.texi (Insertion): Describe prefix for
	message-mark-inserted-region and message-mark-insert-file.

2007-10-28  Reiner Steib  <Reiner.Steib@gmx.de>

	* emacs-mime.texi (Non-MIME): Add Slrn-style verbatim marks and
	LaTeX documents.  Describe "text/x-gnus-verbatim".

2007-10-28  Teodor Zlatanov  <tzz@lifelogs.com>

	* gnus.texi (Blacklists and Whitelists, BBDB Whitelists)
	(Gmane Spam Reporting, Bogofilter, spam-stat spam filtering)
	(spam-stat spam filtering, SpamOracle)
	(Extending the Spam ELisp package): Remove extra quote symbol for
	clarity.

2007-10-28  Reiner Steib  <Reiner.Steib@gmx.de>

	* gnus.texi (MIME Commands): Add gnus-article-save-part-and-strip,
	gnus-article-delete-part and gnus-article-replace-part.
	(Using MIME): Add gnus-mime-replace-part.

2007-10-28  Romain Francoise  <romain@orebokech.com>

	* gnus.texi (Mail Spool): Mention that `nnml-use-compressed-files'
	requires `auto-compression-mode' to be enabled.  Add new nnml
	variable `nnml-compressed-files-size-threshold'.

2007-10-28  Reiner Steib  <Reiner.Steib@gmx.de>

	* gnus.texi (Sorting the Summary Buffer):
	Add gnus-thread-sort-by-recipient.

2007-10-28  Romain Francoise  <romain@orebokech.com>

	* message.texi (Insertion Variables): Mention new variable
	`message-yank-empty-prefix'.  Change `message-yank-cited-prefix'
	documentation accordingly.

2007-10-28  Romain Francoise  <romain@orebokech.com>

	* gnus.texi (To From Newsgroups): Mention new variables
	`gnus-summary-to-prefix' and `gnus-summary-newsgroup-prefix'.

2007-10-28  Katsumi Yamaoka  <yamaoka@jpl.org>

	* gnus.texi (Using MIME): gnus-mime-copy-part supports the charset
	stuff; gnus-mime-inline-part does the automatic decompression.

2007-10-28  Teodor Zlatanov  <tzz@lifelogs.com>

	* gnus.texi (Spam ELisp Package Configuration Examples):
	"training.ham" should be "training.spam".

2007-10-28  Katsumi Yamaoka  <yamaoka@jpl.org>

	* message.texi (Mail Variables): Fix the default value for
	message-send-mail-function.

2007-10-28  Katsumi Yamaoka  <yamaoka@jpl.org>

	* gnus.texi (Optional Back End Functions): nntp-request-update-info
	always returns nil exceptionally.

2007-10-28  Simon Josefsson  <jas@extundo.com>

	* gnus.texi (Article Washing): Add libidn URL.
	Suggested by Michael Cook <michael@waxrat.com>.

2007-10-28  Lars Magne Ingebrigtsen  <larsi@gnus.org>

	* gnus.texi (Topic Commands): Fix next/previous.

2007-10-28  Simon Josefsson  <jas@extundo.com>

	* gnus.texi (Article Washing): Mention `W i'.

2007-10-28  Jochen Küpper  <jochen@fhi-berlin.mpg.de>

	* gnus.texi (Group Parameters): Slight extension of sieve
	parameter description.

2007-10-28  Reiner Steib  <Reiner.Steib@gmx.de>

	* gnus.texi (Score Decays): `gnus-decay-scores' can be a regexp
	matching score files as well.
	(Picons): Describe `gnus-picon-style'.

2007-10-28  Romain Francoise  <romain@orebokech.com>

	* message.texi (Message Headers): Mention that headers are hidden
	using narrowing, and how to expose them.
	Update copyright.

2007-10-28  Reiner Steib  <Reiner.Steib@gmx.de>

	* gnus.texi: Mention `gnus-summary-limit-to-recipient' and
	`gnus-summary-sort-by-recipient'.

2007-10-28  Romain Francoise  <romain@orebokech.com>

	* gnus.texi (NNTP marks): New node.
	(NNTP): Move NNTP marks variables to the new node.

2007-10-28  Jesper Harder  <harder@ifa.au.dk>

	* gnus.texi, gnus-news.texi, pgg.texi, sasl.texi: backend -> back end.

	* gnus.texi (MIME Commands, Hashcash): Markup fix.

2007-10-28  Teodor Zlatanov  <tzz@lifelogs.com>

	* gnus.texi: Replaced @file{spam.el} with @code{spam.el}
	everywhere for consistency.
	(Filtering Spam Using The Spam ELisp Package): Admonish again.
	(Spam ELisp Package Sequence of Events): This is Gnus, say so.
	Say "regular expression" instead of "regex."  Admonish.
	Pick other words to sound better (s/so/thus/).
	(Spam ELisp Package Filtering of Incoming Mail):
	Mention statistical filters.  Remove old TODO.
	(Spam ELisp Package Sorting and Score Display in Summary Buffer):
	New section on sorting and displaying the spam score.
	(BBDB Whitelists): Mention spam-use-BBDB-exclusive is not a
	backend but an alias to spam-use-BBDB.
	(Extending the Spam ELisp package): Rewrite the example using the
	new backend functionality.

2007-10-28  Simon Josefsson  <jas@extundo.com>

	* gnus.texi (NNTP): Mention nntp-marks-is-evil and
	nntp-marks-directory, from Romain Francoise
	<romain@orebokech.com>.

2007-10-28  Magnus Henoch  <mange@freemail.hu>

	* gnus.texi (Hashcash): New default value of
	hashcash-default-payment.

2007-10-28  Simon Josefsson  <jas@extundo.com>

	* gnus.texi (Hashcash): Fix URL.  Add pref to spam section.
	(Anti-spam Hashcash Payments): No need to load hashcash.el now.

2007-10-28  Reiner Steib  <Reiner.Steib@gmx.de>

	* gnus.texi (Adaptive Scoring): Add gnus-adaptive-pretty-print.

2007-10-28  Simon Josefsson  <jas@extundo.com>

	* gnus.texi (documentencoding): Add, to avoid warnings.

2007-10-28  Simon Josefsson  <jas@extundo.com>

	* message.texi (Mail Headers): Add.

	* gnus.texi (Hashcash): Fix.

2007-10-28  Teodor Zlatanov  <tzz@lifelogs.com>

	* gnus.texi (Hashcash): Change location of library, also mention
	that payments can be verified and fix the name of the
	hashcash-path variable.

2007-10-28  Reiner Steib  <Reiner.Steib@gmx.de>

	* gnus.texi (Article Display): Add `gnus-picon-style'.

2007-10-28  Katsumi Yamaoka  <yamaoka@jpl.org>

	* gnus.texi (SpamAssassin backend): Add it to the detailmenu.

2007-10-28  Teodor Zlatanov  <tzz@lifelogs.com>

	* gnus.texi (Blacklists and Whitelists, BBDB Whitelists)
	(Bogofilter, spam-stat spam filtering, SpamOracle): Old incorrect
	warning about ham processors in spam groups removed.

2007-10-28  Teodor Zlatanov  <tzz@lifelogs.com>

	* gnus.texi (SpamAssassin backend): Add new node about SpamAssassin.
	From Hubert Chan <hubert@uhoreg.ca>.

2007-10-28  Jesper Harder  <harder@ifa.au.dk>

	* gnus.texi (Spam ELisp Package Sequence of Events): Index.
	(Mailing List): Typo.
	(Customizing Articles): Add gnus-treat-ansi-sequences.
	(Article Washing): Index.

	* message.texi: Use m-dash consistently.

2007-10-28  Jesper Harder  <harder@ifa.au.dk>

	* gnus.texi (GroupLens): Remove.

2007-10-28  Kevin Greiner  <kgreiner@xpediantsolutions.com>

	* gnus.texi (Outgoing Messages, Agent Variables):
	Add gnus-agent-queue-mail and gnus-agent-prompt-send-queue.
	Suggested by Gaute Strokkenes <gs234@srcf.ucam.org>

2007-10-28  Jesper Harder  <harder@ifa.au.dk>

	* gnus.texi (Limiting): Add gnus-summary-limit-to-replied.

2007-10-28  Reiner Steib  <Reiner.Steib@gmx.de>

	* gnus.texi (Article Washing): Add `gnus-article-treat-ansi-sequences'.

	* gnus.texi (No Gnus): New node.  Includes `gnus-news.texi'.

2007-10-28  Simon Josefsson  <jas@extundo.com>

	* gnus.texi (Top): Add SASL.

2007-10-27  Emanuele Giaquinta  <e.giaquinta@glauco.it>  (tiny change)

	* gnus-faq.texi ([5.12]): Remove reference to discontinued service.

2007-10-27  Reiner Steib  <Reiner.Steib@gmx.de>

	* gnus.texi (Troubleshooting): Adjust Gnus version number.

2007-10-27  Jay Belanger  <jay.p.belanger@gmail.com>

	* calc.texi (Formulas, Composition Basics): Lower the
	precedence of negation.

2007-10-25  Jonathan Yavner  <jyavner@member.fsf.org>

	* ses.texi (The Basics): Mention how to create a new spreadsheet.
	Mention the new three-letter column identifiers.
	(More on cell printing): Calculate-cell and truncate-cell are now `c'
	and `t' rather than `C-c C-c' and `C-c C-t'.  Mention the stupid error
	message when using `c' on an empty default with default printer.
	(Buffer-local variables in spreadsheets): `symbolic-formulas' was
	renamed to `ses--symbolic-formulas' some time ago.

2007-10-25  Jay Belanger  <jay.p.belanger@gmail.com>

	* calc.texi (Default Simplifications, Making Selections)
	(Customizing Calc): Clarify associativity of multiplication.

2007-10-23  Michael Albinus  <michael.albinus@gmx.de>

	* tramp.texi (Traces and Profiles): Simplify loop over
	`trace-function-background'.

2007-10-22  Juri Linkov  <juri@jurta.org>

	* dired-x.texi (Shell Command Guessing): Default values are now
	available by typing M-n instead of M-p.

2007-10-21  Michael Albinus  <michael.albinus@gmx.de>

	* tramp.texi (Cleanup remote connections): New section.
	(Password caching): Remove `tramp-clear-passwd'.
	It's not a command anymore.
	(Bug Reports): Add `tramp-bug' to function index.
	(Function Index, Variable Index): New nodes.
	(Remote shell setup): Describe `tramp-password-prompt-regexp'.

	* trampver.texi: Update release number.

2007-10-20  Jay Belanger  <jay.p.belanger@gmail.com>

	* calc.texi (History and Acknowledgements): Turn comment
	about integer size into past tense.
	(Time Zones): Remove pointer to Calc author's address.
	(Trigonometric and Hyperbolic Functions): Mention cotangent
	and hyperbolic cotangent.  Fix typo.

2007-10-10  Michael Albinus  <michael.albinus@gmx.de>

	Sync with Tramp 2.1.11.

	* trampver.texi: Update release number.

2007-10-06  Michael Albinus  <michael.albinus@gmx.de>

	* tramp.texi (External packages): New section.

2007-09-29  Juri Linkov  <juri@jurta.org>

	* info.texi (Help-Int): Document `L' (`Info-history').

2007-09-26  Carsten Dominik  <dominik@science.uva.nl>

	* org.texi: Change links to webpage and maintained email.
	(Remember): Promote to Chapter, significant changes.
	(Fast access to TODO states): New section.
	(Faces for TODO keywords): New section.
	(Export options): Example for #+DATE.
	(Progress logging): Section moved.

2007-09-26  Bill Wohler  <wohler@newt.com>

	* mh-e.texi (HTML): Mention binding of S-mouse-2 to
	browse-url-at-mouse.

2007-09-20  Eduard Wiebe  <usenet@pusto.de>  (tiny change)

	* flymake.texi (Customizable variables): Face names don't end in -face.
	Fix flymake-err-line-patterns template.
	(Example -- Configuring a tool called directly): Fix init-function.
	(Highlighting erroneous lines): Face names don't end in -face.

2007-09-18  Exal de Jesus Garcia Carrillo  <exal@gmx.de>  (tiny change)

	* erc.texi (Special-Features): Fix small typo.

2007-09-14  Michael Albinus  <michael.albinus@gmx.de>

	* tramp.texi (Filename Syntax): Provide links to "Inline methods"
	and "External transfer methods".

2007-09-13  Jay Belanger  <jay.p.belanger@gmail.com>

	* calc.texi (Predefined Units): Add some history.

2007-09-08  Michael Olson  <mwolson@gnu.org>

	* erc.texi (Copying): New section included from gpl.texi.
	This matches the look of the upstream ERC manual.

2007-09-07  Jay Belanger  <jay.p.belanger@gmail.com>

	* calc.texi (History and Acknowledgements): Adjust the "thanks".
	(Random Numbers): Clarify the distribution of `random'.

2007-09-06  Glenn Morris  <rgm@gnu.org>

	Move manual sources from man/ to subdirectories of doc/.
	Split into the Emacs manual in emacs/, and other manuals in misc/.
	Change all setfilename commands to use ../../info.
	* Makefile.in: Move the parts of the old man/Makefile.in that do not
	refer to the Emacs manual here.
	(infodir): New variable.
	(INFO_TARGETS, info): Use infodir.  Also used by all info targets.
	(cc-mode.texi, faq.texi): Update references to source file locations.
	* makefile.w32-in: Move the parts of the old man/makefile.w32-in that
	do not refer to the Emacs manual here.
	(infodir, MULTI_INSTALL_INFO, ENVADD): Go up one more level.

	* Makefile.in: Add `basename' versions of all info targets, for
	convenience when rebuilding just one manual.
	(../etc/GNU): Delete obsolete target.
	(.SUFFIXES): Use $(TEXI2DVI) rather than texi2dvi.
	(mostlyclean): Add *.op, *.ops.  Move *.aux *.cps *.fns *.kys *.pgs
	*.vrs *.toc here...
	(maintainer-clean): ...from here.

	* makefile.w32-in (../etc/GNU): Delete obsolete target.

2007-09-01  Jay Belanger  <jay.p.belanger@gmail.com>

	* calc.texi (Date Conversions): Clarify definition of
	Julian day numbering.
	(Date Forms): Clarify definition of Julian day numbering;
	add some history.

2007-08-30  Carsten Dominik  <dominik@science.uva.nl>

	* org.texi: Version 5.07.

2007-08-24  IRIE Tetsuya  <irie@t.email.ne.jp>  (tiny change)

	* message.texi (MIME): Replace mml-attach with mml-attach-file.

2007-08-22  Carsten Dominik  <dominik@science.uva.nl>

	* org.texi (Adding hyperlink types): New section.
	(Embedded LaTeX): Chapter updated because of LaTeX export.
	(LaTeX export): New section.
	(Using links out): New section.

2007-08-22  Glenn Morris  <rgm@gnu.org>

	* faq.texi (Learning how to do something): Refcards now in
	etc/refcards/ directory.

2007-08-22  Michael Albinus  <michael.albinus@gmx.de>

	* tramp.texi (Remote Programs): Persistency file must be cleared when
	changing `tramp-remote-path'.
	(Filename Syntax): Don't use @var{} constructs inside the @trampfn
	macro.

2007-08-17  Jay Belanger  <jay.p.belanger@gmail.com>

	* calc.texi: Move contents to beginning of file.
	(Algebraic Entry): Fix the formatting of an example.

2007-08-15  Jay Belanger  <jay.p.belanger@gmail.com>

	* calc.texi (Basic Operations on Units): Mention exact versus
	inexact conversions.

2007-08-14  Jay Belanger  <jay.p.belanger@gmail.com>

	* calc.texi (Basic Operations on Units): Mention default
	values for new units.
	(Quick Calculator Mode): Mention that binary format will
	be displayed.

2007-08-14  Katsumi Yamaoka  <yamaoka@jpl.org>

	* gnus.texi (Selecting a Group): Mention gnus-maximum-newsgroup.

2007-08-10  Katsumi Yamaoka  <yamaoka@jpl.org>

	* gnus.texi (NNTP): Mention nntp-xref-number-is-evil.

2007-08-08  Glenn Morris  <rgm@gnu.org>

	* gnus.texi, sieve.texi: Replace `iff'.

2007-08-03  Jay Belanger  <jay.p.belanger@gmail.com>

	* calc.texi (Basic Graphics): Mention the graphing of error
	forms.
	(Graphics Options): Mention how `g s' handles error forms.
	(Curve Fitting): Mention plotting the curves.
	(Standard Nonlinear Models): Add additional models.
	(Curve Fitting Details): Mention the Levenberg-Marquardt method.
	(Linear Fits): Correct result.

2007-08-01  Alan Mackenzie  <acm@muc.de>

	* cc-mode.texi (Mailing Lists and Bug Reports): Correct "-no-site-file"
	to "--no-site-file".

2007-07-29  Michael Albinus  <michael.albinus@gmx.de>

	* tramp.texi (Frequently Asked Questions): Point to mode line
	extension in Emacs 23.1.

	* trampver.texi: Update release number.

2007-07-27  Glenn Morris  <rgm@gnu.org>

	* calc.texi (Copying): Include license text from gpl.texi, rather than
	in-line.

2007-07-25  Glenn Morris  <rgm@gnu.org>

	* calc.texi (Copying): Replace license with GPLv3.

	* Relicense all FSF files to GPLv3 or later.

2007-07-22  Michael Albinus  <michael.albinus@gmx.de>

	Sync with Tramp 2.1.10.

	* tramp.texi (trampfn): Expand macro implementation in order to handle
	empty arguments.
	(trampfnmhl, trampfnuhl, trampfnhl): Remove macros.  Replace all
	occurrences by trampfn.
	(Frequently Asked Questions): Extend example code for host
	identification in the modeline.  Add bbdb to approaches shortening Tramp
	file names to be typed.

	* trampver.texi: Update release number.

2007-07-17  Michael Albinus  <michael.albinus@gmx.de>

	* tramp.texi: Move @setfilename ../info/tramp up, outside the header
	section.  Reported by <poti@potis.org>.
	(Remote processes): Arguments of the program to be debugged are taken
	literally.
	(Frequently Asked Questions): Simplify recentf example.

2007-07-14  Karl Berry  <karl@gnu.org>

	* info.texi (@copying): New Back-Cover Text.

	* info.texi (Quitting Info): Move to proper place in source.
	(Reported by Benno Schulenberg.)

2007-07-13  Eli Zaretskii  <eliz@gnu.org>

	* Makefile.in (../info/emacs-mime): Use --enable-encoding.

	* makefile.w32-in ($(infodir)/emacs-mime): Ditto.

	* emacs-mime.texi: Add @documentencoding directive.

2007-07-12  Nick Roberts  <nickrob@snap.net.nz>

	* tramp.texi (Remote processes): Add an anchor to the subsection
	"Running a debugger on a remote host".

2007-07-12  Michael Albinus  <michael.albinus@gmx.de>

	* tramp.texi (Remote processes): Don't call it "experimental" any
	longer.  Add subsection about running a debugger on a remote host.

2007-07-10  Carsten Dominik  <dominik@science.uva.nl>

	* org.texi (Properties and columns): Chapter rewritten.

2007-07-08  Michael Albinus  <michael.albinus@gmx.de>

	* tramp.texi:
	* trampver.texi: Migrate to Tramp 2.1.

2007-07-02  Carsten Dominik  <dominik@science.uva.nl>

	* org.texi (Properties): New chapter.

2007-07-02  Reiner Steib  <Reiner.Steib@gmx.de>

	* gnus-faq.texi ([3.2]): Fix locating of environment variables in the
	Control Panel.

	* gnus.texi (Misc Article): Add index entry for
	gnus-single-article-buffer.

2007-06-27  Andreas Seltenreich  <andreas@gate450.dyndns.org>

	* gnus.texi (Starting Up): Fix typo.

2007-06-25  Katsumi Yamaoka  <yamaoka@jpl.org>

	* gnus.texi (Asynchronous Fetching): Fix typo.

2007-06-20  Jay Belanger  <jay.p.belanger@gmail.com>

	* calc.texi:Change ifinfo to ifnottex (as appropriate) throughout.
	(About This Manual): Remove redundant information.
	(Getting Started): Mention author.
	(Basic Arithmetic, Customizing Calc): Make description of the
	variable `calc-multiplication-has-precedence' match its new effect.

2007-06-19  Jay Belanger  <jay.p.belanger@gmail.com>

	* calc.texi (Basic Arithmetic, Customizing Calc):
	Mention the variable `calc-multiplication-has-precedence'.

2007-06-19  Carsten Dominik  <dominik@science.uva.nl>

	* org.texi (Tag): Section swapped with node Timestamps.
	(Formula syntax for Lisp): Document new `L' flag.

2007-06-06  Andreas Seltenreich  <andreas@gate450.dyndns.org>

	* gnus.texi (Misc Group Stuff, Summary Buffer)
	(Server Commands, Article Keymap): Fix typo.  s/function/command/.

2007-06-06  Juanma Barranquero  <lekktu@gmail.com>

	* cc-mode.texi (Comment Commands, Getting Started, Style Variables):
	* gnus.texi (Article Buttons, Mail Source Customization)
	(Sending or Not Sending, Customizing NNDiary):
	* message.texi (Message Headers):
	* mh-e.texi (HTML): Fix typos.

2007-06-07  Michael Albinus  <michael.albinus@gmx.de>

	Sync with Tramp 2.0.56.

	* tramp.texi (Frequently Asked Questions): Improve ~/.zshrc
	settings.  Reported by Ted Zlatanov <tzz@lifelogs.com>.

2007-06-02  Chong Yidong  <cyd@stupidchicken.com>

	* Version 22.1 released.

2007-05-26  Michael Olson  <mwolson@gnu.org>

	* erc.texi (Modules): Fix references to completion modules.

2007-05-09  Reiner Steib  <Reiner.Steib@gmx.de>

	* gnus.texi (Running NNDiary): Use ~/.gnus.el instead of gnusrc.

2007-05-09  Didier Verna  <didier@xemacs.org>

	* gnus.texi (Email Based Diary): New.  Proper documentation for the
	nndiary back end and the gnus-diary library.

2007-05-03  Karl Berry  <karl@gnu.org>

	* .cvsignore (*.pdf): New entry.

	* texinfo.tex: Update from current version for better pdf generation.

2007-04-30  Reiner Steib  <Reiner.Steib@gmx.de>

	* gnus.texi (Article Highlighting): Clarify gnus-cite-parse-max-size.

2007-04-28  Glenn Morris  <rgm@gnu.org>

	* faq.texi (New in Emacs 22): Restore mention of python.el pending
	consideration of legal status.

2007-04-27  J.D. Smith  <jdsmith@as.arizona.edu>

	* idlwave.texi: Minor updates for IDLWAVE 6.1.

2007-04-24  Chong Yidong  <cyd@stupidchicken.com>

	* faq.texi (New in Emacs 22): python.el removed.

2007-04-23  Jay Belanger  <jay.p.belanger@gmail.com>

	* calc.texi (Reporting bugs): Update maintainer's address.

2007-04-22  Chong Yidong  <cyd@stupidchicken.com>

	* faq.texi (New in Emacs 22): Rename "tumme" to "image-dired".

2007-04-15  Jay Belanger  <belanger@truman.edu>

	* calc.texi (Title page): Remove the date.
	(Basic Arithmetic): Emphasize that / binds less strongly than *.
	(The Standard Calc Interface): Change trail title.
	(Floats): Mention that when non-decimal floats are entered, only
	approximations are stored.
	(Copying): Move to the appendices.
	(GNU Free Documentation License): Add as an appendix.

2007-04-15  Chong Yidong  <cyd@stupidchicken.com>

	* ada-mode.texi, autotype.texi, cc-mode.texi, cl.texi:
	* dired-x.texi, ebrowse.texi, ediff.texi:
	* emacs-mime.texi, erc.texi, eshell.texi:
	* eudc.texi, flymake.texi, forms.texi, gnus.texi:
	* idlwave.texi, message.texi, newsticker.texi, org.texi:
	* pcl-cvs.texi, pgg.texi, rcirc.texi, reftex.texi, sc.texi:
	* ses.texi, sieve.texi, smtpmail.texi, speedbar.texi:
	* tramp.texi, url.texi, vip.texi, viper.texi, widget.texi:
	* woman.texi: Include GFDL.

	* doclicense.texi: Remove node heading, so that it can be included by
	other files.

	* dired-x.texi: Relicence under GFDL.  Remove date from title page.

	* calc.texi (Algebraic Tutorial): Emphasize that / binds less strongly
	than *.

2007-04-14  Carsten Dominik  <dominik@science.uva.nl>

	* org.texi (Formula syntax for Calc): Emphasize the operator precedence
	in Calc.

2007-04-09  Romain Francoise  <romain@orebokech.com>

	* faq.texi (New in Emacs 22): Mention improvements to the Windows and
	Mac OS ports.  Make it clear that mouse-1 complements and doesn't
	replace mouse-2.

2007-04-08  Chong Yidong  <cyd@stupidchicken.com>

	* woman.texi (Word at point, Interface Options): woman-topic-at-point
	renamed to woman-use-topic-at-point.  Document new behavior.

2007-04-08  Richard Stallman  <rms@gnu.org>

	* url.texi: Fix some indexing.
	(Disk Caching): Drop discussion of old/other Emacs versions.

2007-04-07  Chong Yidong  <cyd@stupidchicken.com>

	* url.texi (Disk Caching): Say Emacs 21 "and later".

	* cc-mode.texi (Font Locking Preliminaries): Link to Emacs manual node
	on Font locking which now mentions JIT lock.

2007-04-01  Michael Olson  <mwolson@gnu.org>

	* erc.texi: Update for the ERC 5.2 release.

2007-03-31  David Kastrup  <dak@gnu.org>

	* woman.texi (Topic, Interface Options): Explain changes semantics of
	woman-manpath in order to consider MANPATH_MAP entries.

2007-03-31  Eli Zaretskii  <eliz@gnu.org>

	* emacs-mime.texi (Non-MIME): Postscript -> PostScript.

2007-03-26  Richard Stallman  <rms@gnu.org>

	* pgg.texi (Caching passphrase): Clean up previous change.

2007-03-25  Thien-Thi Nguyen  <ttn@gnu.org>

	* gnus.texi (Setting Process Marks): Fix typo.

2007-03-25  Romain Francoise  <romain@orebokech.com>

	* faq.texi (New in Emacs 22): Reorganize using an itemized list for
	readability, and include various fixes by Daniel Brockman, Nick Roberts
	and Dieter Wilhelm.

2007-03-24  Thien-Thi Nguyen  <ttn@gnu.org>

	* gnus.texi (Splitting Mail): Reword "splitting"-as-adj to be -as-noun.

	* gnus.texi (Mail Source Specifiers): Fix typo.

2007-03-22  Ralf Angeli  <angeli@caeruleus.net>

	* reftex.texi (Imprint): Update maintainer information.

2007-03-15  Katsumi Yamaoka  <yamaoka@jpl.org>

	* message.texi (Message Buffers): Update documentation for
	message-generate-new-buffers.

2007-03-15  Daiki Ueno  <ueno@unixuser.org>

	* pgg.texi (Caching passphrase): Describe pgg-passphrase-coding-system.

2007-03-21  Glenn Morris  <rgm@gnu.org>

	* eshell.texi (Known problems): Emacs 22 comes with eshell 2.4.2.

2007-03-19  Chong Yidong  <cyd@stupidchicken.com>

	* eshell.texi (Known problems): Emacs 21 -> 22.

	* cc-mode.texi (Performance Issues): Update note about 21.3 to 22.1.

2007-03-18  Jay Belanger  <belanger@truman.edu>

	* calc.texi (Time Zones): Mention that the DST rules changed in 2007.

2007-03-12  Glenn Morris  <rgm@gnu.org>

	* calc.texi (Time Zones): Switch to new North America DST rule.

	* calc.texi: Replace "daylight savings" with "daylight
	saving" in text throughout.

2007-03-11  Andreas Seltenreich  <uwi7@rz.uni-karlsruhe.de>

	* gnus.texi (Mail and Post): Update documentation for gnus-user-agent.
	The variable now uses a list of symbols instead of just a symbol.
	Reported by Christoph Conrad <christoph.conrad@gmx.de>.

2007-03-06  Romain Francoise  <romain@orebokech.com>

	* faq.texi (New in Emacs 22): Don't say "now" too much.  Add MH-E to
	new packages, and mention Gnus update.

2007-02-27  Katsumi Yamaoka  <yamaoka@jpl.org>

	* gnus.texi (NNTP): Mention nntp-never-echoes-commands and
	nntp-open-connection-functions-never-echo-commands.

2007-02-27  Chong Yidong  <cyd@stupidchicken.com>

	* pgg.texi (Caching passphrase): Document gpg-agent usage, gpg-agent
	problems on the console, and security risk in not using gpg-agent.

2007-02-25  Carsten Dominik  <dominik@science.uva.nl>

	* org.texi (The spreadsheet): Rename from "Table calculations".
	Completely reorganized and rewritten.
	(CamelCase links): Section removed.
	(Repeating items): New section.
	(Tracking TODO state changes): New section.
	(Agenda views): Chapter reorganized and rewritten.
	(HTML export): Section rewritten.
	(Tables in arbitrary syntax): New section.
	(Summary): Better feature summary.
	(Activation): Document problem with cut-and-paste of Lisp code
	from PDF files.
	(Visibility cycling): Document indirect buffer use.
	(Structure editing): Document sorting.
	(Remember): Section rewritten.
	(Time stamps): Better description of time stamp types.
	(Tag searches): Document regular expression search for tags.
	(Stuck projects): New section.
	(In-buffer settings): New keywords.
	(History and Acknowledgments): Update description.

2007-02-24  Alan Mackenzie  <acm@muc.de>

	* cc-mode.texi (Movement Commands): Insert two missing command names.
	(Getting Started): Slight wording correction (use conditional).

2007-02-22  Kim F. Storm  <storm@cua.dk>

	* widget.texi (User Interface, Basic Types): Document need to put some
	text before the %v escape in :format string in editable-field widget.

2007-02-18  Romain Francoise  <romain@orebokech.com>

	* pcl-cvs.texi (Miscellaneous commands): q runs `cvs-bury-buffer', not
	`cvs-mode-quit'.

2007-02-10  Markus Triska  <markus.triska@gmx.at>

	* widget.texi (Programming Example): Put constant strings in :format.

2007-02-07  Juanma Barranquero  <lekktu@gmail.com>

	* faq.texi (Fullscreen mode on MS-Windows): New node.

2007-02-04  David Kastrup  <dak@gnu.org>

	* faq.texi (AUCTeX): Update version number.  Should probably be done
	for other packages as well.

2007-01-28  Andreas Seltenreich  <uwi7@rz.uni-karlsruhe.de>

	* gnus.texi (Batching Agents): Fix example.  Reported by Tassilo Horn
	<tassilo@member.fsf.org>.

2007-01-20  Markus Triska  <markus.triska@gmx.at>

	* flymake.texi (Flymake mode): find-file-hook instead of ...-hooks.

2007-01-13  Michael Olson  <mwolson@gnu.org>

	* erc.texi (Modules): Mention capab-identify module.

2007-01-05  Michael Olson  <mwolson@gnu.org>

	* erc.texi (Getting Started): Update for /RECONNECT command.

2007-01-04  Richard Stallman  <rms@gnu.org>

	* ebrowse.texi: Change C-c b to C-c C-m.

2007-01-03  Reiner Steib  <Reiner.Steib@gmx.de>

	* gnus.texi (Customizing Articles): Use index entries for gnus-treat-*
	variables only in info to avoid redundant entries in the printed
	manual.

2007-01-02  Daiki Ueno  <ueno@unixuser.org>

	* message.texi (Using PGP/MIME): Document gpg-agent usage.

2007-01-02  Reiner Steib  <Reiner.Steib@gmx.de>

	* message.texi (Security): Split into sub-nodes.

2007-01-01  Alan Mackenzie  <acm@muc.de>

	* cc-mode.texi ("Limitations and Known Bugs"): Document problems with
	eval-after-load in Emacs <=21 and a workaround.  Document that
	trigraphs are not supported.

2007-01-01  Alan Mackenzie  <acm@muc.de>

	* cc-mode.texi ("Filling and Breaking"): Amend the doc for
	c-context-line-break.  When invoked within a string, preserve
	whitespace.  Add a backslash only when also in a macro.

2007-01-01  Alan Mackenzie  <acm@muc.de>

	* cc-mode.texi ("Choosing a Style"): Mention c-file-style.

2007-01-01  Alan Mackenzie  <acm@muc.de>

	* cc-mode.texi ("Movement Commands", "Sample .emacs File"): C-M-[ae]
	are now bound by default to c-\(beginning\|end\)-of-defun by default.

2007-01-01  Alan Mackenzie  <acm@muc.de>

	* cc-mode.texi ("Other Commands"): Move c-set-style (C-c .) here from
	"Choosing a Style".

	* cc-mode.texi ("Styles"): Add @dfn{style}.

2006-12-30  Michael Albinus  <michael.albinus@gmx.de>

	Sync with Tramp 2.0.55.

	* trampver.texi: Update release number.

2006-12-29  Reiner Steib  <Reiner.Steib@gmx.de>

	* gnus.texi (Customizing Articles): Add index entries for all
	gnus-treat-* variables.

2006-12-29  Jouni K. Seppänen  <jks@iki.fi>

	* gnus.texi (IMAP): Fix incorrect explanation of
	nnimap-search-uids-not-since-is-evil in documentation for
	nnimap-expunge-search-string.

2006-12-27  Reiner Steib  <Reiner.Steib@gmx.de>

	* gnus.texi (ifile spam filtering): Rename spam-ifile-database-path to
	spam-ifile-database.

2006-12-26  Reiner Steib  <Reiner.Steib@gmx.de>

	* gnus.texi (Spam Package Configuration Examples): Don't encourage to
	rebind C-s.

2006-12-26  Jouni K. Seppänen  <jks@iki.fi>

	* gnus.texi (Group Parameters, Group Maintenance, Topic Commands)
	(Mail Group Commands, Expiring Mail, IMAP): Add index entries for
	"expiring mail".
	(IMAP): Document nnimap-search-uids-not-since-is-evil and
	nnimap-nov-is-evil.

2006-12-25  Kevin Ryde  <user42@zip.com.au>

	* cl.texi (Sorting Sequences): In sort*, add a little cautionary note
	about the key procedure being used heavily.

2006-12-24  Chong Yidong  <cyd@stupidchicken.com>

	* pgg.texi (Caching passphrase): Default for pgg-gpg-use-agent changed
	to t.
	(Prerequisites): Add explanation about gpg-agent.

2006-12-22  Kevin Ryde  <user42@zip.com.au>

	* cl.texi (Sorting Sequences): Typo in sort*, example showed plain
	"sort" instead of "sort*".

2006-12-19  Richard Stallman  <rms@gnu.org>

	* calc.texi (History and Acknowledgements): Recognize that Emacs
	now does have floating point.

2006-12-19  Michael Albinus  <michael.albinus@gmx.de>

	* tramp.texi (External transfer methods): Describe new method `scpc'.

2006-12-17  Sascha Wilde  <wilde@sha-bang.de>

	* pgg.texi: Added short note on gpg-agent to the introduction.

2006-12-13  Reiner Steib  <Reiner.Steib@gmx.de>

	* gnus.texi (Hiding Headers): Document that `long-to' and `many-to'
	also applies to Cc.

2006-12-12  Reiner Steib  <Reiner.Steib@gmx.de>

	* gnus.texi (X-Face): Clarify.  Say which programs are required
	on Windows.

2006-12-08  Michael Olson  <mwolson@gnu.org>

	* erc.texi (Modules): Remove documentation for list module.

2006-12-05  Michaël Cadilhac  <michael.cadilhac@lrde.org>

	* faq.texi (^M in the shell buffer): Ditto.

2006-11-20  Michael Olson  <mwolson@gnu.org>

	* erc.texi: Call this the 5.2 stable pre-release of ERC.

2006-11-17  Carsten Dominik  <dominik@science.uva.nl>

	* org.texi: Fix typos.
	(Agenda commands): Document `C-k'.

2006-11-16  Eli Zaretskii  <eliz@gnu.org>

	* url.texi (http/https): Fix a typo in the HTTP URL.

2006-11-14  Stephen Leake  <stephen_leake@stephe-leake.org>

	* ada-mode.texi: Total rewrite.

2006-11-13  Carsten Dominik  <dominik@science.uva.nl>

	* org.texi: Minor typo fixes.

2006-11-13  Bill Wohler  <wohler@newt.com>

	Release MH-E manual version 8.0.3.

	* mh-e.texi (VERSION, EDITION, UPDATED, UPDATE-MONTH): Update for
	release 8.0.3.

	* mh-e.texi (Incorporating Mail): Use output of "mhparam Path"
	to set MAILDIR.
	(Reading Mail): Document the customization of read-mail-command
	for MH-E.
	(Viewing Attachments): Document mm-discouraged-alternatives.
	(Tool Bar): Fix Texinfo for mh-xemacs-use-tool-bar-flag.
	(Junk): Add more information about the settings of mh-junk-background
	in a program.  Add /usr/bin/mh to PATH in examples.

2006-11-12  Richard Stallman  <rms@gnu.org>

	* woman.texi: Update author address but say he no longer maintains it.

2006-11-10  Carsten Dominik  <carsten.dominik@gmail.com>

	* org.texi (ARCHIVE tag): Document C-TAB for forcing cycling of
	archived trees.
	(Checkboxes): Section moved to chapter 5, and extended.
	(The date/time prompt): New section.
	(Link abbreviations): New section.
	(Presentation and sorting): New section.
	(Custom agenda views): Section completely rewritten.
	(Summary): Compare with Planner.
	(Feedback): More info about creating backtraces.
	(Plain lists): Modify example.
	(Breaking down tasks): New section.
	(Custom time format): New section.
	(Time stamps): Document inactive timestamps.
	(Setting tags): More details about fast tag selection.
	(Block agenda): New section.
	(Custom agenda views): Section rewritten.
	(Block agenda): New section.

2006-11-07  Michael Albinus  <michael.albinus@gmx.de>

	* tramp.texi (Configuration): scp is the default method.
	(Default Method): Use ssh as example for another method.

2006-10-27  Richard Stallman  <rms@gnu.org>

	* woman.texi: Downcase nroff/troff/roff.
	(Installation): Chapter deleted.  Some xrefs deleted.
	(Background): woman doesn't advise man ;-).

2006-10-26  Roberto Rodríguez  <lanubeblanca@googlemail.com>  (tiny change)

	* ada-mode.texi (Project files, Identifier completion)
	(Automatic Casing, Debugging, Using non-standard file names)
	(Working Remotely): Fix typos.

2006-10-20  Masatake YAMATO  <jet@gyve.org>

	* cc-mode.texi (Sample .emacs File): Add missing `)' in
	sample code `my-c-initialization-hook'.

2006-10-19  Stuart D. Herring  <herring@lanl.gov>

	* widget.texi: Fix typos.

2006-10-19  Michael Albinus  <michael.albinus@gmx.de>

	* tramp.texi (Frequently Asked Questions): Remove questions marked with
	"???".  There have been no complaints for years, so the information
	must be appropriate.

2006-10-16  Richard Stallman  <rms@gnu.org>

	* widget.texi: Use @var instead of capitalization.
	Clarify many widget type descriptions.

2006-10-13  Andreas Seltenreich  <uwi7@rz.uni-karlsruhe.de>

	* gnus.texi (Other modes): Fix typo.  Add alternative index entry for
	gnus-dired-attach.
	(Selecting a Group): Fix typo.

2006-10-12  Roberto Rodríguez  <lanubeblanca@googlemail.com>  (tiny change)

	* widget.texi: Fix typos.

2006-10-06  Reiner Steib  <Reiner.Steib@gmx.de>

	* gnus.texi (Image Enhancements): Update for Emacs 22.

	* gnus-faq.texi ([1.3]): Update.

2006-10-06  Richard Stallman  <rms@gnu.org>

	* faq.texi (Displaying the current line or column):
	Delete "As of Emacs 20".

2006-10-06  Romain Francoise  <romain@orebokech.com>

	* faq.texi (VM): VM works with Emacs 22 too.

2006-10-06  Richard Stallman  <rms@gnu.org>

	* ebrowse.texi: Remove Emacs version "21" from title.

2006-10-02  Reiner Steib  <Reiner.Steib@gmx.de>

	* gnus.texi (Foreign Groups): Say where change of editing commands are
	stored.  Add reference to `gnus-parameters'.

2006-09-15  Jay Belanger  <belanger@truman.edu>

	* calc.texi, mh-e.texi (GNU GENERAL PUBLIC LICENSE):
	Change "Library Public License" to "Lesser Public License"
	throughout.  Use "yyyy" to represent year.

2006-09-15  Carsten Dominik  <dominik@science.uva.nl>

	* org.texi (Setting tags): Typo fix.

2006-09-14  Reiner Steib  <Reiner.Steib@gmx.de>

	* gnus.texi (Oort Gnus): Add @xref for `mm-fill-flowed'.

2006-09-12  Reiner Steib  <Reiner.Steib@gmx.de>

	* reftex.texi (Citations Outside LaTeX): Simplify lisp example.

2006-09-12  Paul Eggert  <eggert@cs.ucla.edu>

	* faq.texi (Escape sequences in shell output): EMACS is now set
	to Emacs's absolute file name, not to "t".
	(^M in the shell buffer): Likewise.

2006-09-11  Reiner Steib  <Reiner.Steib@gmx.de>

	* gnus.texi (Mail Source Specifiers): Mention problem of duplicate
	mails with pop3-leave-mail-on-server.  Fix wording.
	(Limiting): Improve gnus-summary-limit-to-articles.
	(X-Face): Fix typo.

2006-09-11  Simon Josefsson  <jas@extundo.com>

	* smtpmail.texi (Authentication): Explain TLS and SSL better, based on
	suggested by Phillip Lord <phillip.lord@newcastle.ac.uk>.

2006-09-06  Simon Josefsson  <jas@extundo.com>

	* smtpmail.texi (Authentication): Mention SSL.

2006-09-03  Diane Murray  <disumu@x3y2z1.net>

	* erc.texi (Getting Started, Connecting): Change erc-select to erc.

2006-09-01  Eli Zaretskii  <eliz@gnu.org>

	* rcirc.texi (Internet Relay Chat, Useful IRC commands):
	Don't use @indicateurl.

	* cc-mode.texi (Subword Movement): Don't use @headitem.
	(Custom Braces, Clean-ups): Don't use @tie.

2006-08-29  Michael Albinus  <michael.albinus@gmx.de>

	Sync with Tramp 2.0.54.

	* tramp.texi (Bug Reports): The Tramp mailing list is moderated now.
	Suggested by Adrian Phillips <a.phillips@met.no>.

2006-08-15  Carsten Dominik  <dominik@science.uva.nl>

	* org.texi (Installation, Activation): Split from Installation and
	Activation.
	(Clocking work time): Documented new features.

2006-08-13  Alex Schroeder  <alex@gnu.org>

	* rcirc.texi (Configuration): Use correct variable in rcirc-authinfo
	example.

2006-08-12  Eli Zaretskii  <eliz@gnu.org>

	* faq.texi (How to add fonts): New node.

2006-08-05  Romain Francoise  <romain@orebokech.com>

	* faq.texi (New in Emacs 22): Expand.

2006-08-03  Michael Olson  <mwolson@gnu.org>

	* erc.texi: Update for ERC 5.1.4.

2006-07-28  Katsumi Yamaoka  <yamaoka@jpl.org>

	* gnus.texi (Oort Gnus): Mention that the Lisp files are now installed
	in .../site-lisp/gnus/ by default.
	[ From gnus-news.texi in the trunk. ]

2006-07-27  Reiner Steib  <Reiner.Steib@gmx.de>

	* gnus.texi (MIME Commands): Additions for yEnc.

2006-07-24  Richard Stallman  <rms@gnu.org>

	* pgg.texi, org.texi, info.texi, forms.texi, flymake.texi:
	* faq.texi: Move periods and commas inside quotes.

2006-07-20  Jay Belanger  <belanger@truman.edu>

	* calc.texi (Error forms): Mention M-+ keybinding for `calc-plus-minus'.

2006-07-18  Chong Yidong  <cyd@stupidchicken.com>

	* faq.texi (Security risks with Emacs): Document Emacs 22
	file-local-variable mechanism.

2006-07-12  Michael Olson  <mwolson@gnu.org>

	* erc.texi: Update for ERC 5.1.3.

2006-07-12  Alex Schroeder  <alex@gnu.org>

	* rcirc.texi: Fix typos.
	(Getting started with rcirc): New calling convention for M-x irc.
	Mention #rcirc.  Removed channel tracking.
	(Configuration): Change the names of all variables that got changed
	recently, eg. rcirc-server to rcirc-default-server.  Added
	documentation for rcirc-authinfo, some background for Bitlbee, and
	rcirc-track-minor-mode.
	(Scrolling conservatively): Fix the xref from Auto Scrolling to just
	Scrolling.
	(Reconnecting after you have lost the connection): Fix example code
	to match code changes.

2006-07-10  Nick Roberts  <nickrob@snap.net.nz>

	* gnus.texi, message.texi: Fix typos.

2006-07-07  Carsten Dominik  <dominik@science.uva.nl>

	* org.texi (Exporting): Document `C-c C-e' as the prefix for exporting
	commands.
	(Global TODO list): Document the use of the variables
	`org-agenda-todo-ignore-scheduled' and
	`org-agenda-todo-list-sublevels'.

2006-07-05  Richard Stallman  <rms@gnu.org>

	* faq.texi (Scrolling only one line): Fix xref.

2006-07-05  Thien-Thi Nguyen  <ttn@gnu.org>

	* faq.texi (Evaluating Emacs Lisp code):
	Throughout, replace eval-current-buffer with eval-buffer.

2006-07-03  Richard Stallman  <rms@gnu.org>

	* rcirc.texi (Scrolling conservatively): Fix xref.

	* pcl-cvs.texi (Viewing differences): Usage fix.

2006-07-03  Carsten Dominik  <dominik@science.uva.nl>

	* org.texi (Agenda commands): Document `s' key to save all org-mode
	buffers.

2006-06-30  Ralf Angeli  <angeli@caeruleus.net>

	* pcl-cvs.texi (Customizing Faces): Remove -face suffix from face
	names.  Mention `cvs-msg' face.

2006-06-29  Carsten Dominik  <dominik@science.uva.nl>

	* org.texi (Checkboxes): New section.

2006-06-28  Carsten Dominik  <dominik@science.uva.nl>

	* org.texi (Embedded LaTeX): Fix typos and implement small improvements
	throughout this chapter.

2006-06-27  Chong Yidong  <cyd@stupidchicken.com>

	* info.texi (Help-Small-Screen): Clarify placement of "All" and "Top"
	text for standalone vs Emacs info.
	(Help): Clarify header line description.  Use mouse-1 for clicks.
	(Help-P): Use mouse-1 for clicks.
	(Help-^L): "Top" and "All" not displayed with dashes in Emacs.
	(Help-^L, Help-M, Help-Int, Search Index, Go to node)
	(Choose menu subtopic): Remove gratuitous Emacs command names.
	(Help-FOO): Put usual behavior first.
	(Help-Xref): Clicking on xrefs works in Emacs.
	(Search Text): Clarify what the default behavior is.
	(Create Info buffer): Fix Emacs window/X window confusion.
	(Emacs Info Variables): Fix for new Emacs init file behavior.

2006-06-24  Andreas Seltenreich  <uwi7@rz.uni-karlsruhe.de>

	* gnus.texi (Summary Buffer Lines): Fix typo.

2006-06-23  Carsten Dominik  <dominik@science.uva.nl>

	* org.texi (Embedded LaTeX): New chapter.
	(Archiving): Section rewritten.
	(Enhancing text): Some parts moved to the new chapter about LaTeX.

2006-06-20  Bill Wohler  <wohler@newt.com>

	Release MH-E manual version 8.0.1.

	* mh-e.texi (VERSION, EDITION, UPDATED, UPDATE-MONTH): Update for
	release 8.0.1.
	(Preface): Depend on GNU mailutils 1.0 and higher.

2006-06-19  Katsumi Yamaoka  <yamaoka@jpl.org>

	* message.texi (News Headers): Update message-syntax-checks section.

2006-06-19  Karl Berry  <karl@gnu.org>

	* info.texi (Advanced): Mention C-q, especially with ?.

2006-06-19  Carsten Dominik  <dominik@science.uva.nl>

	* org.texi (Publishing links): Document the `:link-validation-function'
	property.
	(Extensions and Hacking): New chapter, includes some sections of the
	"Miscellaneous" chapter.

2006-06-10  Carsten Dominik  <dominik@science.uva.nl>

	* org.texi (Progress logging): New section.

2006-06-06  Carsten Dominik  <dominik@science.uva.nl>

	* org.texi (ASCII export): Document indentation adaptation.
	(Setting tags): Document mutually-exclusive tags.

2006-06-05  Romain Francoise  <romain@orebokech.com>

	* url.texi (irc): Mention new funs `url-irc-rcirc' and `url-irc-erc'.
	Fix typo.

	* gnus-faq.texi (Question 8.6): Update reference to the Gnus
	channel (#gnus@irc.freenode.net).
	Fix typos.  Update copyright notice.

	* cc-mode.texi (Getting Started, Indentation Commands, Config Basics)
	(Custom Filling and Breaking, Custom Braces, Syntactic Symbols)
	(Line-Up Functions, Custom Macros):
	* ediff.texi (Window and Frame Configuration)
	(Highlighting Difference Regions):
	* emacs-mime.texi (Display Customization):
	* erc.texi (History):
	* eshell.texi (Known problems):
	* eudc.texi (Overview, BBDB):
	* gnus.texi (NNTP, IMAP, Advanced Scoring Examples)
	(The problem of spam, SpamOracle, Extending the Spam package)
	(Conformity, Terminology):
	* idlwave.texi (Routine Info)
	(Class and Keyword Inheritance, Padding Operators)
	(Breakpoints and Stepping, Electric Debug Mode)
	(Examining Variables, Troubleshooting):
	* org.texi (Creating timestamps):
	* reftex.texi (Commands, Options, Changes):
	* tramp.texi (Inline methods, Password caching)
	(Auto-save and Backup, Issues):
	* vip.texi (Files, Commands in Insert Mode):
	* viper.texi (Emacs Preliminaries, States in Viper)
	(Packages that Change Keymaps, Viper Specials, Groundwork):
	Fix various typos.

2006-05-31  Michael Ernst  <mernst@alum.mit.edu>

	* ediff.texi: Fix typos.

2006-05-30  Carsten Dominik  <dominik@science.uva.nl>

	* org.texi: Small typo fixes.

2006-05-29  Stefan Monnier  <monnier@iro.umontreal.ca>

	* viper.texi (Viper Specials):
	* gnus.texi (Example Setup):
	* faq.texi (Backspace invokes help):
	* dired-x.texi (Optional Installation Dired Jump):
	* calc.texi (Defining Simple Commands): Use ;; instead of ;;; to better
	follow coding conventions.

2006-05-29  Michael Albinus  <michael.albinus@gmx.de>

	* tramp.texi (Frequently Asked Questions): Disable zsh zle.

2006-05-27  Thien-Thi Nguyen  <ttn@gnu.org>

	* pcl-cvs.texi: Fix typos.
	(Customization): Say "us".

2006-05-26  Eli Zaretskii  <eliz@gnu.org>

	* org.texi: Remove bogus @setfilename.

2006-05-26  Carsten Dominik  <dominik@science.uva.nl>

	* org.texi (ASCII export): Omit command name.
	(HTML export): Add prefix to all lines in Local Variable example.
	(Acknowledgments): Typeset names in italics.

2006-05-24  Carsten Dominik  <dominik@science.uva.nl>

	* org.texi (Plain lists): Add new item navigation commands.
	(External links): Document elisp and info links.
	(Custom searches): New section.
	(Publishing): New chapter.
	(HTML export): Include a list of supported CSS classes.
	(Setting tags): Describe the fast-tag-setting interface.

2006-05-20  Luc Teirlinck  <teirllm@auburn.edu>

	* dired-x.texi: ifinfo -> ifnottex.

2006-05-18  Reiner Steib  <Reiner.Steib@gmx.de>

	* gnus.texi (Saving Articles): Clarify gnus-summary-save-article-mail.

2006-05-12  Reiner Steib  <Reiner.Steib@gmx.de>

	* message.texi (Interface): Add tool bar customization.
	(MIME): Index and text additions for mml-attach.
	(MIME): Describe mml-dnd-protocol-alist and
	mml-dnd-attach-options.

	* gnus.texi (Oort Gnus): Reorder entries in sections.
	Fix some entries.
	(Starting Up): Add references to "Emacs for Heathens" and to
	"Finding the News".  Add user-full-name and user-mail-address.
	(Group Buffer Format): Add tool bar customization and update.
	(Summary Buffer): Add tool bar customization.
	(Posting Styles): Add message-alternative-emails.

2006-05-09  Michael Albinus  <michael.albinus@gmx.de>

	* tramp.texi (Filename completion): Improve wording.

2006-05-07  Romain Francoise  <romain@orebokech.com>

	* faq.texi (Using regular expressions): Fix typo.
	(Packages that do not come with Emacs): Fix capitalization.
	(Replacing text across multiple files): Expand node to explain how
	to use `dired-do-query-replace-regexp' in more detail, based on
	suggestion by Eric Hanchrow <offby1@blarg.net>.

2006-05-06  Michael Albinus  <michael.albinus@gmx.de>

	* tramp.texi (Filename completion): Completion of remote files'
	method, user name and host name is active only in partial
	completion mode.

2006-05-06  Bill Wohler  <wohler@newt.com>

	Release MH-E manual version 8.0.

	* mh-e.texi (VERSION, EDITION, UPDATED, UPDATE-MONTH): Update for
	release 8.0.

2006-05-06  Bill Wohler  <wohler@newt.com>

	* mh-e.texi (MH-BOOK-HOME): Change from
	http://www.ics.uci.edu/~mh/book/mh to
	http://rand-mh.sourceforge.net/book/mh.
	Replace .htm suffix with .html for MH book files.
	(Using This Manual): Update key binding for getting relevant
	chapter in Info from command key.
	(Ranges): Fix itemx.

2006-05-05  Karl Berry  <karl@gnu.org>

	* texinfo.tex (\definetextfonsizexi, \definetextfonsizex): New cmds.
	(\fonttextsize): New user-level command to change text font size.

2006-04-26  Reiner Steib  <Reiner.Steib@gmx.de>

	* pgg.texi (Caching passphrase): Fix markup and typos.  Simplify.

2006-04-26  Sascha Wilde  <wilde@sha-bang.de>  (tiny change)

	* pgg.texi (Caching passphrase): Add pgg-gpg-use-agent.

2006-04-24  Bill Wohler  <wohler@newt.com>

	* mh-e.texi (Getting Started): Make it more explicit that you need
	to install MH.  Add pointers to current MH implementations.

2006-04-21  Bill Wohler  <wohler@newt.com>

	Release MH-E manual version 7.94.

	* mh-e.texi (VERSION, EDITION, UPDATED, UPDATE-MONTH): Update for
	release 7.94.

2006-04-21  Carsten Dominik  <dominik@science.uva.nl>

	* org.texi: Many small fixes.
	(Handling links): Rename from "Managing links".

2006-04-20  Reiner Steib  <Reiner.Steib@gmx.de>

	* gnus.texi (Spam Statistics Package): Fix typo in @pxref.
	(Splitting mail using spam-stat): Fix @xref.

2006-04-20  Chong Yidong  <cyd@stupidchicken.com>

	* gnus.texi (Spam Package): Major revision of the text.
	Previously this node was "Filtering Spam Using The Spam ELisp Package".

2006-04-20  Carsten Dominik  <dominik@science.uva.nl>

	* org.texi (Time stamps): Better explanation of the purpose of
	different time stamps.
	(Structure editing, Plain lists): More details on how new items
	and headings are inserted.

2006-04-18  Carsten Dominik  <dominik@science.uva.nl>

	* org.texi (Formula syntax): Fix link to Calc Manual.

2006-04-17  Reiner Steib  <Reiner.Steib@gmx.de>

	* gnus.texi (Emacsen): Don't support Emacs 20.7 and XEmacs 21.1.

2006-04-17  Bill Wohler  <wohler@newt.com>

	* mh-e.texi (Folders): Update mh-before-quit-hook and
	mh-quit-hook example with code that removes the buffers rather
	than just bury them.

2006-04-17  Michael Albinus  <michael.albinus@gmx.de>

	Sync with Tramp 2.0.53.

2006-04-13  Carsten Dominik  <dominik@science.uva.nl>

	* org.texi (Updating settings): New section.
	(Visibility cycling): Better names for the startup folding
	options.
	(Exporting): Completely restructured.
	(The very busy C-c C-c key): New section.
	(Summary of in-buffer settings): New section.

2006-04-11  Reiner Steib  <Reiner.Steib@gmx.de>

	* gnus.texi, gnus-faq.texi, message.texi: Gnus v5.10.8 is released.

2006-04-10  Reiner Steib  <Reiner.Steib@gmx.de>

	* gnus.texi (Misc Group Stuff, Summary Buffer, Article Keymap)
	(Server Commands): Key `v' is reserved for users.

2006-04-11  Carsten Dominik  <dominik@science.uva.nl>

	* org.texi (Link format): New section, emphasis on bracket links.
	(External links): Document bracket links.
	(FAQ): Expand to cover shell links and the new link format.

2006-04-09  Kevin Ryde  <user42@zip.com.au>

	* org.texi (Formula syntax): Typo in node name of calc-eval xref.

2006-04-07  Reiner Steib  <Reiner.Steib@gmx.de>

	* gnus.texi (Summary Buffer Lines): Add `*'.

2006-04-07  Jochen Küpper  <jochen@fhi-berlin.mpg.de>

	* gnus.texi (Group Parameters):
	Mention gnus-permanently-visible-groups.

2006-04-06  Katsumi Yamaoka  <yamaoka@jpl.org>

	* gnus.texi (Face): Fix typo.

2006-04-05  Reiner Steib  <Reiner.Steib@gmx.de>

	* gnus.texi (X-Face): Clarify.
	(Face): Need Emacs with PNG support.

2006-04-06  Richard Stallman  <rms@gnu.org>

	* idlwave.texi: Delete the blocks "not suitable for inclusion with
	Emacs".

2006-04-06  J.D. Smith  <jdsmith@as.arizona.edu>

	* idlwave.texi: Updated for IDLWAVE version 6.0, factoring out
	blocks not suitable for inclusion with Emacs using variable
	PARTOFEMACS.

2006-04-04  Simon Josefsson  <jas@extundo.com>

	* gnus.texi (Security): Improve.

2006-04-02  Karl Berry  <karl@gnu.org>

	* texinfo.tex: Update to current version (2006-03-21.13).

2006-04-02  Bill Wohler  <wohler@newt.com>

	* mh-e.texi (Getting Started, Junk, Bug Reports)
	(MH FAQ and Support): Fix URLs.

2006-03-31  Romain Francoise  <romain@orebokech.com>

	* gnus.texi (Virtual Groups): `nnvirtual-always-rescan' defaults
	to t, not nil (and has for the past eight years).

2006-03-31  Reiner Steib  <Reiner.Steib@gmx.de>

	* message.texi, gnus.texi: Bump version to 5.11.

2006-03-29  Reiner Steib  <Reiner.Steib@gmx.de>

	* gnus.texi (Top): Add comment about version line.

	* message.texi (Top): Ditto.  Change to take named versions into
	account.

2006-03-28  Reiner Steib  <Reiner.Steib@gmx.de>

	* gnus.texi (Posting Styles): Add x-face-file to example.
	(X-Face): Refer to posting styles.

	* gnus-faq.texi ([5.8]): Add x-face-file.
	([8.4]): Add links to gmane.emacs.gnus.user and
	gmane.emacs.gnus.general.

2006-03-27  Reiner Steib  <Reiner.Steib@gmx.de>

	* gnus-faq.texi: Use .invalid.
	([5.4]): Fix gnus-posting-styles example.

2006-03-27  Romain Francoise  <romain@orebokech.com>

	* faq.texi (Emacs/W3): Rename from `w3-mode'.  Mention that
	Emacs/W3 needs a new maintainer.
	(Ispell): Update author and version info.
	(Mailcrypt): Mention PGG.
	(New in Emacs 22): Add PGG to the list of new packages.
	Include minor changes from "Ramprasad B" <ramprasad_i82@yahoo.com>
	updating dead URLs.

2006-03-25  Karl Berry  <karl@gnu.org>

	* ada-mode.texi, autotype.texi, calc.texi, cc-mode.texi, cl.texi,
	* dired-x.texi, ebrowse.texi, ediff.texi, emacs-mime.texi, erc.texi,
	* eshell.texi, eudc.texi, faq.texi, forms.texi, gnus.texi, idlwave.texi,
	* info.texi, message.texi, mh-e.texi, pcl-cvs.texi, pgg.texi,
	* rcirc.texi, reftex.texi, sc.texi, ses.texi, sieve.texi,
	* speedbar.texi, url.texi, vip.texi, viper.texi, widget.texi,
	* woman.texi: (1) use @copyright{} instead of (C) in typeset text;
	(2) do not indent copyright year list (or anything else).

2006-03-21  Bill Wohler  <wohler@newt.com>

	* mh-e.texi (Folders): Various edits.

2006-03-20  Romain Francoise  <romain@orebokech.com>

	* gnus.texi (Mail Folders): Grammar fix.

2006-03-19  Bill Wohler  <wohler@newt.com>

	* mh-e.texi (Replying): Document Mail-Followup-To.
	Change manually-formatted table to multitable.  Add debugging info.
	Move description of mh-reply-default-reply-to into paragraph
	that describes its values.

2006-03-17  Bill Wohler  <wohler@newt.com>

	* mh-e.texi: Use smallexample and smalllisp consistently.
	(Sending Mail Tour): Update method of entering
	addresses and subject.
	(Sending Mail Tour, Reading Mail Tour, Processing Mail Tour)
	(Adding Attachments, Searching): Update screenshots for Emacs 22.

2006-03-15  Carsten Dominik  <dominik@science.uva.nl>

	* org.texi: Version number change only.

2006-03-14  Bill Wohler  <wohler@newt.com>

	* mh-e.texi: Add index entries around each paragraph rather than
	depend on entries from beginning of node.  Doing so ensures that
	index entries are less likely to be forgotten if text is cut and
	pasted, and are necessary anyway if the references are on a
	separate page.  It seems that makeinfo is now (v. 4.8) only
	producing one index entry per node, so there is no longer any
	excuse not to.  Use subheading instead of heading.  The incorrect
	use of heading produced very large fonts in Info--as large as the
	main heading.
	(From Bill Wohler): MH-E never did appear in Emacs 21--MH-E
	versions 6 and 7 appeared *around* the time of these Emacs releases.

2006-03-13  Carsten Dominik  <dominik@science.uva.nl>

	* org.texi (Clean view): Document new startup options.

2006-03-11  Bill Wohler  <wohler@newt.com>

	* mh-e.texi (Preface, More About MH-E, Options, HTML, Folders)
	(Composing, Scan Line Formats): Fix @refs.
	(Getting Started): Define MH profile and MH profile components.
	(Incorporating Mail, Reading Mail, Viewing, Printing)
	(Sending Mail, Forwarding, Editing Drafts, Inserting Letter)
	(Signature, Aliases, Scan Line Formats): Use @code instead of @samp
	for string constants.
	(Tool Bar): Remove spurious quote.
	(Junk): Use ``...'' instead of "...".
	(Scan Line Formats): Replace @samp with @kbd.

2006-03-10  Katsumi Yamaoka  <yamaoka@jpl.org>

	* gnus.texi (NoCeM): Mention gnus-use-nocem can also be a number.

2006-03-10  Reiner Steib  <Reiner.Steib@gmx.de>

	* gnus.texi (Fancy Mail Splitting): Improve sentences so as to be
	easy to understand.

2006-03-09  Katsumi Yamaoka  <yamaoka@jpl.org>

	* gnus.texi: Markup fix.
	(Fancy Mail Splitting): Specify new feature.

2006-03-08  Katsumi Yamaoka  <yamaoka@jpl.org>

	* gnus.texi (Fancy Mail Splitting): Improve descriptions about
	partial-words matching.

2006-03-07  Reiner Steib  <Reiner.Steib@gmx.de>

	* emacs-mime.texi (Display Customization): Reword image/.* stuff.

	* gnus.texi (Oort Gnus): Add note about `gnus-load'.
	(MIME Commands): Fix mm-discouraged-alternatives.

2006-03-07  Carsten Dominik  <dominik@science.uva.nl>

	* org.texi: Version number change only.

2006-03-06  Bill Wohler  <wohler@newt.com>

	* mh-e.texi: Move from SourceForge repository to Savannah.
	This is version 7.93, which is a total rewrite from the previous
	edition 1.3 for MH-E version 5.0.2, and corresponds to MH-E
	version 7.93.

2006-03-03  Reiner Steib  <Reiner.Steib@gmx.de>

	* gnus.texi (Oort Gnus): Add `mm-fill-flowed'.

2006-03-01  Carsten Dominik  <dominik@science.uva.nl>

	* org.texi (Interaction): Add item about `org-mouse.el' by
	Piotr Zielinski.
	(Managing links): Document that also mouse-1 can be used to
	activate a link.
	(Headlines, FAQ): Add entry about hiding leading stars.
	(Miscellaneous): Resort the sections in this chapter to a more
	logical sequence.

2006-02-27  Simon Josefsson  <jas@extundo.com>

	* emacs-mime.texi (Flowed text): Add mm-fill-flowed.  (Sync
	2004-01-27 from the trunk).

2006-02-24  Alan Mackenzie  <bug-cc-mode@gnu.org>

	* cc-mode.texi: Rename c-hungry-backspace to
	c-hungry-delete-backwards, at the request of RMS.  Leave the old
	name as an alias.

2006-02-24  Alan Mackenzie  <bug-cc-mode@gnu.org>

	* cc-mode.texi: Correct the definition of c-beginning-of-defun, to
	include the function header within the defun.

2006-02-24  Alan Mackenzie  <bug-cc-mode@gnu.org>

	* cc-mode.texi: Correct two typos.

2006-02-24  Alan Mackenzie  <bug-cc-mode@gnu.org>

	* cc-mode.texi (Comment Commands): State that C-u M-; kills any
	existing comment.
	(Electric Keys): Add a justification for electric indentation.
	(Hungry WS Deletion): Clear up the names and complications of the
	BACKSPACE and DELETE keys.

2006-02-23  Juri Linkov  <juri@jurta.org>

	* faq.texi (Common requests): Move `Turning on auto-fill by
	default' after `Wrapping words automatically'.  Move `Working with
	unprintable characters' before `Searching for/replacing newlines'.
	Move `Replacing highlighted text' after `Highlighting a region'.
	Merge `Repeating commands' and `Repeating a command as many times
	as possible' into the former.
	(Packages that do not come with Emacs): Add refs to Gmane and
	etc/MORE.STUFF.

2006-02-23  Juri Linkov  <juri@jurta.org>

	* faq.texi (Newsgroup archives): Update URLs of GNU mail archives.
	(Reporting bugs): Suggest using `M-x report-emacs-bug'.
	Add xref to `(emacs)Reporting Bugs'.
	(Getting a printed manual): Add URL to other formats of the manual.
	(Common requests): Fix menu.
	(Highlighting a region): Remove ref to `Turning on syntax highlighting'.
	(Horizontal scrolling): Mention `truncate-partial-width-windows'.
	(Inserting text at the beginning of each line): Add pxref to
	`Changing the included text prefix'.
	(Forcing the cursor to remain in the same column): Mention `track-eol'
	and `set-goal-column'.  Add pxref to `(emacs)Moving Point'.
	(Replacing text across multiple files): Add keybinding `Q' for
	`dired-do-query-replace'.

2006-02-22  Carsten Dominik  <dominik@science.uva.nl>

	* reftex.texi: Version number and date change only.

	* org.texi (Internal Links): Rewrite to cover the modified
	linking system.

2006-02-17  Eli Zaretskii  <eliz@gnu.org>

	* faq.texi: Remove the coding cookie, it's not needed anymore.

2006-02-13  YAMAMOTO Mitsuharu  <mituharu@math.s.chiba-u.ac.jp>

	* faq.texi (Colors on a TTY): Mention Mac OS port.

2006-02-12  Karl Berry  <karl@gnu.org>

	* faq.texi (Emacs for Atari ST): Use Sch@"auble instead of the
	8-bit accented a.

2006-02-09  Reiner Steib  <Reiner.Steib@gmx.de>

	* gnus.texi (Gnus Versions): Add history beyond start of Oort.

2006-02-08  Romain Francoise  <romain@orebokech.com>

	* faq.texi (Top): Remove paragraph about the FAQ being a
	transitional document, etc.
	(Searching for/replacing newlines): New node.
	(Yanking text in isearch): New node.
	(Inserting text at the beginning of each line): Rename and make
	more general, mention `M-;' in Message mode.

2006-02-07  Luc Teirlinck  <teirllm@auburn.edu>

	* faq.texi (Meta key does not work in xterm)
	(Emacs does not display 8-bit characters)
	(Inputting eight-bit characters): Update xrefs.

2006-02-06  Romain Francoise  <romain@orebokech.com>

	* faq.texi (VM): VM now at version 7.19.
	Set myself as maintainer of this file.

2006-02-04  Michael Olson  <mwolson@gnu.org>

	* erc.texi (History): Note that ERC is now included with Emacs.

2006-01-31  Romain Francoise  <romain@orebokech.com>

	* message.texi (Message Headers): Explain what
	`message-alternative-emails' does in more detail.
	Update copyright year.

2006-01-30  Juanma Barranquero  <lekktu@gmail.com>

	* makefile.w32-in (clean): Add newsticker, sieve, pgg, erc and rcirc.

2006-01-29  Richard M. Stallman  <rms@gnu.org>

	* cc-mode.texi (Indentation Commands): Inserts newline, not "linefeed".

2006-01-29  Michael Olson  <mwolson@gnu.org>

	* makefile.w32-in ($(infodir)/erc, erc.dvi): New targets.

	* Makefile.in (INFO_TARGETS, DVI_TARGETS): Add ERC.

	* faq.texi (New in Emacs 22): Mention ERC.

2006-01-28  Luc Teirlinck  <teirllm@auburn.edu>

	* rcirc.texi: Capitalize dir entry for consistency with the entry
	in info/dir and other entries in the Emacs category.
	Fix typos.  Delete trailing whitespace.

2006-01-28  Björn Lindström  <bkhl@elektrubadur.se>

	* rcirc.texi: Some @cindex changes, some changes from @kbd to @key.

2006-01-27  Eli Zaretskii  <eliz@gnu.org>

	* makefile.w32-in ($(infodir)/rcirc, rcirc.dvi): New targets.
	(INFO_TARGETS, DVI_TARGETS): Add rcirc.

	* Makefile.in (../info/rcirc, rcirc.dvi): New targets.
	(INFO_TARGETS, DVI_TARGETS): Add rcirc.

2006-01-27  Alex Schroeder  <alex@gnu.org>

	* rcirc.texi: New file.

2006-01-23  Juri Linkov  <juri@jurta.org>

	* widget.texi (User Interface): Add S-TAB for widget-backward.

2006-01-22  Michael Albinus  <michael.albinus@gmx.de>

	Sync with Tramp 2.0.52.

	* tramp.texi (Frequently Asked Questions): Remove Ange-FTP item.
	Add Tramp disabling item.  New item for common connection problems.
	(various): Apply "ftp" as method for the download URL.
	(Bug Reports): Refer to FAQ for common problems.

2006-01-21  Eli Zaretskii  <eliz@gnu.org>

	* widget.texi (User Interface): Use @key for TAB.

	* ses.texi (Formulas, Printer functions): Use @key for TAB.

	* ebrowse.texi (Switching to Tree, Symbol Completion): Use @key
	for TAB.

	* cc-mode.texi (Indentation Calculation): Use @key for TAB.

2006-01-16  Katsumi Yamaoka  <yamaoka@jpl.org>

	* gnus.texi: Update copyright.

2006-01-13  Katsumi Yamaoka  <yamaoka@jpl.org>

	* gnus.texi (Article Washing): Additions.

2006-01-13  Carsten Dominik  <dominik@science.uva.nl>

	* org.texi (Agenda commands): Document tags command.

2006-01-10  Katsumi Yamaoka  <yamaoka@jpl.org>

	* gnus.texi (RSS): Document nnrss-wash-html-in-text-plain-parts.

2006-01-06  Katsumi Yamaoka  <yamaoka@jpl.org>

	* gnus.texi (RSS): Addition.

2005-12-22  Katsumi Yamaoka  <yamaoka@jpl.org>

	* gnus.texi (Summary Post Commands): Fix function bound to `S O p'.

2005-12-19  Katsumi Yamaoka  <yamaoka@jpl.org>

	* emacs-mime.texi (Display Customization): Add setting example to
	mm-discouraged-alternatives.

2006-01-09  Stefan Monnier  <monnier@iro.umontreal.ca>

	* flymake.texi (Obtaining Flymake): Remove chapter since Emacs's
	version is the canonical version.

2006-01-08  Alex Schroeder  <alex@gnu.org>

	* pgg.texi (Caching passphrase): Rewording.

2006-01-06  Eli Zaretskii  <eliz@gnu.org>

	* flymake.texi (Obtaining Flymake): Update Flymake's CVS
	repository URL.

2006-01-06  Carsten Dominik  <dominik@science.uva.nl>

	* org.texi: Removed the accidentally re-added empty line in the
	direntry.

2006-01-05  Carsten Dominik  <dominik@science.uva.nl>

	* org.texi (Agenda Views): Chapter reorganized.

2005-12-29  Romain Francoise  <romain@orebokech.com>

	* faq.texi (Using Customize): New node.

2005-12-28  Luc Teirlinck  <teirllm@auburn.edu>

	* org.texi: Remove blank line in @direntry.  It is non-standard
	and recursively produces blank lines all over the dir file (when
	using Texinfo 4.8).

2005-12-21  Luc Teirlinck  <teirllm@auburn.edu>

	* widget.texi (atoms): Delete obsolete remark about `file' widget.

2005-12-20  Carsten Dominik  <dominik@science.uva.nl>

	* org.texi (Tags): Boolean logic documented.
	(Agenda Views): Document custom commands.

2005-12-20  David Kastrup  <dak@gnu.org>

	* faq.texi (AUCTeX): Update version and mailing list info.

2005-12-17  Katsumi Yamaoka  <yamaoka@jpl.org>

	* gnus.texi (MIME Commands): Mention addition of
	multipart/alternative to gnus-buttonized-mime-types and add xref
	to mm-discouraged-alternatives.

	* emacs-mime.texi (Display Customization): Mention addition of
	"image/.*" and add xref to gnus-buttonized-mime-types in the
	mm-discouraged-alternatives section.

2005-12-16  Carsten Dominik  <dominik@science.uva.nl>

	* org.texi (Tags): New section.
	(Agenda Views): Chapter reorganized.

2005-12-16  Eli Zaretskii  <eliz@gnu.org>

	* org.texi (Internal Links): Add a missing comma after an @xref.

2005-12-14  Chong Yidong  <cyd@stupidchicken.com>

	* faq.texi (Filling paragraphs with a single space): No need to
	change sentence-end now.

2005-12-13  Romain Francoise  <romain@orebokech.com>

	* faq.texi (Scrolling only one line): Use `scroll-conservatively'.

2005-12-12  Jay Belanger  <belanger@truman.edu>

	* faq.texi (Calc): Update version number.

2005-12-12  Carsten Dominik  <dominik@science.uva.nl>

	* org.texi (Progress Logging): New section.

2005-12-10  Romain Francoise  <romain@orebokech.com>

	Update the Emacs FAQ for the 22.1 release.

	* faq.texi: Set VER to `22.1'.
	(Basic editing): Explain how to use localized versions of the
	Tutorial.  Mention that `C-h r' displays the manual.
	Delete obsolete WWW link to an Emacs 18 tutorial.
	(Getting a printed manual): Point to the new locations of the
	manuals on the GNU Web site.
	(Emacs Lisp documentation): Explain that the Emacs Lisp manual is
	available via Info (it was previously distributed separately).
	(Installing Texinfo documentation): The latest version of Texinfo
	is 4.8, not 4.0.
	(Informational files for Emacs): COPYING is the GNU General Public
	License, not the Emacs General Public License.
	(Informational files for Emacs): Delete obsolete link to the
	GNUinfo pages as they have been removed from the GNU Web site.
	(New in Emacs 22): New node.
	(Setting up a customization file): Say that most packages support
	Customize nowadays.
	(Colors on a TTY): Delete reference to instructions on how to
	enable syntax highlighting, it is now enabled by default.
	(Turning on abbrevs by default): Emacs now reads the abbrevs file
	at startup automatically.
	(Controlling case sensitivity): Mention `M-c' in isearch.
	(Using an already running Emacs process): Emacs now creates the
	socket in `/tmp/emacsUID'.  Fix typos.  Change default location of
	gnuserv.  As emacsclient can now run Lisp code as well, delete a
	sentence praising gnuserv for that.  Simplify description of how
	the client/server operation works.
	(Compiler error messages): Delete obsolete text (compile.el has
	been rewritten).
	(Indenting switch statements): Fix typo.
	(Matching parentheses): Simplify setup instructions, mention the
	menu bar item in the Options menu.
	(Repeating a command as many times as possible): Mention `C-x e'.
	(Going to a line by number): Mention new keymap and bindings
	`M-g M-g', `M-g M-p' and `M-g M-n'.
	(Turning on syntax highlighting): Now on by default.  Simplify.
	(Replacing highlighted text): Use `1', not `t'.
	(Problems with very large files): The maximum size is now 256MB on
	32-bit machines.
	(^M in the shell buffer): Mention `comint-process-echoes'.
	(Emacs for Apple computers): Emacs 22 has native support for Mac
	OS X.
	(Translating names to IP addresses): Delete node.
	(Binding keys to commands): Fix typo.
	(SPC no longer completes file names): New node.
	(MIME with Emacs mail packages): Delete section about the Emacs
	MIME FAQ (it's not reachable anymore).

2005-12-08  Alan Mackenzie  <bug-cc-mode@gnu.org>

	* cc-mode.texi: The manual has been extensively revised: the
	information about using CC Mode has been separated from the larger
	and more difficult chapters about configuration.  It has been
	updated for CC Mode 5.31.

2005-12-05  Katsumi Yamaoka  <yamaoka@jpl.org>

	* pgg.texi (User Commands): Fix description of pgg-verify-region.
	(Selecting an implementation): Fix descriptions.

2005-11-30  Katsumi Yamaoka  <yamaoka@jpl.org>

	* message.texi (Various Message Variables): Addition.

2005-11-29  Katsumi Yamaoka  <yamaoka@jpl.org>

	* message.texi: Fix default values.

2005-11-25  Katsumi Yamaoka  <yamaoka@jpl.org>

	* message.texi (Header Commands): Clarify descriptions of
	message-cross-post-followup-to, message-reduce-to-to-cc, and
	message-insert-wide-reply.
	(Various Commands): Fix kindex for message-kill-to-signature;
	clarify description of message-tab.

2005-11-22  Katsumi Yamaoka  <yamaoka@jpl.org>

	* message.texi (Mailing Lists): Fix description about MFT.

	* gnus.texi (Emacs Lisp): Use ~/.gnus.el instead of ~/.emacs.

2005-11-17  Katsumi Yamaoka  <yamaoka@jpl.org>

	* gnus.texi (Slow Terminal Connection): Replace old description
	with new one.

2005-11-16  Katsumi Yamaoka  <yamaoka@jpl.org>

	* gnus.texi (Oort Gnus): Use ~/.gnus.el instead of ~/.emacs;
	replace X-Draft-Headers with X-Draft-From.

2005-11-14  Katsumi Yamaoka  <yamaoka@jpl.org>

	* gnus.texi (Various Various): Fix the default value of
	nnheader-max-head-length.
	(Gnus Versions): Fix typo.

2005-12-08  Carsten Dominik  <dominik@science.uva.nl>

	* org.texi (Structure editing): Document new functionality of
	M-RET.

2005-12-06  Luc Teirlinck  <teirllm@auburn.edu>

	* org.texi (Internal Links): Fix Texinfo usage.

2005-12-06  Carsten Dominik  <dominik@science.uva.nl>

	* org.texi (TODO basics): Document the global todo list.
	(TODO items): Documents sparse tree for specific TODO
	keywords.

2005-11-30  Carsten Dominik  <dominik@science.uva.nl>

	* org.texi (Plain Lists): Typos fixed.

2005-11-28  Jay Belanger  <belanger@truman.edu>

	* calc.texi: Change references of `M-#' to `C-x *' prefix.

2005-11-24  Carsten Dominik  <dominik@science.uva.nl>

	* org.texi (Structure editing): New item moving commands added.
	(Plain Lists): New section.

2005-11-18  Carsten Dominik  <dominik@science.uva.nl>

	* org.texi (FAQ): Document `org-table-tab-jumps-over-hlines'.
	(Agenda): Document commands `org-cycle-agenda-files' and
	`org-agenda-file-to-front'.
	(Built-in table editor): Document `org-table-sort-lines'.
	(HTML formatting): Export of hand-formatted lists.

2005-11-10  Katsumi Yamaoka  <yamaoka@jpl.org>

	* gnus.texi (XVarious): Fix description of gnus-use-toolbar; add
	new variable gnus-toolbar-thickness.

2005-11-08  Katsumi Yamaoka  <yamaoka@jpl.org>

	* gnus.texi (XVarious): Revert description of gnus-use-toolbar.

2005-11-07  Katsumi Yamaoka  <yamaoka@jpl.org>

	* gnus.texi (X-Face): Fix description.
	(XVarious): Remove gnus-xmas-logo-color-alist and
	gnus-xmas-logo-color-style; fix description of gnus-use-toolbar.

2005-11-01  Katsumi Yamaoka  <yamaoka@jpl.org>

	* gnus.texi (Group Parameters): Mention new variable
	gnus-parameters-case-fold-search.
	(Home Score File): Addition.

2005-11-04  Ulf Jasper  <ulf.jasper@web.de>

	* newsticker.texi: VERSION changed to 1.9.  Updated UPDATED.
	(Overview): List supported feed types.
	(Installation): No installation necessary when using autoload.
	(Configuration): Rename "RSS" to "news".

2005-11-04  Ken Manheimer  <ken.manheimer@gmail.com>

	* pgg.texi (User Commands): Document additional passphrase
	argument for pgg-encrypt-*, pgg-decrypt-*, and pgg-sign-* functions.
	(Backend methods): Likewise for corresponding pgg-scheme-* functions.

2005-11-04  Carsten Dominik  <dominik@science.uva.nl>

	* org.texi: Version number changed to 3.19.

2005-10-29  Sascha Wilde  <wilde@sha-bang.de>

	* pgg.texi (How to use): Update the example to add autoload of
	pgg-encrypt-symmetric-region.
	(User Commands): Document pgg-encrypt-symmetric-region.
	(Backend methods): Document pgg-scheme-encrypt-symmetric-region.

2005-10-27  Jay Belanger  <belanger@truman.edu>

	* calc.texi (Predefined Units): Fix the symbol for a TeX points,
	mention other TeX-related units.

2005-10-23  Lars Hansen  <larsh@soem.dk>

	* dired-x.texi (Miscellaneous Commands):
	Replace dired-do-relative-symlink by dired-do-relsymlink and
	dired-do-relative-symlink-regexp by dired-do-relsymlink-regexp.

2005-10-23  Jay Belanger  <belanger@truman.edu>

	* calc.texi (Predefined Units): Use `alpha' for the fine structure
	constant.

2005-10-23  Michael Albinus  <michael.albinus@gmx.de>

	* faq.texi (Bugs and problems):
	Replace `dired-move-to-filename-regexp' by
	`directory-listing-before-filename-regexp'.

2005-10-22  Eli Zaretskii  <eliz@gnu.org>

	* newsticker.texi (UPDATED): Set value.

2005-10-17  Katsumi Yamaoka  <yamaoka@jpl.org>

	* gnus.texi (Document Groups): Remove duplicate item.

2005-10-21  Carsten Dominik  <dominik@science.uva.nl>

	* org.texi (Summary): Mention iCalendar support.
	(Exporting): Document iCalendar support.

2005-10-18  Romain Francoise  <romain@orebokech.com>

	* viper.texi (Viper Specials): Capitalize GNU.

2005-10-17  Juri Linkov  <juri@jurta.org>

	* info.texi (Getting Started, Search Index, Expert Info):
	Fix wording.
	(Search Text): Replace `echo area' with `mode line'.
	(Search Index): Both `i' and `,' find all index entries.
	Replace example `C-f' with `C-l' (which exists in index of Info
	manual) and delete spaces in its keyboard input sequence.
	Delete unnecessary explanations about literal characters.

2005-10-14  Katsumi Yamaoka  <yamaoka@jpl.org>

	* gnus.texi (Document Server Internals): Addition.

2005-10-13  Katsumi Yamaoka  <yamaoka@jpl.org>

	* gnus.texi (A note on namespaces): Fix RFC reference.

2005-10-12  Katsumi Yamaoka  <yamaoka@jpl.org>

	* gnus.texi (RSS): Fix key description.

2005-10-11  Katsumi Yamaoka  <yamaoka@jpl.org>

	* gnus.texi: Emacs/w3 -> Emacs/W3.
	(Browsing the Web): Fix description.
	(Web Searches): Ditto.
	(Customizing W3): Ditto.

2005-10-07  Katsumi Yamaoka  <yamaoka@jpl.org>

	* gnus.texi (Maildir): Clarify expire-age and expire-group.

2005-10-11  Jay Belanger  <belanger@truman.edu>

	* calc.texi (Integration): Mention using `a i' to compute definite
	integrals.

2005-10-11  Juri Linkov  <juri@jurta.org>

	* info.texi: Rearrange nodes.
	(Top): Update menu.  Change ref `Info for Experts' to
	`Advanced Info Commands'.
	(Getting Started): Fix description of manual's parts.
	(Help-Int): Change xref `Info Search' to `Search Index', and
	`Expert Info' to `Advanced'.
	(Advanced): Move node one level up.
	(Search Text, Search Index): New nodes split out from `Info Search'.
	(Go to node, Choose menu subtopic, Create Info buffer): New nodes
	split out from `Advanced'.
	(Advanced, Emacs Info Variables): De-document editing an Info file
	in Info.
	(Emacs Info Variables): Move node from `Expert Info' to `Advanced'.
	(Creating an Info File): Delete node and move its text to
	`Expert Info'.

2005-10-10  Carsten Dominik  <dominik@science.uva.nl>

	* org.texi (Workflow states): Documented that change in keywords
	becomes active only after restart of Emacs.

2005-10-08  Michael Albinus  <michael.albinus@gmx.de>

	Sync with Tramp 2.0.51.

2005-10-08  Nick Roberts  <nickrob@snap.net.nz>

	* speedbar.texi (Introduction): Describe new location of speedbar
	on menubar.
	(Basic Key Bindings): Remove descriptions of bindings that have
	been removed.

2005-10-05  Nick Roberts  <nickrob@snap.net.nz>

	* speedbar.texi (GDB): Describe use of watch expressions.

2005-09-28  Simon Josefsson  <jas@extundo.com>

	* message.texi (IDNA): Fix.

2005-09-28  Katsumi Yamaoka  <yamaoka@jpl.org>

	* gnus.texi (NNTP): Remove nntp-buggy-select, nntp-read-timeout,
	nntp-server-hook, and nntp-warn-about-losing-connection; fix
	description of nntp-open-connection-function.
	(Common Variables): Fix descriptions.

2005-09-26  Katsumi Yamaoka  <yamaoka@jpl.org>

	* gnus.texi (Server Buffer Format): Document the %a format spec.

2005-09-22  Katsumi Yamaoka  <yamaoka@jpl.org>

	* gnus.texi (Mail): Fix gnus-confirm-mail-reply-to-news entry.

2005-09-23  Carsten Dominik  <dominik@science.uva.nl>

	* org.texi Version 3.16.

2005-09-19  Miles Bader  <miles@gnu.org>

	* newsticker.texi: Get rid of CVS keywords.

2005-09-15  Katsumi Yamaoka  <yamaoka@jpl.org>

	* gnus.texi (Finding the Parent): Fix description of how Gnus
	finds article.

2005-09-14  Jari Aalto  <jari.aalto@cante.net>

	* gnus.texi (Advanced Scoring Examples): New examples to teach how
	to drop off non-answered articles.

2005-09-19  Juanma Barranquero  <lekktu@gmail.com>

	* makefile.w32-in (newsticker.dvi): Use parentheses instead of curly
	braces (which are unsupported by NMAKE) for macro `srcdir'.

2005-09-17  Eli Zaretskii  <eliz@gnu.org>

	* makefile.w32-in (INFO_TARGETS, DVI_TARGETS): Add newsticker targets.
	(../info/newsticker, newsticker.dvi): New targets.

2005-09-17  Ulf Jasper  <ulf.jasper@web.de>

	* newsticker.texi: Replace @command with @code.  Replace @example
	with @lisp.
	(Top): Add explanations to menu items.
	(GNU Free Documentation License): Remove.

2005-09-16  Romain Francoise  <romain@orebokech.com>

	Update all files to specify GFDL version 1.2.

	* doclicense.texi (GNU Free Documentation License): Update to
	version 1.2.

2005-09-15  Richard M. Stallman  <rms@gnu.org>

	* newsticker.texi: Fix @setfilename.

	* Makefile.in (INFO_TARGETS, DVI_TARGETS): Add newsticker targets.
	(../info/newsticker, newsticker.dvi): New targets.

2005-08-30  Carsten Dominik  <dominik@science.uva.nl>

	* org.texi: Version 3.15.

2005-08-29  Luc Teirlinck  <teirllm@auburn.edu>

	* ses.texi: Combine all three indices into one.
	Correct a few typos.

2005-08-19  Katsumi Yamaoka  <yamaoka@jpl.org>

	* emacs-mime.texi (time-date): Fix description of safe-date-to-time.

2005-08-18  Katsumi Yamaoka  <yamaoka@jpl.org>

	* emacs-mime.texi (Handles): Remove duplicate item.
	(Encoding Customization): Fix the default value for
	mm-coding-system-priorities.
	(Charset Translation): Emacs doesn't use mm-mime-mule-charset-alist.
	(Basic Functions): Fix reference.

2005-08-09  Katsumi Yamaoka  <yamaoka@jpl.org>

	* gnus.texi (Charsets): Fj hierarchy uses iso-2022-jp.

2005-08-18  Richard M. Stallman  <rms@gnu.org>

	* faq.texi (Obtaining the FAQ): Delete refs to Lerner's email
	and web site.

	* faq.texi (Swapping keys): Xref for normal-erase-is-backspace-mode,
	not keyboard-translate.

2005-08-11  Richard M. Stallman  <rms@gnu.org>

	* faq.texi (Using regular expressions): Fix xref.

2005-08-09  Juri Linkov  <juri@jurta.org>

	* info.texi (Help-P): Replace `Prev' with `Previous'.
	(Help-M, Help-Xref): Add S-TAB.
	(Help-FOO): Update `u' command.
	(Help-Xref): Move info about Mouse-2 from `Help-Int'.
	Update info about visibility of xref parts.
	(Help-Int): Fix `m' command.  Rename `Info-last' to
	`Info-history-back'.  Add `Info-history-forward'.
	(Advanced): Fix `g*' and `M-n' commands.
	(Info Search): Add `index-apropos' in stand-alone browser.
	Add isearch commands.
	(Emacs Info Variables): Remove `Info-fontify'.
	Add `Info-mode-hook'.  Update face names.
	Add `Info-fontify-maximum-menu-size',
	`Info-fontify-visited-nodes', `Info-isearch-search'.

2005-08-07  Michael Albinus  <michael.albinus@gmx.de>

	Sync with Tramp 2.0.50.

	* tramp.texi: Use @option{} consequently for method names.
	(Inline methods, External transfer methods): Remove references to
	Cygwin.
	(Issues with Cygwin ssh): Explain trouble with Cygwin's ssh
	implementation.

2005-07-27  Reiner Steib  <Reiner.Steib@gmx.de>

	* gnus.texi (Startup Files): Fix name of gnus-site-init-file.
	Mention that gnus-init-file is not read when Emacs is invoked with
	--no-init-file or -q.

2005-07-19  Carsten Dominik  <dominik@science.uva.nl>

	* org.texi: Version 3.14.

2005-07-04  Carsten Dominik  <dominik@science.uva.nl>

	* org.texi: Version 3.13.

2005-07-18  Juri Linkov  <juri@jurta.org>

	* calc.texi (Time Zones, Logical Operations):
	* cl.texi (Overview):
	* org.texi (TODO types):
	* sc.texi (Emacs 18 MUAs):
	* speedbar.texi (Top):
	* url.texi (History):
	Delete duplicate duplicate words.

2005-07-16  Johan Bockgård  <bojohan@users.sourceforge.net>  (tiny change)

	* cl.texi (Type Predicates): Document `atom' type.

2005-07-04  Lute Kamstra  <lute@gnu.org>

	Update FSF's address in GPL notices.

	* calc.texi (Copying):
	* doclicense.texi (GNU Free Documentation License):
	* faq.texi (Contacting the FSF):
	* mh-e.texi (Copying): Update FSF's address.

2005-07-03  Richard M. Stallman  <rms@gnu.org>

	* flymake.texi (Example -- Configuring a tool called directly):
	Update name of flymake-build-relative-filename.

2005-06-29  Katsumi Yamaoka  <yamaoka@jpl.org>

	* gnus.texi (NoCeM): gnus-nocem-verifyer defaults to pgg-verify.

2005-06-29  Carsten Dominik  <dominik@science.uva.nl>

	* org.texi: Version 3.12.

2005-06-24  Eli Zaretskii  <eliz@gnu.org>

	* makefile.w32-in (MAKEINFO): Use --force.
	(INFO_TARGETS, DVI_TARGETS): Make identical to the lists in
	Makefile.in.
	(gnus.dvi): Use "..." to quote Sed args, so that it works with
	more shells.

2005-06-23  Richard M. Stallman  <rms@gnu.org>

	* speedbar.texi (Creating a display): Texinfo usage fixes.

	* tramp.texi (Customizing Completion, Auto-save and Backup):
	Texinfo usage fixes.

2005-06-23  Juanma Barranquero  <lekktu@gmail.com>

	* dired-x.texi (Miscellaneous Commands):
	* ediff.texi (Miscellaneous):
	* gnus.texi (MIME Commands, Fancy Mail Splitting, Agent Visuals)
	(Agent Variables):
	* info.texi (Help-Xref):
	* message.texi (Message Headers):
	* org.texi (Remember):
	* reftex.texi (Options (Defining Label Environments))
	(Options (Index Support), Options (Viewing Cross-References))
	(Options (Misc), Changes):
	* speedbar.texi (Creating a display):
	* tramp.texi (Customizing Completion, Auto-save and Backup):
	Texinfo usage fix.

2005-06-13  Carsten Dominik  <dominik@science.uva.nl>

	* org.texi: Version 3.11.

2005-06-12  Jay Belanger  <belanger@truman.edu>

	* calc.texi (Getting Started): Remove extra menu item.

2005-05-31  Jay Belanger  <belanger@truman.edu>

	* calc.texi (Notations Used in This Manual): Use @kbd for key
	sequence.
	(Demonstration of Calc): Mention another way of starting Calc.
	(Starting Calc): Mention long name of M-#.
	(Embedded Mode Overview): Remove unnecessary instruction.
	(Other M-# commands): Rephrase `M-# 0' explanation.
	(Basic Embedded Mode): Rewrite discussion of prefix arguments to
	reflect current behavior.

2005-05-30  Jay Belanger  <belanger@truman.edu>

	* calc.texi (Hooks): Change description of calc-window-hook and
	calc-trail-window-hook to match usage.
	(Computational Functions): Add more constant-generating functions.
	(Customizable Variables): Use defvar.

2005-05-28  Jay Belanger  <belanger@truman.edu>

	* calc.texi (Assignments in Embedded Mode): Fix variable name.
	(Basic Embedded Mode): Explain behavior of arguments to
	calc-embedded-mode.

2005-05-27  Jay Belanger  <belanger@truman.edu>

	* calc.texi (Queries in Keyboard Macros): Rewrite to reflect
	current behavior.

2005-05-25  Jay Belanger  <belanger@truman.edu>

	* calc.texi: Change Calc version number throughout.
	(Keypad Mode): Change location in info output.
	(Keypad mode overview): Move picture of keypad.

2005-05-21  Jay Belanger  <belanger@truman.edu>

	* calc.texi (Storing variables): Mention that only most variables
	are void to begin with.

2005-05-21  Kevin Ryde  <user42@zip.com.au>

	* widget.texi (Basic Types): Update cross ref from "Enabling
	Mouse-1 to Follow Links" to "Links and Mouse-1" per recent
	lispref/text.texi change.

2005-05-20  Carsten Dominik  <dominik@science.uva.nl>

	* org.texi: Version 3.09.

2005-05-18  Carsten Dominik  <dominik@science.uva.nl>

	* reftex.texi: Version 4.28.

2005-05-16  Jay Belanger  <belanger@truman.edu>

	* calc.texi (Storing Variables): Mention `calc-copy-special-constant'.

2005-05-14  Jay Belanger  <belanger@truman.edu>

	* calc.texi (Default Simplifications): Insert missing ! (logical
	not operator).

2005-05-14  Michael Albinus  <michael.albinus@gmx.de>

	Sync with Tramp 2.0.49.

2005-05-10  Jay Belanger  <belanger@truman.edu>

	* calc.texi (Default Simplifications): Mention that 0^0 simplifies
	to 1.

2005-04-29  Carsten Dominik  <dominik@science.uva.nl>

	* org.texi: Version 3.08, structure reorganized.

2005-04-24  Richard M. Stallman  <rms@gnu.org>

	* faq.texi: Delete info about lazy-lock.el and fast-lock.el.

2005-04-15  Carsten Dominik  <dominik@science.uva.nl>

	* org.texi: Update to version 3.06.

2005-04-13  Lute Kamstra  <lute@gnu.org>

	* cc-mode.texi: Prevent creating an unnecessary empty cc-mode.ss file.

2005-04-10  Thien-Thi Nguyen  <ttn@gnu.org>

	* cl.texi (Porting Common Lisp): Fix typo.

2005-04-06  Katsumi Yamaoka  <yamaoka@jpl.org>

	* gnus.texi (RSS): Addition.

2005-04-04  Jay Belanger  <belanger@truman.edu>

	* calc.texi: Change Calc version number.
	(Customizable variables): Fix description of calc-language-alist.
	(Copying): Put in version 2 of GPL.

2005-04-01  Jay Belanger  <belanger@truman.edu>

	* calc.texi (Troubleshooting Commands): Remove comment about
	installation.
	(Installation): Remove section.
	(Customizable Variables): New section.
	(Basic Embedded Mode, Customizing Embedded Mode, Graphics)
	(Graphical Devices): Add references to Customizable Variables.

2005-03-25  Katsumi Yamaoka  <yamaoka@jpl.org>

	* emacs-mime.texi (Display Customization): Markup fixes.
	(rfc2047): Update.

2005-03-23  Reiner Steib  <Reiner.Steib@gmx.de>

	* gnus-faq.texi: Replaced with auto-generated version.

2005-03-26  Stephan Stahl  <stahl@eos.franken.de>  (tiny change)

	* dired-x.texi (Multiple Dired Directories): default-directory was
	renamed to dired-default-directory.

2005-03-26  Jay Belanger  <belanger@truman.edu>

	* calc.texi (Simplifying Formulas, Rewrite Rules):
	Change description of top and bottom of fraction.
	(Modulo Forms): Move description of how to create modulo forms to
	earlier in the section.
	(Fraction Mode): Suggest using : to get a fraction by dividing.
	(Basic Arithmetic): Adjust placement of command name.
	(Truncating the Stack): Emphasize that "hidden" entries are still
	visible.
	(Installation): Move discussion of printing manual to "About This
	Manual".
	(About This Manual): Mention how to print the manual.
	(Reporting Bugs): Remove first person.
	(Building Vectors): Add algebraic version of append.
	(Manipulating Vectors): Fix algebraic version of calc-reverse-vector.
	(Grouping Digits): Fix typo.

2005-03-25  Werner Lemberg  <wl@gnu.org>

	* calc.texi, cl.texi, gnus.texi, idlwave.texi, reftex.texi:
	Replace `legal' with `valid'.

2005-03-25  Werner Lemberg  <wl@gnu.org>

	* calc.texi, reftex.texi: Replace `illegal' with `invalid'.

2005-03-24  Jay Belanger  <belanger@truman.edu>

	* calc.texi (General Mode Commands)
	(Mode Settings in Embedded Mode): Add some explanation of
	recording mode settings.

2005-03-24  Richard M. Stallman  <rms@gnu.org>

	* calc.texi: Remove praise of non-free software.

	* idlwave.texi: Don't say where to get IDL or its non-free manual.
	(Installation): Node deleted.

2005-03-23  Richard M. Stallman  <rms@gnu.org>

	* url.texi (HTTP language/coding): Improve last change.

2005-03-22  Jay Belanger  <belanger@truman.edu>

	* calc.texi (Embedded Mode): Add new information on changing
	modes.

2005-03-20  Michael Albinus  <michael.albinus@gmx.de>

	Sync with Tramp 2.0.48.

	* trampver.texi.in: Replace "Emacs" by "GNU Emacs".

	* tramp.texi: Replace "Emacs" by "GNU Emacs".  Replace "Linux" by
	"GNU/Linux".  Change all addresses to .gnu.org.
	(Default Method): Offer shortened syntax for "su" and "sudo"
	methods.

2005-03-07  Richard M. Stallman  <rms@gnu.org>

	* url.texi: Fix usage of "e.g.".
	(HTTP language/coding): Explain the rules for these strings.

2005-03-06  Richard M. Stallman  <rms@gnu.org>

	* woman.texi (Introduction): Minor cleanups.

	* url.texi (HTTP language/coding): Get rid of "Emacs 21".

	* pcl-cvs.texi (About PCL-CVS): Get rid of "Emacs 21".
	(Installation): Node deleted.

	* mh-e.texi (Preface): Get rid of "Emacs 21".

	* eshell.texi (Installation): Delete node (for Emacs 20).

2005-03-05  Thien-Thi Nguyen  <ttn@gnu.org>

	* flymake.texi: Refill and tweak style in @lisp blocks.

2005-03-03  Reiner Steib  <Reiner.Steib@gmx.de>

	* gnus.texi (Slow/Expensive Connection): Don't abbreviate "very".

2005-03-01  Jay Belanger  <belanger@truman.edu>

	* calc.texi (Trigonometric and Hyperbolic Functions):
	Mention additional functions.
	(Algebraic Simplifications): Mention additional simplifications.

2005-02-18  Jonathan Yavner  <jyavner@member.fsf.org>

	* ses.texi: Add concept/function/variable indices (this work was
	donated by Brad Collins <brad@chenla.org>, copyright-assignment
	papers on file at FSF).

2005-02-10  Jay Belanger  <belanger@truman.edu>

	* calc.texi: Change @LaTeX to La@TeX throughout.
	Redefine @expr as @math for TeX output.
	Redefine @texline as a no-op for TeX output.
	Define @tfn, replace @t by @tfn throughout.

2005-02-09  Jay Belanger  <belanger@truman.edu>

	* calc.texi: Add macro for LaTeX for info output.

2005-02-08  Kim F. Storm  <storm@cua.dk>

	* texinfo.tex (LaTex): Add def.

2005-02-06  Jay Belanger  <belanger@truman.edu>

	* calc.texi (TeX Language Mode): Add mention of LaTeX mode, and
	change name to "TeX and LaTeX Language Modes."  Mention LaTeX mode
	throughout manual.

2005-01-28  Lars Magne Ingebrigtsen  <larsi@gnus.org>

	* gnus.texi: Some edits based on comments from David Abrahams.

2005-01-24  Katsumi Yamaoka  <yamaoka@jpl.org>

	* gnus.texi (RSS): Fix the keystroke.

2005-01-24  David Kastrup  <dak@gnu.org>

	* faq.texi: Update AUCTeX version info.

2005-01-16  Xavier Maillard  <zedek@gnu-rox.org>  (tiny change)

	* gnus-faq.texi ([4.1]): Typo.

2005-01-19  Jay Belanger  <belanger@truman.edu>

	* calc.texi (Keep Arguments): Mention that keeping arguments
	doesn't work with keyboard macros.

2005-01-16  Richard M. Stallman  <rms@gnu.org>

	* autotype.texi (Autoinserting): Fix small error.

2005-01-16  Michael Albinus  <michael.albinus@gmx.de>

	Sync with Tramp 2.0.47.

	* tramp.texi (Compilation): New section, describing compilation of
	remote files.

2005-01-11  Kim F. Storm  <storm@cua.dk>

	* widget.texi (Basic Types): Add :follow-link keyword.

2005-01-09  Jay Belanger  <belanger@truman.edu>

	* calc.texi (Basic Commands): Describe new behavior of calc-reset.

2005-01-08  Jay Belanger  <belanger@truman.edu>

	* calc.texi: Change throughout to reflect new default value of
	calc-settings-file.

2005-01-06  Katsumi Yamaoka  <yamaoka@jpl.org>

	* message.texi (Reply): `message-reply-to-function' should return
	a list.  Suggested by ARISAWA Akihiro <ari@mbf.ocn.co.jp>.

2005-01-06  Hiroshi Fujishima  <pooh@nature.tsukuba.ac.jp>  (tiny change)

	* faq.texi (Changing load-path): Fix typo.

2005-01-05  Jay Belanger  <belanger@truman.edu>

	* calc.texi (Programming Tutorial): Replace kbd command by
	appropriate characters for a keyboard macro.

2005-01-04  Jay Belanger  <belanger@truman.edu>

	* calc.texi (Basic Tutorial, Programming Tutorial): Remove caveats
	for Lucid Emacs.
	(Programming Tutorial): Mention that the user needs to be in the
	right mode to compute some functions.

2005-01-04  Jay Belanger  <belanger@truman.edu>

	* calc.texi (Rewrite rules): Remove an exercise (on 0^0) which is
	no longer applicable.

2005-01-01  Jay Belanger  <belanger@truman.edu>

	* calc.texi (Programming Tutorial): Change description of how to
	edit keyboard macros to match current behavior.

2004-12-31  Jay Belanger  <belanger@truman.edu>

	* calc.texi: Mention C-cC-c as the way to finish editing throughout.

2004-12-20  Jay Belanger  <belanger@truman.edu>

	* calc.texi (Types Tutorial): Emphasize that you can't divide by
	zero.

2004-12-17  Luc Teirlinck  <teirllm@auburn.edu>

	* cc-mode.texi (Text Filling and Line Breaking): Put period after
	@xref.
	(Font Locking): Avoid @strong{Note:}.

2004-12-17  Michael Albinus  <michael.albinus@gmx.de>

	Sync with Tramp 2.0.46.

	* tramp.texi (bottom): Add arch-tag.  It was lost, somehow.

2004-12-16  Luc Teirlinck  <teirllm@auburn.edu>

	* url.texi: Correct typos.
	(Retrieving URLs): @var{nil}->@code{nil}.
	(HTTP language/coding, mailto): Replace "GNU Emacs Manual" with
	the standard "The GNU Emacs Manual" in fifth argument of @xref's.
	(Dealing with HTTP documents): @inforef->@xref.

2004-12-15  Jay Belanger  <belanger@truman.edu>

	* calc.texi: Consistently capitalized all mode names.
	(Answers to Exercises): Mention that an answer can be a fraction
	when in Fraction mode.

2004-12-13  Jay Belanger  <belanger@truman.edu>

	* calc.texi: Fix some TeX definitions.

2004-12-09  Luc Teirlinck  <teirllm@auburn.edu>

	* reftex.texi (Imprint): Remove erroneous @value's.

2004-12-08  Luc Teirlinck  <teirllm@auburn.edu>

	* makefile.w32-in (INFO_TARGETS, DVI_TARGETS, $(infodir)/org)
	(org.dvi, $(infodir)/url, url.dvi, clean): Add org and url manuals.

2004-12-08  Jay Belanger  <belanger@truman.edu>

	* calc.texi (Starting Calc): Remove comment about installation.
	(Keypad Mode Overview): Remove comment about Emacs 19 support.

2004-12-08  Luc Teirlinck  <teirllm@auburn.edu>

	* url.texi: Update @setfilename.
	(Getting Started): No need to worry about Gnus versions.
	(Dealing with HTTP documents): Use @inforef.

	* org.texi: Fix @direntry file name.

2004-12-07  Stefan Monnier  <monnier@iro.umontreal.ca>

	* url.texi: New file.

	* Makefile.in (INFO_TARGETS, DVI_TARGETS, ../info/url, url.dvi): Add it.

2004-12-06  Jay Belanger  <belanger@truman.edu>

	* calc.texi (Using Calc): Remove paragraph about installation.

2004-12-06  Jay Belanger  <belanger@truman.edu>

	* calc.texi: Use more Texinfo macros and less TeX defs.
	Remove @refill's.

2004-12-06  Richard M. Stallman  <rms@gnu.org>

	* org.texi: New file.

2004-12-05  Richard M. Stallman  <rms@gnu.org>

	* Makefile.in (org.dvi, ../info/org): New targets.
	(INFO_TARGETS): Add ../info/org.
	(DVI_TARGETS): Add org.dvi.
	(maintainer-clean): Remove the info files in the info dir.

2004-11-26  Eli Zaretskii  <eliz@gnu.org>

	* idlwave.texi: Fix the setfilename directive to put the produced
	file in ../info.
	(Continued Statement Indentation): Resurrect Jan D.'s change from
	2004-11-03 that was lost when a newer version of idlwave.texi was
	imported.

2004-12-08  Reiner Steib  <Reiner.Steib@gmx.de>

	* gnus-faq.texi ([5.1]): Add missing bracket.

	* gnus.texi (Filtering Spam Using The Spam ELisp Package):
	Index `spam-initialize'.

2004-11-22  Reiner Steib  <Reiner.Steib@gmx.de>

	* message.texi (Various Message Variables): Mention that all mail
	file variables are derived from `message-directory'.

	* gnus.texi (Splitting Mail): Clarify bogus group.

2004-11-02  Katsumi Yamaoka  <yamaoka@jpl.org>

	* emacs-mime.texi (Encoding Customization):
	Fix mm-coding-system-priorities entry.

2004-11-03  Jan Djärv  <jan.h.d@swipnet.se>

	* idlwave.texi (Continued Statement Indentation):
	* reftex.texi (Options (Index Support))
	(Displaying and Editing the Index, Table of Contents):
	* speedbar.texi (Creating a display, Major Display Modes):
	Replace non-nil with non-@code{nil}.

2004-10-21  Jay Belanger  <belanger@truman.edu>

	* calc.texi (Algebraic-Style Calculations): Remove a comment.

2004-10-18  Luc Teirlinck  <teirllm@auburn.edu>

	* calc.texi (Reporting Bugs): Double up `@'.

2004-10-18  Jay Belanger  <belanger@truman.edu>

	* calc.texi (Reporting Bugs): Change the address that bugs
	should be sent to.

2004-10-15  Reiner Steib  <Reiner.Steib@gmx.de>

	* gnus.texi (New Features): Add 5.11.

	* message.texi (Resending): Remove wrong default value.

	* gnus.texi (Mail Source Specifiers): Describe possible problems
	of `pop3-leave-mail-on-server'.  Add `pop3-movemail' and
	`pop3-leave-mail-on-server' to the index.

2004-10-15  Katsumi Yamaoka  <yamaoka@jpl.org>

	* message.texi (Canceling News): Add how to set a password.

2004-10-12  Jay Belanger  <belanger@truman.edu>

	* calc.texi (Help Commands): Change the descriptions of
	calc-describe-function and calc-describe-variable to match their
	current behavior.

2004-10-12  Reiner Steib  <Reiner.Steib@gmx.de>

	* gnus-faq.texi ([5.9]): Improve code for reply-in-news.

2004-10-12  Michael Albinus  <michael.albinus@gmx.de>

	Sync with Tramp 2.0.45.

	* tramp.texi (Frequently Asked Questions): Comment paragraph about
	plink link.  The URL is outdated.  Originator contacted for
	clarification.

2004-10-10  Juri Linkov  <juri@jurta.org>

	* gnus.texi (Top, Marking Articles): Join two menus in one node
	because a node can have only one menu.

2004-10-09  Juri Linkov  <juri@jurta.org>

	* gnus.texi (Fancy Mail Splitting): Remove backslash in the
	example of nnmail-split-fancy.

2004-10-06  Karl Berry  <karl@gnu.org>

	* info.texi (@kbd{1}--@kbd{9}): No space around --, for
	consistency with other uses of dashes.

2004-10-05  Karl Berry  <karl@gnu.org>

	* info.texi: Consistently use --- throughout, periods at end of
	menu descriptions, and a couple typos.

2004-09-26  Jesper Harder  <harder@ifa.au.dk>

	* sieve.texi (Manage Sieve API): nil -> @code{nil}.
	* pgg.texi (User Commands, Backend methods): Do.
	* gnus.texi: Markup fixes.
	(Setting Process Marks): Fix `M P a' entry.
	* emacs-mime.texi: Fixes.

2004-09-23  Reiner Steib  <Reiner.Steib@gmx.de>

	* gnus-faq.texi ([5.12]): Fix code example for FQDN in Message-Ids
	again.
	Use 5.10 instead of 5.10.0.

2004-09-20  Lars Magne Ingebrigtsen  <larsi@gnus.org>

	* gnus.texi (Summary Mail Commands): S D e.

2004-09-20  Raymond Scholz  <ray-2004@zonix.de>  (tiny change)

	* gnus.texi (Misc Article): Refer to `Summary Buffer Mode Line' in
	the gnus-article-mode-line-format section.

2004-09-20  Helmut Waitzmann  <Helmut.Waitzmann@web.de>  (tiny change)

	* gnus.texi (Various Summary Stuff): Fix the documentation for
	gnus-newsgroup-variables.

2004-09-20  Reiner Steib  <Reiner.Steib@gmx.de>

	* gnus.texi (MIME Commands):
	Add gnus-mime-display-multipart-as-mixed,
	gnus-mime-display-multipart-alternative-as-mixed,
	gnus-mime-display-multipart-related-as-mixed.
	(Mail Source Customization): Clarify `mail-source-directory'.
	(Splitting Mail): Mention gnus-group-find-new-groups.
	(SpamOracle): Fix typo.

	* gnus-faq.texi: Untabify.
	([6.3]): nnir.el is in contrib directory.

	* message.texi (News Headers): Clarify how a unique ID is created.

	* gnus.texi (Batching Agents): Fix typo in example.
	Reported by Hiroshi Fujishima <pooh@nature.tsukuba.ac.jp>.

2004-09-20  Andre Srinivasan  <andre@e2open.com>  (tiny change)

	* gnus.texi (Group Parameters): Add more on hooks.

2004-09-20  Florian Weimer  <fw@deneb.enyo.de>

	* gnus.texi (Charsets): Point to relevant section in emacs-mime.

2004-09-22  Jay Belanger  <belanger@truman.edu>

	* calc.texi (Vectors as Lists): Add a warning that the tutorial
	might be hidden during part of the session.

2004-09-20  Jay Belanger  <belanger@truman.edu>

	* calc.texi (Notations Used in This Manual): Put in an earlier
	mention that DEL could be called Backspace.

2004-09-10  Simon Josefsson  <jas@extundo.com>

	* gnus.texi (IMAP): Add example.  Suggested and partially written
	by Steinar Bang <sb@dod.no>.

2004-09-10  Teodor Zlatanov  <tzz@lifelogs.com>

	* gnus.texi (IMAP): Add comments about imaps synonym to imap in
	netrc syntax.

2004-09-10  Teodor Zlatanov  <tzz@lifelogs.com>

	* gnus.texi (Spam ELisp Package Sequence of Events):
	Some clarifications.
	(Spam ELisp Package Global Variables): More clarifications.

2004-09-10  Teodor Zlatanov  <tzz@lifelogs.com>

	* gnus.texi (Spam ELisp Package Filtering of Incoming Mail):
	Mention spam-split does not modify incoming mail.

2004-09-10  Teodor Zlatanov  <tzz@lifelogs.com>

	* gnus.texi (Spam ELisp Package Sequence of Events): Fix typo.

2004-09-10  Eli Zaretskii  <eliz@gnu.org>

	* Makefile.in (../info/gnus, gnus.dvi): Depend on gnus-faq.texi.

2004-09-09  Reiner Steib  <Reiner.Steib@gmx.de>

	* makefile.w32-in (sieve, pgg): Use $(infodir).

2004-09-08  Dhruva Krishnamurthy  <dhruva.krishnamurthy@gmail.com>  (tiny change)

	* makefile.w32-in: Fix PGG and Sieve entries.

2004-08-28  Eli Zaretskii  <eliz@gnu.org>

	* faq.texi (Emacs for MS-DOS): Update URLs for the MS-DOS port of
	Emacs and related programs.

2004-08-27  Richard M. Stallman  <rms@gnu.org>

	* faq.texi: Fix texinfo usage, esp. doublequotes.
	(Difference between Emacs and XEmacs): Some clarification.

	* faq.texi (Difference between Emacs and XEmacs):
	Explain not to contrast XEmacs with GNU Emacs.

2004-08-26  Richard M. Stallman  <rms@gnu.org>

	* faq.texi (Difference between Emacs and XEmacs): Rewrite.

2004-08-22  David Kastrup  <dak@gnu.org>

	* reftex.texi (AUCTeX): Update links, section name.

	* faq.texi (Calc): Update availability (included in 22.1).
	(AUCTeX): Update availability, information, versions, description.

2004-08-14  Eli Zaretskii  <eliz@gnu.org>

	* Makefile.in (../info/tramp, tramp.dvi): Depend on trampver.texi.

2004-08-11  Martin Stjernholm  <bug-cc-mode@gnu.org>

	* cc-mode.texi: Various updates for CC Mode 5.30.9.

2004-08-10  Michael Albinus  <michael.albinus@gmx.de>

	Sync with Tramp 2.0.44.

2004-08-05  Lars Hansen  <larsh@math.ku.dk>

	* widget.texi (User Interface): Update how to separate the
	editable field of an editable-field widget from other widgets.
	(Programming Example): Add text after field.

2004-08-31  Katsumi Yamaoka  <yamaoka@jpl.org>

	* emacs-mime.texi (Encoding Customization): Add a note to the
	mm-content-transfer-encoding-defaults entry.
	(rfc2047): Update.

	* gnus.texi (Article Highlighting):
	Add gnus-cite-ignore-quoted-from.
	(POP before SMTP): New node.
	(Posting Styles): Addition.
	(Splitting Mail): Add nnmail-split-lowercase-expanded.
	(Fancy Mail Splitting): Ditto.
	(X-Face): Add gnus-x-face.

2004-08-30  Reiner Steib  <Reiner.Steib@gmx.de>

	* emacs-mime.texi, gnus-faq.texi, gnus.texi, message.texi,
	* pgg.texi, sieve.texi: Use @copying and @insertcopying.

2004-08-22  Reiner Steib  <Reiner.Steib@gmx.de>

	* gnus.texi (Mail Source Specifiers):
	Describe `pop3-leave-mail-on-server'.

2004-08-02  Reiner Steib  <Reiner.Steib@gmx.de>

	* Makefile.in, makefile.w32-in: Added PGG and Sieve files.

	* pgg.texi, sieve.texi: Import from the v5_10 branch of the Gnus
	repository.  Change setfilename.

	* emacs-mime.texi, gnus-faq.texi, gnus.texi, message.texi: Ditto.

2004-07-02  Juri Linkov  <juri@jurta.org>

	* pcl-cvs.texi (Viewing differences): Add `d r'.

2004-06-29  Jesper Harder  <harder@ifa.au.dk>

	* ses.texi, viper.texi, flymake.texi, faq.texi:
	* eshell.texi, ediff.texi: Markup fixes.

2004-06-21  Karl Berry  <karl@gnu.org>

	* info.texi (Top): Mention that only Emacs has mouse support.
	(Getting Started): Mention this in a few other places.

2004-06-13  Luc Teirlinck  <teirllm@auburn.edu>

	* autotype.texi (Copyrights, Timestamps):
	Recommend `before-save-hook' instead of `write-file-functions'.

2004-06-13  Lars Hansen  <larsh@math.ku.dk>

	* dired-x.texi (dired-mark-omitted): Update keybinding.

2004-06-10  Kim F. Storm  <storm@cua.dk>

	* pcl-cvs.texi (Viewing differences): Add 'd y'.

2004-06-05  Lars Hansen  <larsh@math.ku.dk>

	* dired-x.texi (variable dired-omit-mode): Rename from
	dired-omit-files-p.
	(function dired-omit-mode): Rename from dired-omit-toggle.
	Call dired-omit-mode rather than set dired-omit-files-p.
	(dired-mark-omitted): Describe command.

2004-05-29  Michael Albinus  <michael.albinus@gmx.de>

	Version 2.0.41 of Tramp released.

2004-05-29  Juanma Barranquero  <lektu@terra.es>

	* makefile.w32-in (../info/flymake, flymake.dvi): New targets.
	(INFO_TARGETS, DVI_TARGETS): Add Flymake.

2004-05-29  Richard M. Stallman  <rms@gnu.org>

	* cl.texi (Top): Call this chapter `Introduction'.
	(Overview): In TeX, no section heading here.

	* cc-mode.texi: Put commas after i.e. and e.g.  Minor cleanups.

2004-05-29  Eli Zaretskii  <eliz@gnu.org>

	* Makefile.in (../info/flymake, flymake.dvi): New targets.
	(INFO_TARGETS, DVI_TARGETS): Add Flymake.

2004-05-29  Pavel Kobiakov  <pk_at_work@yahoo.com>

	* flymake.texi: New file.

2004-05-28  Simon Josefsson  <jas@extundo.com>

	* smtpmail.texi (Authentication): Improve STARTTLS discussion.

2004-05-07  Kai Großjohann  <kai@emptydomain.de>

	Version 2.0.40 of Tramp released.

2004-04-25  Michael Albinus  <Michael.Albinus@alcatel.de>

	Complete rework, based on review by Karl Berry <karl@gnu.org>.

	* tramp.texi (Auto-save and Backup): Explain exploitation of new
	variables `tramp-backup-directory-alist' and
	`tramp-bkup-backup-directory-info'.
	(Overview, Connection types)
	(External transfer methods, Default Method)
	(Windows setup hints): Remove restriction of password entering
	with external methods.
	(Auto-save and Backup): Make file name example
	(X)Emacs neutral.  In case of XEmacs, `bkup-backup-directory-info'
	and `auto-save-directory' must be used.
	(Frequently Asked Questions): Use "MS Windows NT/2000/XP" (not
	only "NT").  Remove doubled entry "What kinds of systems does
	@tramp{} work on".
	(tramp): Macro removed.
	(Obtaining Tramp): Flag removed from title.
	(all): "tramp-" and "-" removed from flag names.  Flags `tramp'
	and `trampver' used properly.  Flag `tramp-inst' replaced by
	`installchapter'.  Installation related text adapted.

2004-04-28  Masatake YAMATO  <jet@gyve.org>

	* widget.texi (Programming Example): Remove overlays.

2004-04-27  Jesper Harder  <harder@ifa.au.dk>

	* faq.texi, viper.texi, dired-x.texi, autotype.texi: lisp -> Lisp.

2004-04-23  Juanma Barranquero  <lektu@terra.es>

	* makefile.w32-in: Add "-*- makefile -*-" mode tag.

2004-04-05  Jesper Harder  <harder@ifa.au.dk>

	* info.texi (Info Search): Add info-apropos.

2004-03-22  Juri Linkov  <juri@jurta.org>

	* faq.texi: Fix help key bindings.

2004-03-17  Luc Teirlinck  <teirllm@auburn.edu>

	* info.texi (Advanced): Replace @unnumberedsubsec by @subheading
	(as suggested by Karl Berry).  Update information about colored
	stars in menus.  Add new subheading describing M-n.

2004-03-12  Richard M. Stallman  <rms@gnu.org>

	* cl.texi (Top): Rename top node's title.

2004-03-08  Karl Berry  <karl@gnu.org>

	* info.texi: \input texinfo.tex instead of just texinfo, to avoid
	problems making the texinfo distribution.

2004-02-29  Simon Josefsson  <jas@extundo.com>

	* smtpmail.texi (Authentication): Change the list of supported
	authentication mechanisms from CRAM-MD5, PLAIN and LOGIN-MD5 to
	CRAM-MD5 and LOGIN, tiny patch from Andreas Voegele
	<voegelas@gmx.net>.

2004-02-29  Juanma Barranquero  <lektu@terra.es>

	* makefile.w32-in (mostlyclean, clean, maintainer-clean):
	Use $(DEL) instead of rm, and ignore exit code.

2004-02-29  Kai Großjohann  <kgrossjo@eu.uu.net>

	Tramp version 2.0.39 released.

2004-02-29  Michael Albinus  <Michael.Albinus@alcatel.de>

	* tramp.texi (Customizing Completion): Explain new functions
	`tramp-parse-shostkeys' and `tramp-parse-sknownhosts'.
	(all): Savannah URLs unified to "http://savannah.nongnu.org".
	(Top): Refer to Savannah mailing list as the major one.
	Mention older mailing lists in HTML mode only.
	(Auto-save and Backup): Add auto-save.  Based on wording of Kai.
	(Frequently Asked Questions): Remote hosts must not be Unix-like
	for "smb" method.
	(Password caching): New node.
	(External transfer methods): Refer to password caching for "smb"
	method.

2004-02-17  Karl Berry  <karl@gnu.org>

	* info.texi (Help-Int): Mention the new line number feature.

2004-02-14  Jonathan Yavner  <jyavner@member.fsf.org>

	* ses.texi (Advanced Features): New functionality for
	ses-set-header-row (defaults to current row unless C-u used).
	(Acknowledgements): Add Stefan Monnier.

2003-12-29  Kevin Ryde  <user42@zip.com.au>

	* viper.texi (Vi Macros): Fix reference to the Emacs manual.

2003-11-30  Kai Großjohann  <kai.grossjohann@gmx.net>

	Tramp version 2.0.38 released.

	* tramp.texi (Remote shell setup): Warn of environment variables
	FRUMPLE if user frumple exists.  Suggested by Sven Gabriel
	<sven.gabriel@imk.fzk.de>.
	(Configuration): Tramp now chooses base64/uuencode
	automatically.  Update wording accordingly.
	(Top): More description for the `Default Method' menu entry.
	(Default Method): Use @code, not @var, for Lisp variables.
	(Default Method): New subsection `Which method is the right one
	for me?'.  Suggested by Christian Kirsch.
	(Configuration): Pointer to new subsection added.
	(Default Method): Too many "use" in one sentence.
	Rephrase.  Reported by Christian Kirsch.
	(Filename Syntax): Old `su' example is probably a left-over from
	the sm/su method naming.  Replace with `ssh', instead.
	(External transfer methods, Auto-save and Backup):
	Typo fixes.

2003-11-02  Michael Albinus  <Michael.Albinus@alcatel.de>

	* tramp.texi (all): Harmonize all occurrences of @tramp{}.
	(Top): Mention japanese manual only if flag `jamanual' is set.
	Insert section `Japanese manual' in menu.

2003-11-26  Thien-Thi Nguyen  <ttn@gnu.org>

	* eshell.texi (Known Problems): Add doc item.

2003-11-22  Martin Stjernholm  <bug-cc-mode@gnu.org>

	* cc-mode.texi: Update for CC Mode 5.30.

	Note: Please refrain from doing purely cosmetic changes like
	removing trailing whitespace in this manual; it clobbers cvs
	merging for no good reason.

2003-11-02  Jesper Harder  <harder@ifa.au.dk>  (tiny change)

	* ediff.texi, tramp.texi, vip.texi, viper.texi:
	* widget.texi, woman.texi: Replace @sc{ascii} and ASCII with
	@acronym{ASCII}.

2003-10-26  Karl Berry  <karl@gnu.org>

	* info.texi (Info Search): Echo area, not echo are.  From Debian
	diff.

2003-10-26  Per Abrahamsen  <abraham@dina.kvl.dk>

	* widget.texi (Defining New Widgets): Document new behavior of
	:buttons and :children keywords.

2003-10-22  Miles Bader  <miles@gnu.org>

	* Makefile.in (info): Move before $(top_srcdir)/info.

2003-10-17  Thien-Thi Nguyen  <ttn@gnu.org>

	* tramp.texi (Inline methods): Small grammar fix.
	(External transfer methods): Likewise.

2003-10-08  Nick Roberts  <nick@nick.uklinux.net>

	* speedbar.texi: Remove paragraph for GUD that is no longer true.

2003-10-06  Luc Teirlinck  <teirllm@auburn.edu>

	* texinfo.tex: Replace `%' in arch tagline by @ignore.

2003-09-30  Richard M. Stallman  <rms@gnu.org>

	* dired-x.texi (Miscellaneous Commands): Delete M-g, w, T.

	* widget.texi (User Interface): Fix typos.

	* pcl-cvs.texi, cl.texi, woman.texi, ediff.texi: Fix @strong{Note:}.

2003-09-29  Thien-Thi Nguyen  <ttn@gnu.org>

	* pcl-cvs.texi (Selected Files): Fix typo.

2003-09-21  Karl Berry  <karl@gnu.org>

	* info.texi (] and [ commands): No period at end of section title.

2003-09-04  Miles Bader  <miles@gnu.org>

	* Makefile.in (top_srcdir): New variable.
	($(top_srcdir)/info): New rule.
	(info): Depend on it.

2003-09-03  Peter Runestig  <peter@runestig.com>

	* makefile.w32-in: New file.

2003-08-26  Per Abrahamsen  <abraham@dina.kvl.dk>

	* widget.texi (User Interface): Explain the need of static text
	around an editable field.

2003-08-19  Luc Teirlinck  <teirllm@mail.auburn.edu>

	* widget.texi (Basic Types): The argument to `:help-echo' can now
	be a form that evaluates to a string.

2003-08-18  Kim F. Storm  <storm@cua.dk>

	* calc.texi (Queries in Macros): Update xref to keyboard macro query.

2003-08-16  Richard M. Stallman  <rms@gnu.org>

	* dired-x.texi (Shell Command Guessing): Explain *.

2003-08-16  Chunyu Wang  <spr@db.cs.hit.edu.cn>  (tiny change)

	* pcl-cvs.texi (Log Edit Mode): Fix key binding for
	log-edit-insert-changelog.

2003-08-03  Karl Berry  <karl@gnu.org>

	* info.texi: Need @contents.

2003-07-20  Kai Großjohann  <kai.grossjohann@gmx.net>

	Tramp version 2.0.36 released.

	* tramp.texi (Remote shell setup): Explain about problems with
	non-Bourne commands in ~/.profile and ~/.shrc.

2003-07-07  Luc Teirlinck  <teirllm@mail.auburn.edu>

	* info.texi (Help-Inv, Help-M, Help-Xref): Update following
	renaming of `vis-mode' to `visible-mode'.

2003-07-04  Luc Teirlinck  <teirllm@mail.auburn.edu>

	* info.texi (Top, Help-Small-Screen): Remove accidentally added
	next, prev and up pointers.

2003-07-02  Luc Teirlinck  <teirllm@mail.auburn.edu>

	* info.texi (Help): Mention existence of Emacs and stand-alone
	Info at the very beginning of the tutorial.
	(Help-Inv): New node.
	(Help-]): New node.
	(Help-M): Systematically point out the differences between default
	Emacs and stand-alone versions.  Delete second menu.
	(Help-Xref): Systematically point out the differences between
	default Emacs and stand-alone versions.
	(Help-Int): Change `l' example.
	(Expert Info): Fix typos.
	(Emacs Info Variables): Mention `Info-hide-note-references' and
	new default for `Info-scroll-prefer-subnodes'.

2003-06-17  Kai Großjohann  <kai.grossjohann@gmx.net>

	Version 2.0.35 of Tramp released.

	* tramp.texi: From Michael Albinus <Michael.Albinus@alcatel.de>:
	(Inline methods): Add methods `remsh' and `plink1'.
	(External transfer methods): Add method `remcp'.
	(Multi-hop Methods): Add method `remsh'.
	Small patch from Adrian Aichner <adrian@xemacs.org>:
	Fix minor typos.
	(Concept Index): Add to make manual searchable via
	`Info-index'.
	(Version Control): Add cindex entry.

2003-05-24  Kai Großjohann  <kai.grossjohann@gmx.net>

	* trampver.texi: Version 2.0.34 released.

2003-05-03  Glenn Morris  <gmorris@ast.cam.ac.uk>

	* faq.texi: Improve previous changes.

2003-05-02  Glenn Morris  <gmorris@ast.cam.ac.uk>

	* faq.texi: Update copyright and maintenance details.
	Update some package URLs, versions, and maintainers.
	Remove many references to the Emacs Lisp Archive.

2003-04-23  Simon Josefsson  <jas@extundo.com>

	* smtpmail.texi: Fix license (the invariant sections mentioned has
	never been part of the smtp manual).  Align info dir entry with
	other emacs packages.

2003-04-08  Michael Albinus  <Michael.Albinus@alcatel.de>

	* tramp.texi: Version 2.0.33 released.
	Remove installation chapter.  Remove XEmacs specifics.

2003-03-29  Richard M. Stallman  <rms@gnu.org>

	* tramp.texi (Top): Undo the previous renaming.
	(emacs-other-name, emacs-other-dir, emacs-other-file-name): Delete.

2003-03-29  Kai Großjohann  <kai.grossjohann@gmx.net>

	* Makefile.in (../info/tramp): Compile Emacs, instead of XEmacs,
	version of manual.

	* tramp.texi (Auto-save and Backup): New node.

2003-03-29  Michael Albinus  <Michael.Albinus@alcatel.de>

	* tramp.texi (Top): Include trampver.texi.  Rename "Emacs" to "GNU
	Emacs" in order to have better differentiation to "XEmacs".
	`emacs-other-name', `emacs-other-dir' and `emacs-other-file-name'
	are new macros in order to point to the other Emacs flavor where
	appropriate.  In info case, point to node `Installation' in order
	to explain how to generate the other way.  In html case, make a
	link to the other html file.
	(Obtaining TRAMP): Add a paragraph saying to perform `autoconf'
	after CVS checkout/update.
	(Installation): Completely rewritten.
	(Installation parameters, Load paths): New sections under
	`Installation'.

2003-02-28  Kai Großjohann  <kai.grossjohann@uni-duisburg.de>

	* tramp.texi: Version 2.0.30 released.
	Replace word "path" with "localname" where used as a component of
	a Tramp file name.

2003-02-28  Michael Albinus  <Michael.Albinus@alcatel.de>

	* tramp.texi (Frequently Asked Questions): `tramp-chunksize'
	introduced.
	(Installation): Explain what to do if files from the tramp/contrib
	directory are needed.

2003-02-23  Alex Schroeder  <alex@emacswiki.org>

	* smtpmail.texi (How Mail Works): New.

2003-02-22  Alex Schroeder  <alex@emacswiki.org>

	* smtpmail.texi: New file.

	* Makefile.in: Build SMTP manual.

2003-02-05  Kai Großjohann  <kai.grossjohann@uni-duisburg.de>

	* tramp.texi: Version 2.0.29 released.
	(Installation): In Emacs, use M-x texinfo-format-buffer RET, not
	M-x makeinfo-buffer RET.  Reported by gebser@ameritech.net.

2003-02-01  Michael Albinus  <Michael.Albinus@alcatel.de>

	* tramp.texi (Frequently Asked Questions): Explain a workaround if
	another package loads accidentally Ange-FTP.

2003-01-24  Michael Albinus  <Michael.Albinus@alcatel.de>

	* tramp.texi (Customizing Completion): Add function
	`tramp-parse-sconfig'.  Change example of
	`tramp-set-completion-function', because parsing of ssh config
	files looks more natural.

2003-01-15  Kevin Ryde  <user42@zip.com.au>

	* gnus.texi (Using MIME): Mention auto-compression-mode with
	gnus-mime-copy-part.

2003-01-15  ShengHuo ZHU  <zsh@cs.rochester.edu>

	* gnus.texi: Do not use `path' in several locations.

2002-12-26  Kai Großjohann  <kai.grossjohann@uni-duisburg.de>

	* tramp.texi (External transfer methods): New method `smb'.
	From Michael Albinus.

2002-11-05  Karl Berry  <karl@gnu.org>

	* info.texi (Info-fontify): Reorder face list to avoid bad line
	breaks.

2002-10-06  Kai Großjohann  <Kai.Grossjohann@CS.Uni-Dortmund.DE>

	* tramp.texi: Move @copying to standard place.
	Use @insertcopying.

2002-10-02  Karl Berry  <karl@gnu.org>

	* ada-mode.texi, autotype.texi, calc.texi, cc-mode.texi, cl.texi:
	* dired-x.texi, ebrowse.texi, ediff.texi, emacs-mime.texi:
	* eshell.texi, eudc.texi, faq.texi, forms.texi, idlwave.texi:
	* info.texi, message.texi, mh-e.texi, pcl-cvs.texi, reftex.texi:
	* sc.texi, ses.texi, speedbar.texi, vip.texi, viper.texi:
	* widget.texi, woman.texi:
	Per rms, update all manuals to use @copying instead of @ifinfo.
	Also use @ifnottex instead of @ifinfo around the top node, where
	needed for the sake of the HTML output.
	(The Gnus manual is not fixed since it's not clear to me how it
	works; and the Tramp manual already uses @copying, although in an
	unusual way.  All others were changed.)

2002-09-10  Jonathan Yavner  <jyavner@engineer.com>

	* Makefile.in (INFO_TARGETS, DVI_TARGETS): Add SES.
	(../info/ses, ses.dvi): New targets.
	* ses.texi: New file.

2002-09-06  Pavel Janík  <Pavel@Janik.cz>

	* texinfo.tex: Update to texinfo 4.2.

2002-08-27  Carsten Dominik  <dominik@sand.science.uva.nl>

	* reftex.texi: Update to RefTeX 4.19.

2002-07-21  Jesper Harder  <harder@ifa.au.dk>

	* gnus.texi (Sorting Groups): Add key bindings for
	gnus-group-sort-groups-by-real-name and
	gnus-group-sort-selected-groups-by-real-name.

2002-06-17  Kai Großjohann  <Kai.Grossjohann@CS.Uni-Dortmund.DE>

	* Makefile.in (INFO_TARGETS, DVI_TARGETS): Add Tramp.
	(../info/tramp, tramp.dvi): New targets.

2002-01-04  Eli Zaretskii  <eliz@is.elta.co.il>

	* Makefile.in (DVI_TARGETS): Add calc.dvi.
	(calc.dvi): Uncomment.

2001-11-07  Eli Zaretskii  <eliz@is.elta.co.il>

	* Makefile.in (INFO_TARGETS): Add ../info/calc.
	(../info/calc): New target.

2001-10-20  Gerd Moellmann  <gerd@gnu.org>

	* (Version 21.1 released.)

2001-10-05  Gerd Moellmann  <gerd@gnu.org>

	* Branch for 21.1.

2001-04-14  Eli Zaretskii  <eliz@is.elta.co.il>

	* Makefile.in (../info/info): Use an explicit -o switch to
	makeinfo.

2001-03-05  Gerd Moellmann  <gerd@gnu.org>

	* Makefile.in (mostlyclean, maintainer-clean): Delete more files.

2001-02-12  Michael Kifer  <kifer@cs.sunysb.edu>

	* ediff.texi: Added ediff-coding-system-for-read.

	* viper.texi: Fix typos.

2000-12-20  Eli Zaretskii  <eliz@is.elta.co.il>

	* Makefile.in (../info/idlwave): Use --no-split.

2000-12-14  Dave Love  <fx@gnu.org>

	* Makefile.in (mostlyclean): Remove gnustmp.*.
	(gnus.dvi): Change rule to remove @latex stuff.

2000-10-19  Eric M. Ludlam  <zappo@ultranet.com>

	* Makefile.in (Speedbar): Add build targets for speedbar.texi.

2000-10-13  John Wiegley  <johnw@gnu.org>

	* Makefile.in: Add build targets for eshell.texi.

2000-09-25  Gerd Moellmann  <gerd@gnu.org>

	* Makefile.in: Remove/comment speedbar stuff.

2000-09-22  Dave Love  <fx@gnu.org>

	* Makefile.in: Add emacs-mime.

2000-08-08  Eli Zaretskii  <eliz@is.elta.co.il>

	* Makefile.in (INFO_TARGETS): Add ../info/woman.
	(DVI_TARGETS): Add woman.dvi.
	(../info/woman, woman.dvi): New targets.

2000-05-31  Stefan Monnier  <monnier@cs.yale.edu>

	* .cvsignore (*.tmp): New entry.  Seems to be used for @macro.

	* pcl-cvs.texi: New file.
	* Makefile.in (INFO_TARGETS, DVI_TARGETS: Add pcl-cvs.
	(../info/pcl-cvs, pcl-cvs.dvi): New targets.

2000-05-11  Gerd Moellmann  <gerd@gnu.org>

	* Makefile.in (INFO_TARGETS): Add info/ebrowse.
	(../info/ebrowse, ebrowse.dvi): New targets.

2000-01-13  Gerd Moellmann  <gerd@gnu.org>

	* Makefile.in (INFO_TARGETS): Add eudc.
	(DVI_TARGETS): Add eudc.dvi.
	(../info/eudc, eudc.dvi): New targets.

2000-01-05  Eli Zaretskii  <eliz@is.elta.co.il>

	* Makefile.in (INFO_TARGETS): Rename emacs-faq to efaq (for
	compatibility with 8+3 filesystems).
	(../info/efaq): Rename from emacs-faq.

2000-01-03  Eli Zaretskii  <eliz@is.elta.co.il>

	* Makefile.in (INFO_TARGETS, DVI_TARGETS): Add idlwave.
	(../info/idlwave, idlwave.dvi): New targets.

1999-10-23  Dave Love  <fx@gnu.org>

	* Makefile.in: Use autotype.texi.

1999-10-12  Stefan Monnier  <monnier@cs.yale.edu>

	* Makefile.in (faq): Use ../info/emacs-faq.info (as specified in the
	faq.texi file) rather than ../info/faq.

1999-10-07  Gerd Moellmann  <gerd@gnu.org>

	* Makefile.in (INFO_TARGETS, DVI_TARGETS): Add ada-mode.
	(../info/ada-mode, ada-mode.dvi): New targets.

1999-09-01  Dave Love  <fx@gnu.org>

	* Makefile.in: Add faq.

1999-07-12  Richard Stallman  <rms@gnu.org>

	* Version 20.4 released.

1998-08-19  Richard Stallman  <rms@psilocin.ai.mit.edu>

	* Version 20.3 released.

1998-04-06  Andreas Schwab  <schwab@gnu.org>

	* Makefile.in (ENVADD): Environment vars to pass to texi2dvi.
	Use it in dvi targets.
	(../etc/GNU): Change to $(srcdir) first.

1998-03-11  Carsten Dominik  <cd@delysid.gnu.org>

	* reftex.texi: Update for RefTeX version 3.22.

1998-03-01  Kim-Minh Kaplan  <KimMinh.Kaplan@utopia.eunet.fr>

	* gnus.texi (Easy Picons): Remove references to
	`gnus-group-display-picons'.
	(Hard Picons): Ditto.

1998-02-08  Richard Stallman  <rms@psilocin.gnu.org>

	* Makefile.in (reftex.dvi, ../info/reftex): New targets.
	(INFO_TARGETS, DVI_TARGETS): Add the new targets.

1997-09-23  Paul Eggert  <eggert@twinsun.com>

	* Makefile.in: Merge changes mistakenly made to `Makefile'.
	(../info/viper, viper.dvi): Remove dependency on viper-cmd.texi.

1997-09-19  Richard Stallman  <rms@psilocin.gnu.ai.mit.edu>

	* Version 20.2 released.

1997-09-15  Richard Stallman  <rms@psilocin.gnu.ai.mit.edu>

	* Version 20.1 released.

1997-07-10  Richard Stallman  <rms@psilocin.gnu.ai.mit.edu>

	* Makefile (../info/viper, viper.dvi): Delete viper-cmd.texi dep.

1997-04-12  Per Abrahamsen  <abraham@dina.kvl.dk>

	* widget.texi (push-button): Document it.

1996-08-11  Richard Stallman  <rms@psilocin.gnu.ai.mit.edu>

	* Version 19.33 released.

1996-07-31  Richard Stallman  <rms@psilocin.gnu.ai.mit.edu>

	* Version 19.32 released.

1996-06-27  Lars Magne Ingebrigtsen  <larsi@ifi.uio.no>

	* Makefile.in: Add rules for the Message manual.

1996-06-26  Lars Magne Ingebrigtsen  <larsi@ifi.uio.no>

	* gnus.texi: New version.

	* message.texi: New manual.

1996-06-20  Richard Stallman  <rms@psilocin.gnu.ai.mit.edu>

	* Makefile.in (All info targets): cd $(srcdir) to do the work.

1996-06-19  Richard Stallman  <rms@psilocin.gnu.ai.mit.edu>

	* Makefile.in (All info targets): Specify $(srcdir) in input files.
	Specify -I option.
	(All dvi targets): Set the TEXINPUTS variable.

1996-05-25  Karl Heuer  <kwzh@gnu.ai.mit.edu>

	* Version 19.31 released.

1996-01-07  Richard Stallman  <rms@whiz-bang.gnu.ai.mit.edu>

	* Makefile.in (../info/ccmode): Rename from ../info/cc-mode.
	(INFO_TARGETS): Use new name.  This avoids name conflict on MSDOS.

1995-11-29  Richard Stallman  <rms@mole.gnu.ai.mit.edu>

	* Makefile.in (../info/cc-mode, cc-mode.dvi): New targets.
	(INFO_TARGETS): Add ../info/cc-mode.
	(DVI_TARGETS): Add cc-mode.dvi.

1995-11-24  Richard Stallman  <rms@mole.gnu.ai.mit.edu>

	* Version 19.30 released.

1995-11-04  Lars Magne Ingebrigtsen  <larsi@ifi.uio.no>

	* gnus.texi: New file.

1995-11-04  Erik Naggum  <erik@naggum.no>

	* gnus.texi: File deleted.

1995-11-02  Stephen Gildea  <gildea@stop.mail-abuse.org>

	* mh-e.texi: "Function Index" -> "Command Index" to work with
	Emacs 19.30 C-h C-k support of separately-documented commands.

1995-06-26  Richard Stallman  <rms@mole.gnu.ai.mit.edu>

	* Makefile.in (../info/ediff, ediff.dvi): New targets.
	(INFO_TARGETS, DVI_TARGETS): Add those new targets.

1995-04-24  Richard Stallman  <rms@mole.gnu.ai.mit.edu>

	* Makefile.in (INFO_TARGETS, DVI_TARGETS): Add viper targets.
	(../info/viper, viper.dvi): New targets.

1995-04-20  Kevin Rodgers  <kevinr@ihs.com>

	* dired-x.texi (Installation): Change the example to set
	buffer-local variables like dired-omit-files-p in
	dired-mode-hook.

1995-04-17  Richard Stallman  <rms@mole.gnu.ai.mit.edu>

	* Makefile.in (INFO_TARGETS, DVI_TARGETS): Add mh-e targets.
	(../info/mh-e, mh-e.dvi): New targets.

1995-02-07  Richard Stallman  <rms@pogo.gnu.ai.mit.edu>

	* Makefile.in (maintainer-clean): Rename from realclean.

1994-11-23  Richard Stallman  <rms@mole.gnu.ai.mit.edu>

	* Makefile.in: New file.
	* Makefile: File deleted.

1994-11-19  Richard Stallman  <rms@mole.gnu.ai.mit.edu>

	* Makefile (TEXINDEX_OBJS): Variable deleted.
	(texindex, texindex.o, getopt.o): Rules deleted.
	All deps on texindex deleted.
	(distclean): Don't delete texindex.
	(mostlyclean): Don't delete *.o.
	* texindex.c, getopt.c: Files deleted.

1994-09-07  Richard Stallman  <rms@mole.gnu.ai.mit.edu>

	* Version 19.26 released.

1994-05-30  Richard Stallman  (rms@mole.gnu.ai.mit.edu)

	* Version 19.25 released.

1994-05-23  Richard Stallman  (rms@mole.gnu.ai.mit.edu)

	* Version 19.24 released.

1994-05-16  Richard Stallman  (rms@mole.gnu.ai.mit.edu)

	* Version 19.23 released.

1994-04-17  Richard Stallman  (rms@mole.gnu.ai.mit.edu)

	* Makefile: Delete spurious tab.

1994-02-16  Richard Stallman  (rms@mole.gnu.ai.mit.edu)

	* Makefile (.SUFFIXES): New rule.

1994-01-15  Richard Stallman  (rms@mole.gnu.ai.mit.edu)

	* Makefile (dired-x.dvi, ../info/dired-x): New targets.
	(INFO_TARGETS, DVI_TARGETS): Add the new targets.

1994-01-08  Richard Stallman  (rms@mole.gnu.ai.mit.edu)

	* Makefile (../info/sc): Rename from sc.info.
	(../info/cl): Likewise.
	(INFO_TARGETS): Use new names.

1993-12-04  Richard Stallman  (rms@srarc2)

	* getopt.c: New file.
	* Makefile (TEXINDEX_OBJS): Use getopt.o in this dir, not ../lib-src.
	(getopt.o): New rule.
	(dvi): Don't depend on texindex.
	(cl.dvi, forms.dvi, vip.dvi, gnus.dvi, sc.dvi):
	Depend on texindex.

1993-12-03  Richard Stallman  (rms@srarc2)

	* Makefile (../info/sc.info): Rename from ../info/sc.
	(TEXI2DVI): New variable.
	(cl.dvi forms.dvi, sc.dvi, vip.dvi, gnus.dvi, info.dvi):
	Add explicit commands.
	(TEXINDEX_OBJS): Delete duplicate getopt.o.

1993-11-27  Richard Stallman  (rms@mole.gnu.ai.mit.edu)

	* Version 19.22 released.

1993-11-18  Richard Stallman  (rms@mole.gnu.ai.mit.edu)

	* Makefile (TEXINDEX_OBJS): Delete spurious period.

1993-11-16  Richard Stallman  (rms@mole.gnu.ai.mit.edu)

	* Version 19.21 released.

1993-11-15  Paul Eggert  (eggert@twinsun.com)

	* Makefile (../info/cl.info): Rename from ../info/cl.

1993-11-15  Richard Stallman  (rms@mole.gnu.ai.mit.edu)

	* Makefile (../etc/GNU): New target.
	(EMACSSOURCES): Add gnu1.texi.

1993-11-14  Richard Stallman  (rms@mole.gnu.ai.mit.edu)

	* Makefile (realclean): Don't delete the Info files.

1993-10-25  Brian J. Fox  (bfox@albert.gnu.ai.mit.edu)

	* forms.texi: Fix forms.texi so that it will format correctly.
	Add missing `@end iftex', fix bad reference.

1993-10-20  Brian J. Fox  (bfox@ai.mit.edu)

	* Makefile: Fix targets for texindex, new info.texi files.
	* info-stnd.texi: New file implements info for standalone info
	reader.
	* info.texi: Update to include recent changes to "../info/info".
	New source file for ../info/info; includes info-stnd.texi.

	* texindex.c: Include "../src/config.h" if building in emacs.

	* Makefile: Change all files to FILENAME.texi, force all targets
	to be FILENAME, not FILENAME.info.  This changes sc.texinfo,
	vip.texinfo, forms.texinfo, cl.texinfo.
	Add target to build texindex.c, defining `emacs'.

	* forms.texi: Install new file to match version 2.3 of forms.el.

1993-08-14  Richard Stallman  (rms@mole.gnu.ai.mit.edu)

	* Version 19.19 released.

1993-08-10  Simon Leinen  (simon@lia.di.epfl.ch)

	* sc.texinfo: Fix info file name.

	* Makefile (info): Add gnus and sc.
	(dvi): Add gnus.dvi and sc.dvi.
	(../info/sc, sc.dvi): New targets.

1993-08-08  Richard Stallman  (rms@mole.gnu.ai.mit.edu)

	* Version 19.18 released.

1993-07-20  Richard Stallman  (rms@mole.gnu.ai.mit.edu)

	* Makefile: Fix source file names of the separate manuals.
	(gnus.dvi, ../info/gnus): New targets.

1993-07-18  Richard Stallman  (rms@mole.gnu.ai.mit.edu)

	* Version 19.17 released.

1993-07-10  Richard Stallman  (rms@mole.gnu.ai.mit.edu)

	* split-man: Fix typos in last change.

1993-07-06  Jim Blandy  (jimb@geech.gnu.ai.mit.edu)

	* Version 19.16 released.

1993-06-19  Jim Blandy  (jimb@wookumz.gnu.ai.mit.edu)

	* version 19.15 released.

1993-06-18  Jim Blandy  (jimb@geech.gnu.ai.mit.edu)

	* Makefile (distclean): It's rm, not rf.

1993-06-17  Jim Blandy  (jimb@wookumz.gnu.ai.mit.edu)

	* Version 19.14 released.

1993-06-16  Jim Blandy  (jimb@wookumz.gnu.ai.mit.edu)

	* Makefile: New file.

1993-06-08  Jim Blandy  (jimb@wookumz.gnu.ai.mit.edu)

	* Version 19.13 released.

1993-05-27  Jim Blandy  (jimb@geech.gnu.ai.mit.edu)

	* Version 19.9 released.

1993-05-25  Jim Blandy  (jimb@wookumz.gnu.ai.mit.edu)

	* Version 19.8 released.

1993-05-22  Jim Blandy  (jimb@geech.gnu.ai.mit.edu)

	* Version 19.7 released.

1990-08-30  David Lawrence  (tale@pogo.ai.mit.edu)

	* gnus.texinfo: New file.  Removed installation instructions.

1990-05-25  Richard Stallman  (rms@sugar-bombs.ai.mit.edu)

	* texindex.c: If USG, include sys/types.h and sys/fcntl.h.

1989-01-17  Robert J. Chassell  (bob@rice-chex.ai.mit.edu)

	* texinfo.tex: Change spelling of `\sc' font to `\smallcaps' and
	then define `\sc' as the command for smallcaps in Texinfo.
	This means that the @sc command will produce small caps.  bfox has
	made the corresponding change to makeinfo and texinfm.el.

1988-08-16  Robert J. Chassell  (bob@frosted-flakes.ai.mit.edu)

	* vip.texinfo: Remove menu entry Adding Lisp Code in node
	Customization since the menu entry did not point to anything.
	Also add an @finalout command to remove overfull hboxes from the
	printed output.

	* cl.texinfo: Add @bye, \input line and @settitle to file.
	This file is clearly intended to be a chapter of some other work,
	but the other work does not yet exist.

1988-07-25  Robert J. Chassell  (bob@frosted-flakes.ai.mit.edu)

	* texinfo.texinfo: Three typos corrected.

;; Local Variables:
;; coding: utf-8
;; End:

  Copyright (C) 1993-1999, 2001-2014 Free Software Foundation, Inc.

  This file is part of GNU Emacs.

  GNU Emacs is free software: you can redistribute it and/or modify
  it under the terms of the GNU General Public License as published by
  the Free Software Foundation, either version 3 of the License, or
  (at your option) any later version.

  GNU Emacs is distributed in the hope that it will be useful,
  but WITHOUT ANY WARRANTY; without even the implied warranty of
  MERCHANTABILITY or FITNESS FOR A PARTICULAR PURPOSE.  See the
  GNU General Public License for more details.

  You should have received a copy of the GNU General Public License
  along with GNU Emacs.  If not, see <http://www.gnu.org/licenses/>.<|MERGE_RESOLUTION|>--- conflicted
+++ resolved
@@ -1,4 +1,12 @@
-<<<<<<< HEAD
+2014-06-21  Eli Zaretskii  <eliz@gnu.org>
+
+	* autotype.texi (Skeleton Language): Document the feature of \n
+	when at eol.
+
+2014-06-21  Michael Albinus  <michael.albinus@gmx.de>
+
+	* dbus.texi (Type Conversion): Formatting edits in example.
+
 2014-06-15  Michael Albinus  <michael.albinus@gmx.de>
 
 	Sync with Tramp 2.2.10.
@@ -37,18 +45,6 @@
 	(mostlyclean): Adjust for above gnus change.
 
 2014-06-11  Glenn Morris  <rgm@gnu.org>
-=======
-2014-06-21  Eli Zaretskii  <eliz@gnu.org>
-
-	* autotype.texi (Skeleton Language): Document the feature of \n
-	when at eol.
-
-2014-06-15  Michael Albinus  <michael.albinus@gmx.de>
-
-	* dbus.texi (Type Conversion): Formatting edits in example.
-
-2014-06-10  Glenn Morris  <rgm@gnu.org>
->>>>>>> 8047f439
 
 	* Makefile.in (INFO_INSTALL): Update for 2013-08-28 DOCMISC_W32 change.
 
