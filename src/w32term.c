/* Implementation of GUI terminal on the Microsoft W32 API.
   Copyright (C) 1989, 93, 94, 95, 96, 1997, 1998, 1999, 2000, 2001
   Free Software Foundation, Inc.

This file is part of GNU Emacs.

GNU Emacs is free software; you can redistribute it and/or modify
it under the terms of the GNU General Public License as published by
the Free Software Foundation; either version 2, or (at your option)
any later version.

GNU Emacs is distributed in the hope that it will be useful,
but WITHOUT ANY WARRANTY; without even the implied warranty of
MERCHANTABILITY or FITNESS FOR A PARTICULAR PURPOSE.  See the
GNU General Public License for more details.

You should have received a copy of the GNU General Public License
along with GNU Emacs; see the file COPYING.  If not, write to
the Free Software Foundation, Inc., 59 Temple Place - Suite 330,
Boston, MA 02111-1307, USA.  */

#include <config.h>
#include <signal.h>
#include <stdio.h>
#include <stdlib.h>
#include "lisp.h"
#include "charset.h"
#include "blockinput.h"

#include "w32heap.h"
#include "w32term.h"
#include "w32bdf.h"
#include <shellapi.h>

#include "systty.h"
#include "systime.h"
#include "atimer.h"
#include "keymap.h"

#include <ctype.h>
#include <errno.h>
#include <setjmp.h>
#include <sys/stat.h>

#include "keyboard.h"
#include "frame.h"
#include "dispextern.h"
#include "fontset.h"
#include "termhooks.h"
#include "termopts.h"
#include "termchar.h"
#include "gnu.h"
#include "disptab.h"
#include "buffer.h"
#include "window.h"
#include "intervals.h"
#include "composite.h"
#include "coding.h"

#define abs(x)	((x) < 0 ? -(x) : (x))


/* Fringe bitmaps.  */

static HBITMAP fringe_bmp[MAX_FRINGE_BITMAPS];

/* Non-nil means Emacs uses toolkit scroll bars.  */

Lisp_Object Vx_toolkit_scroll_bars;

/* Temporary variables for w32_read_socket.  */

static int last_mousemove_x = 0;
static int last_mousemove_y = 0;

/* Define GET_WHEEL_DELTA_WPARAM macro if system headers don't.  */
#ifndef GET_WHEEL_DELTA_WPARAM
#define GET_WHEEL_DELTA_WPARAM(wparam) ((short)HIWORD (wparam))
#endif

/* Non-zero means that a HELP_EVENT has been generated since Emacs
   start.  */

static int any_help_event_p;

/* Last window where we saw the mouse.  Used by mouse-autoselect-window.  */
static Lisp_Object last_window;

extern unsigned int msh_mousewheel;

extern void free_frame_menubar ();

extern int w32_codepage_for_font (char *fontname);
extern Cursor w32_load_cursor (LPCTSTR name);

extern glyph_metric *w32_BDF_TextMetric(bdffont *fontp,
					unsigned char *text, int dim);
extern Lisp_Object Vwindow_system;

#define x_any_window_to_frame x_window_to_frame
#define x_top_window_to_frame x_window_to_frame


/* This is display since w32 does not support multiple ones.  */
struct w32_display_info one_w32_display_info;
struct w32_display_info *x_display_list;

/* This is a list of cons cells, each of the form (NAME . FONT-LIST-CACHE),
   one for each element of w32_display_list and in the same order.
   NAME is the name of the frame.
   FONT-LIST-CACHE records previous values returned by x-list-fonts.  */
Lisp_Object w32_display_name_list;

/* Frame being updated by update_frame.  This is declared in term.c.
   This is set by update_begin and looked at by all the
   w32 functions.  It is zero while not inside an update.
   In that case, the w32 functions assume that `SELECTED_FRAME ()'
   is the frame to apply to.  */
extern struct frame *updating_frame;

/* This is a frame waiting to be autoraised, within w32_read_socket.  */
struct frame *pending_autoraise_frame;

/* The handle of the frame that currently owns the system caret.  */
HWND w32_system_caret_hwnd;
int w32_system_caret_height;
int w32_system_caret_x;
int w32_system_caret_y;
int w32_use_visible_system_caret;

/* Flag to enable Unicode output in case users wish to use programs
   like Twinbridge on '95 rather than installed system level support
   for Far East languages.  */
int w32_enable_unicode_output;

DWORD dwWindowsThreadId = 0;
HANDLE hWindowsThread = NULL;
DWORD dwMainThreadId = 0;
HANDLE hMainThread = NULL;

#ifndef SIF_ALL
/* These definitions are new with Windows 95. */
#define SIF_RANGE           0x0001
#define SIF_PAGE            0x0002
#define SIF_POS             0x0004
#define SIF_DISABLENOSCROLL 0x0008
#define SIF_TRACKPOS        0x0010
#define SIF_ALL             (SIF_RANGE | SIF_PAGE | SIF_POS | SIF_TRACKPOS)

typedef struct tagSCROLLINFO
{
    UINT    cbSize;
    UINT    fMask;
    int     nMin;
    int     nMax;
    UINT    nPage;
    int     nPos;
    int     nTrackPos;
}   SCROLLINFO, FAR *LPSCROLLINFO;
typedef SCROLLINFO CONST FAR *LPCSCROLLINFO;
#endif /* SIF_ALL */

/* Dynamic linking to new proportional scroll bar functions. */
int (PASCAL *pfnSetScrollInfo) (HWND hwnd, int fnBar, LPSCROLLINFO lpsi, BOOL fRedraw);
BOOL (PASCAL *pfnGetScrollInfo) (HWND hwnd, int fnBar, LPSCROLLINFO lpsi);

int vertical_scroll_bar_min_handle;
int vertical_scroll_bar_top_border;
int vertical_scroll_bar_bottom_border;

int last_scroll_bar_drag_pos;

/* Mouse movement. */

/* Where the mouse was last time we reported a mouse event.  */

static RECT last_mouse_glyph;
static Lisp_Object last_mouse_press_frame;

Lisp_Object Vw32_num_mouse_buttons;

Lisp_Object Vw32_swap_mouse_buttons;

/* Control whether x_raise_frame also sets input focus.  */
Lisp_Object Vw32_grab_focus_on_raise;

/* Control whether Caps Lock affects non-ascii characters.  */
Lisp_Object Vw32_capslock_is_shiftlock;

/* Control whether right-alt and left-ctrl should be recognized as AltGr.  */
Lisp_Object Vw32_recognize_altgr;

/* The scroll bar in which the last motion event occurred.

   If the last motion event occurred in a scroll bar, we set this
   so w32_mouse_position can know whether to report a scroll bar motion or
   an ordinary motion.

   If the last motion event didn't occur in a scroll bar, we set this
   to Qnil, to tell w32_mouse_position to return an ordinary motion event.  */
static Lisp_Object last_mouse_scroll_bar;
static int last_mouse_scroll_bar_pos;

/* This is a hack.  We would really prefer that w32_mouse_position would
   return the time associated with the position it returns, but there
   doesn't seem to be any way to wrest the time-stamp from the server
   along with the position query.  So, we just keep track of the time
   of the last movement we received, and return that in hopes that
   it's somewhat accurate.  */

static Time last_mouse_movement_time;

/* Incremented by w32_read_socket whenever it really tries to read
   events.  */

#ifdef __STDC__
static int volatile input_signal_count;
#else
static int input_signal_count;
#endif

extern Lisp_Object Vcommand_line_args, Vsystem_name;

#ifndef USE_CRT_DLL
extern int errno;
#endif

/* A mask of extra modifier bits to put into every keyboard char.  */

extern EMACS_INT extra_keyboard_modifiers;

static void x_update_window_end P_ ((struct window *, int, int));
void w32_delete_display P_ ((struct w32_display_info *));
static void w32_handle_tool_bar_click P_ ((struct frame *,
                                          struct input_event *));
void w32_define_cursor P_ ((Window, Cursor));

void x_lower_frame P_ ((struct frame *));
void x_scroll_bar_clear P_ ((struct frame *));
void x_wm_set_size_hint P_ ((struct frame *, long, int));
void x_raise_frame P_ ((struct frame *));
void x_set_window_size P_ ((struct frame *, int, int, int));
void x_wm_set_window_state P_ ((struct frame *, int));
void x_wm_set_icon_pixmap P_ ((struct frame *, int));
void w32_initialize P_ ((void));
static void x_font_min_bounds P_ ((XFontStruct *, int *, int *));
int x_compute_min_glyph_bounds P_ ((struct frame *));
static void x_update_end P_ ((struct frame *));
static void w32_frame_up_to_date P_ ((struct frame *));
static void w32_set_terminal_modes P_ ((void));
static void w32_reset_terminal_modes P_ ((void));
static void x_clear_frame P_ ((void));
static void frame_highlight P_ ((struct frame *));
static void frame_unhighlight P_ ((struct frame *));
static void x_new_focus_frame P_ ((struct w32_display_info *,
				   struct frame *));
static void w32_frame_rehighlight P_ ((struct frame *));
static void x_frame_rehighlight P_ ((struct w32_display_info *));
static void x_draw_hollow_cursor P_ ((struct window *, struct glyph_row *));
static void x_draw_bar_cursor P_ ((struct window *, struct glyph_row *, int,
				   enum text_cursor_kinds));
static void w32_clip_to_row P_ ((struct window *, struct glyph_row *, HDC));

static Lisp_Object Qvendor_specific_keysyms;


/***********************************************************************
			      Debugging
 ***********************************************************************/

#if 0

/* This is a function useful for recording debugging information about
   the sequence of occurrences in this file.  */

struct record
{
  char *locus;
  int type;
};

struct record event_record[100];

int event_record_index;

record_event (locus, type)
     char *locus;
     int type;
{
  if (event_record_index == sizeof (event_record) / sizeof (struct record))
    event_record_index = 0;

  event_record[event_record_index].locus = locus;
  event_record[event_record_index].type = type;
  event_record_index++;
}

#endif /* 0 */


void
XChangeGC (void * ignore, XGCValues* gc, unsigned long mask,
	   XGCValues *xgcv)
{
  if (mask & GCForeground)
    gc->foreground = xgcv->foreground;
  if (mask & GCBackground)
    gc->background = xgcv->background;
  if (mask & GCFont)
    gc->font = xgcv->font;
}

XGCValues *XCreateGC (void * ignore, Window window, unsigned long mask,
                      XGCValues *xgcv)
{
  XGCValues *gc = (XGCValues *) xmalloc (sizeof (XGCValues));
  bzero (gc, sizeof (XGCValues));

  XChangeGC (ignore, gc, mask, xgcv);

  return gc;
}

void
XGetGCValues (void* ignore, XGCValues *gc,
                   unsigned long mask, XGCValues *xgcv)
{
  XChangeGC (ignore, xgcv, mask, gc);
}

static void
w32_set_clip_rectangle (HDC hdc, RECT *rect)
{
  if (rect)
    {
      HRGN clip_region = CreateRectRgnIndirect (rect);
      SelectClipRgn (hdc, clip_region);
      DeleteObject (clip_region);
    }
  else
    SelectClipRgn (hdc, NULL);
}


/* Draw a hollow rectangle at the specified position.  */
void
w32_draw_rectangle (HDC hdc, XGCValues *gc, int x, int y,
                    int width, int height)
{
  HBRUSH hb, oldhb;
  HPEN hp, oldhp;

  hb = CreateSolidBrush (gc->background);
  hp = CreatePen (PS_SOLID, 0, gc->foreground);
  oldhb = SelectObject (hdc, hb);
  oldhp = SelectObject (hdc, hp);

  Rectangle (hdc, x, y, x + width, y + height);

  SelectObject (hdc, oldhb);
  SelectObject (hdc, oldhp);
  DeleteObject (hb);
  DeleteObject (hp);
}

/* Draw a filled rectangle at the specified position. */
void
w32_fill_rect (f, hdc, pix, lprect)
     FRAME_PTR f;
     HDC hdc;
     COLORREF pix;
     RECT * lprect;
{
  HBRUSH hb;

  hb = CreateSolidBrush (pix);
  FillRect (hdc, lprect, hb);
  DeleteObject (hb);
}

void
w32_clear_window (f)
     FRAME_PTR f;
{
  RECT rect;
  HDC hdc = get_frame_dc (f);

  /* Under certain conditions, this can be called at startup with
     a console frame pointer before the GUI frame is created. An HDC
     of 0 indicates this. */
  if (hdc)
    {
      GetClientRect (FRAME_W32_WINDOW (f), &rect);
      w32_clear_rect (f, hdc, &rect);
    }

  release_frame_dc (f, hdc);
}


/***********************************************************************
		    Starting and ending an update
 ***********************************************************************/

/* Start an update of frame F.  This function is installed as a hook
   for update_begin, i.e. it is called when update_begin is called.
   This function is called prior to calls to x_update_window_begin for
   each window being updated.  */

static void
x_update_begin (f)
     struct frame *f;
{
  struct w32_display_info *display_info = FRAME_W32_DISPLAY_INFO (f);

  if (! FRAME_W32_P (f))
    return;

  /* Regenerate display palette before drawing if list of requested
     colors has changed. */
  if (display_info->regen_palette)
  {
    w32_regenerate_palette (f);
    display_info->regen_palette = FALSE;
  }
}


/* Start update of window W.  Set the global variable updated_window
   to the window being updated and set output_cursor to the cursor
   position of W.  */

static void
x_update_window_begin (w)
     struct window *w;
{
  struct frame *f = XFRAME (WINDOW_FRAME (w));
  struct w32_display_info *display_info = FRAME_W32_DISPLAY_INFO (f);

  /* Hide the system caret during an update.  */
  if (w32_use_visible_system_caret && w32_system_caret_hwnd)
    {
      SendMessage (w32_system_caret_hwnd, WM_EMACS_HIDE_CARET, 0, 0);
    }

  updated_window = w;
  set_output_cursor (&w->cursor);

  BLOCK_INPUT;

  if (f == display_info->mouse_face_mouse_frame)
    {
      /* Don't do highlighting for mouse motion during the update.  */
      display_info->mouse_face_defer = 1;

      /* If F needs to be redrawn, simply forget about any prior mouse
	 highlighting.  */
      if (FRAME_GARBAGED_P (f))
	display_info->mouse_face_window = Qnil;

#if 0 /* Rows in a current matrix containing glyphs in mouse-face have
	 their mouse_face_p flag set, which means that they are always
	 unequal to rows in a desired matrix which never have that
	 flag set.  So, rows containing mouse-face glyphs are never
	 scrolled, and we don't have to switch the mouse highlight off
	 here to prevent it from being scrolled.  */

      /* Can we tell that this update does not affect the window
	 where the mouse highlight is?  If so, no need to turn off.
	 Likewise, don't do anything if the frame is garbaged;
	 in that case, the frame's current matrix that we would use
	 is all wrong, and we will redisplay that line anyway.  */
      if (!NILP (display_info->mouse_face_window)
	  && w == XWINDOW (display_info->mouse_face_window))
	{
	  int i;

          for (i = 0; i < w->desired_matrix->nrows; ++i)
	    if (MATRIX_ROW_ENABLED_P (w->desired_matrix, i))
	      break;

	  if (i < w->desired_matrix->nrows)
	    clear_mouse_face (display_info);
	}
#endif /* 0 */
    }

  UNBLOCK_INPUT;
}

/* Draw a vertical window border from (x,y0) to (x,y1)  */

static void
w32_draw_vertical_window_border (w, x, y0, y1)
     struct window *w;
     int x, y0, y1;
{
  struct frame *f = XFRAME (WINDOW_FRAME (w));
  RECT r;
  HDC hdc;

  r.left = x;
  r.right = x + 1;
  r.top = y0;
  r.bottom = y1;

  hdc = get_frame_dc (f);
  w32_fill_rect (f, hdc, FRAME_FOREGROUND_PIXEL (f), &r);
  release_frame_dc (f, hdc);
}


/* End update of window W (which is equal to updated_window).

   Draw vertical borders between horizontally adjacent windows, and
   display W's cursor if CURSOR_ON_P is non-zero.

   MOUSE_FACE_OVERWRITTEN_P non-zero means that some row containing
   glyphs in mouse-face were overwritten.  In that case we have to
   make sure that the mouse-highlight is properly redrawn.

   W may be a menu bar pseudo-window in case we don't have X toolkit
   support. Such windows don't have a cursor, so don't display it
   here. */

static void
x_update_window_end (w, cursor_on_p, mouse_face_overwritten_p)
     struct window *w;
     int cursor_on_p, mouse_face_overwritten_p;
{
  struct w32_display_info *dpyinfo = FRAME_W32_DISPLAY_INFO (XFRAME (w->frame));

  if (!w->pseudo_window_p)
    {
      BLOCK_INPUT;

      if (cursor_on_p)
	display_and_set_cursor (w, 1, output_cursor.hpos,
				output_cursor.vpos,
				output_cursor.x, output_cursor.y);

      x_draw_vertical_border (w);

      draw_window_fringes (w);

      UNBLOCK_INPUT;
    }

  /* If a row with mouse-face was overwritten, arrange for
     XTframe_up_to_date to redisplay the mouse highlight.  */
  if (mouse_face_overwritten_p)
    {
      dpyinfo->mouse_face_beg_row = dpyinfo->mouse_face_beg_col = -1;
      dpyinfo->mouse_face_end_row = dpyinfo->mouse_face_end_col = -1;
      dpyinfo->mouse_face_window = Qnil;
    }

  /* Unhide the caret.  This won't actually show the cursor, unless it
     was visible before the corresponding call to HideCaret in
     x_update_window_begin.  */
  if (w32_use_visible_system_caret && w32_system_caret_hwnd)
    {
      SendMessage (w32_system_caret_hwnd, WM_EMACS_SHOW_CARET, 0, 0);
    }

  updated_window = NULL;
}


/* End update of frame F.  This function is installed as a hook in
   update_end.  */

static void
x_update_end (f)
     struct frame *f;
{
  if (! FRAME_W32_P (f))
    return;

  /* Mouse highlight may be displayed again.  */
  FRAME_W32_DISPLAY_INFO (f)->mouse_face_defer = 0;
}


/* This function is called from various places in xdisp.c whenever a
   complete update has been performed.  The global variable
   updated_window is not available here.  */

static void
w32_frame_up_to_date (f)
     struct frame *f;
{
  if (FRAME_W32_P (f))
    {
      struct w32_display_info *dpyinfo = FRAME_W32_DISPLAY_INFO (f);

      if (dpyinfo->mouse_face_deferred_gc
	  || f == dpyinfo->mouse_face_mouse_frame)
	{
	  BLOCK_INPUT;
	  if (dpyinfo->mouse_face_mouse_frame)
	    note_mouse_highlight (dpyinfo->mouse_face_mouse_frame,
				  dpyinfo->mouse_face_mouse_x,
				  dpyinfo->mouse_face_mouse_y);
	  dpyinfo->mouse_face_deferred_gc = 0;
	  UNBLOCK_INPUT;
	}
    }
}


/* Draw truncation mark bitmaps, continuation mark bitmaps, overlay
   arrow bitmaps, or clear the fringes if no bitmaps are required
   before DESIRED_ROW is made current.  The window being updated is
   found in updated_window.  This function is called from
   update_window_line only if it is known that there are differences
   between bitmaps to be drawn between current row and DESIRED_ROW.  */

static void
x_after_update_window_line (desired_row)
     struct glyph_row *desired_row;
{
  struct window *w = updated_window;
  struct frame *f;
  int width, height;

  xassert (w);

  if (!desired_row->mode_line_p && !w->pseudo_window_p)
    desired_row->redraw_fringe_bitmaps_p = 1;

  /* When a window has disappeared, make sure that no rest of
     full-width rows stays visible in the internal border.  Could
     check here if updated_window is the leftmost/rightmost window,
     but I guess it's not worth doing since vertically split windows
     are almost never used, internal border is rarely set, and the
     overhead is very small.  */
  if (windows_or_buffers_changed
      && desired_row->full_width_p
      && (f = XFRAME (w->frame),
	  width = FRAME_INTERNAL_BORDER_WIDTH (f),
	  width != 0)
      && (height = desired_row->visible_height,
	  height > 0))
    {
      int y = WINDOW_TO_FRAME_PIXEL_Y (w, max (0, desired_row->y));

      /* Internal border is drawn below the tool bar.  */
      if (WINDOWP (f->tool_bar_window)
	  && w == XWINDOW (f->tool_bar_window))
	y -= width;

      BLOCK_INPUT;
      {
	HDC hdc = get_frame_dc (f);
	w32_clear_area (f, hdc, 0, y, width, height);
	w32_clear_area (f, hdc, FRAME_PIXEL_WIDTH (f) - width,
			y, width, height);
	release_frame_dc (f, hdc);
      }
      UNBLOCK_INPUT;
    }
}


/* Draw the bitmap WHICH in one of the left or right fringes of
   window W.  ROW is the glyph row for which to display the bitmap; it
   determines the vertical position at which the bitmap has to be
   drawn.  */

static void
w32_draw_fringe_bitmap (w, row, p)
     struct window *w;
     struct glyph_row *row;
     struct draw_fringe_bitmap_params *p;
{
  struct frame *f = XFRAME (WINDOW_FRAME (w));
  HDC hdc;
  struct face *face = p->face;
  int rowY;

  hdc = get_frame_dc (f);

  /* Must clip because of partially visible lines.  */
  rowY = WINDOW_TO_FRAME_PIXEL_Y (w, row->y);
  if (p->y < rowY)
    {
      /* Adjust position of "bottom aligned" bitmap on partially
	 visible last row.  */
      int oldY = row->y;
      int oldVH = row->visible_height;
      row->visible_height = p->h;
      row->y -= rowY - p->y;
      w32_clip_to_row (w, row, hdc);
      row->y = oldY;
      row->visible_height = oldVH;
    }
  else
    w32_clip_to_row (w, row, hdc);

  if (p->bx >= 0 && !p->overlay_p)
    {
      w32_fill_area (f, hdc, face->background,
		     p->bx, p->by, p->nx, p->ny);
    }

  if (p->which)
    {
      HBITMAP pixmap = fringe_bmp[p->which];
      HDC compat_hdc;
      HANDLE horig_obj;

      compat_hdc = CreateCompatibleDC (hdc);

      SaveDC (hdc);

      horig_obj = SelectObject (compat_hdc, pixmap);

      /* Paint overlays transparently.  */
      if (p->overlay_p)
	{
	  HBRUSH h_brush, h_orig_brush;

	  SetTextColor (hdc, BLACK_PIX_DEFAULT (f));
	  SetBkColor (hdc, WHITE_PIX_DEFAULT (f));
	  h_brush = CreateSolidBrush (face->foreground);
	  h_orig_brush = SelectObject (hdc, h_brush);

	  BitBlt (hdc, p->x, p->y, p->wd, p->h,
		  compat_hdc, 0, p->dh,
		  DSTINVERT);
	  BitBlt (hdc, p->x, p->y, p->wd, p->h,
		  compat_hdc, 0, p->dh,
		  0x2E064A);
	  BitBlt (hdc, p->x, p->y, p->wd, p->h,
		  compat_hdc, 0, p->dh,
		  DSTINVERT);

	  SelectObject (hdc, h_orig_brush);
	  DeleteObject (h_brush);
	}
      else
	{
	  SetTextColor (hdc, face->background);
	  SetBkColor (hdc, (p->cursor_p
			    ? f->output_data.w32->cursor_pixel
			    : face->foreground));

	  BitBlt (hdc, p->x, p->y, p->wd, p->h,
		  compat_hdc, 0, p->dh,
		  SRCCOPY);
	}

      SelectObject (compat_hdc, horig_obj);
      DeleteDC (compat_hdc);
      RestoreDC (hdc, -1);
    }

  w32_set_clip_rectangle (hdc, NULL);

  release_frame_dc (f, hdc);
}

static void
w32_define_fringe_bitmap (which, bits, h, wd)
     int which;
     unsigned short *bits;
     int h, wd;
{
  fringe_bmp[which] = CreateBitmap (wd, h, 1, 1, bits);
}

static void
w32_destroy_fringe_bitmap (which)
     int which;
{
  if (fringe_bmp[which])
    DeleteObject (fringe_bmp[which]);
  fringe_bmp[which] = 0;
}



/* This is called when starting Emacs and when restarting after
   suspend.  When starting Emacs, no window is mapped.  And nothing
   must be done to Emacs's own window if it is suspended (though that
   rarely happens).  */

static void
w32_set_terminal_modes (void)
{
}

/* This is called when exiting or suspending Emacs. Exiting will make
   the W32 windows go away, and suspending requires no action. */

static void
w32_reset_terminal_modes (void)
{
}



/***********************************************************************
			   Display Iterator
 ***********************************************************************/

/* Function prototypes of this page.  */

static XCharStruct *w32_per_char_metric P_ ((XFontStruct *,
                                             wchar_t *, int));
static int w32_encode_char P_ ((int, wchar_t *, struct font_info *, int *));


/* Get metrics of character CHAR2B in FONT.  Value is always non-null.
   If CHAR2B is not contained in FONT, the font's default character
   metric is returned. */

static int
w32_bdf_per_char_metric (font, char2b, dim, pcm)
     XFontStruct *font;
     wchar_t *char2b;
     int dim;
     XCharStruct * pcm;
{
  glyph_metric * bdf_metric;
  char buf[2];

  if (dim == 1)
    buf[0] = (char)(*char2b);
  else
    {
      buf[0] = XCHAR2B_BYTE1 (char2b);
      buf[1] = XCHAR2B_BYTE2 (char2b);
    }

  bdf_metric = w32_BDF_TextMetric (font->bdf, buf, dim);

  if (bdf_metric)
    {
      pcm->width = bdf_metric->dwidth;
      pcm->lbearing = bdf_metric->bbox;
      pcm->rbearing = bdf_metric->dwidth
                    - (bdf_metric->bbox + bdf_metric->bbw);
      pcm->ascent = bdf_metric->bboy + bdf_metric->bbh;
      pcm->descent = -bdf_metric->bboy;

      return 1;
    }
  return 0;
}


static int
w32_native_per_char_metric (font, char2b, font_type, pcm)
     XFontStruct *font;
     wchar_t *char2b;
     enum w32_char_font_type font_type;
     XCharStruct * pcm;
{
  HDC hdc = GetDC (NULL);
  HFONT old_font;
  BOOL retval = FALSE;

  xassert (font && char2b);
  xassert (font->hfont);
  xassert (font_type == UNICODE_FONT || font_type == ANSI_FONT);

  old_font = SelectObject (hdc, font->hfont);

  if ((font->tm.tmPitchAndFamily & TMPF_TRUETYPE) != 0)
    {
      ABC char_widths;

      if (font_type == UNICODE_FONT)
	retval = GetCharABCWidthsW (hdc, *char2b, *char2b, &char_widths);
      else
	retval = GetCharABCWidthsA (hdc, *char2b, *char2b, &char_widths);

      if (retval)
	{
#if 0
	  /* Disabled until we can find a way to get the right results
	     on all versions of Windows.  */

	  /* Don't trust the ABC widths.  For synthesized fonts they are
	     wrong, and so is the result of GetCharWidth()!  */
	  int real_width;
	  GetCharWidth (hdc, *char2b, *char2b, &real_width);
#endif
	  pcm->width = char_widths.abcA + char_widths.abcB + char_widths.abcC;
#if 0
	  /* As far as I can tell, this is the best way to determine what
	     ExtTextOut will do with the broken font.  */
	  if (pcm->width != real_width)
	    pcm->width = (pcm->width + real_width) / 2;
#endif
	  pcm->lbearing = char_widths.abcA;
	  pcm->rbearing = char_widths.abcA + char_widths.abcB;
	  pcm->ascent = FONT_BASE (font);
	  pcm->descent = FONT_DESCENT (font);
	}
    }

  if (!retval)
    {
      /* Either font is not a True-type font, or GetCharABCWidthsW
	 failed (it is not supported on Windows 9x for instance), so we
	 can't determine the full info we would like.  All is not lost
	 though - we can call GetTextExtentPoint32 to get rbearing and
	 deduce width based on the font's per-string overhang.  lbearing
	 is assumed to be zero.  */

      /* TODO: Some Thai characters (and other composites if Windows
         supports them) do have lbearing, and report their total width
         as zero. Need some way of handling them when
         GetCharABCWidthsW fails. */
      SIZE sz;

      if (font_type == UNICODE_FONT)
	retval = GetTextExtentPoint32W (hdc, char2b, 1, &sz);
      else
	retval = GetTextExtentPoint32A (hdc, (char*)char2b, 1, &sz);

      if (retval)
	{
	  pcm->width = sz.cx - font->tm.tmOverhang;
	  pcm->rbearing = sz.cx;
	  pcm->lbearing = 0;
	  pcm->ascent = FONT_BASE (font);
	  pcm->descent = FONT_DESCENT (font);
	}
    }


  if (pcm->width == 0 && (pcm->rbearing - pcm->lbearing) == 0)
    {
      retval = FALSE;
    }

  SelectObject (hdc, old_font);
  ReleaseDC (NULL, hdc);

  return retval;
}


static XCharStruct *
w32_per_char_metric (font, char2b, font_type)
     XFontStruct *font;
     wchar_t *char2b;
     int /* enum w32_char_font_type */ font_type;
{
  /* The result metric information.  */
  XCharStruct *pcm;
  BOOL retval;

  xassert (font && char2b);

  /* TODO: This function is currently called through the RIF, and in
     some cases font_type is UNKNOWN_FONT. We currently allow the
     cached metrics to be used, which seems to work, but in cases
     where font_type is UNKNOWN_FONT, we probably haven't encoded
     char2b appropriately. All callers need checking to see what they
     are passing.  This is most likely to affect variable width fonts
     outside the Latin-1 range, particularly in languages like Thai
     that rely on rbearing and lbearing to provide composition. I
     don't think that is working currently anyway, but we don't seem
     to have anyone testing such languages on Windows.  */

  /* Handle the common cases quickly.  */
  if (!font->bdf && font->per_char == NULL)
    /* TODO: determine whether char2b exists in font?  */
    return &font->max_bounds;
  else if (!font->bdf && *char2b < 128)
    return &font->per_char[*char2b];

  xassert (font_type != UNKNOWN_FONT);

  pcm = &font->scratch;

  if (font_type == BDF_1D_FONT)
    retval = w32_bdf_per_char_metric (font, char2b, 1, pcm);
  else if (font_type == BDF_2D_FONT)
    retval = w32_bdf_per_char_metric (font, char2b, 2, pcm);
  else
    retval = w32_native_per_char_metric (font, char2b, font_type, pcm);

  if (retval)
    return pcm;

  return NULL;
}

void
w32_cache_char_metrics (font)
     XFontStruct *font;
{
  wchar_t char2b = L'x';

  /* Cache char metrics for the common cases.  */
  if (font->bdf)
    {
      /* TODO: determine whether font is fixed-pitch.  */
      if (!w32_bdf_per_char_metric (font, &char2b, 1, &font->max_bounds))
        {
          /* Use the font width and height as max bounds, as not all BDF
             fonts contain the letter 'x'. */
          font->max_bounds.width = FONT_MAX_WIDTH (font);
          font->max_bounds.lbearing = -font->bdf->llx;
          font->max_bounds.rbearing = FONT_MAX_WIDTH (font) - font->bdf->urx;
          font->max_bounds.ascent = FONT_BASE (font);
          font->max_bounds.descent = FONT_DESCENT (font);
        }
    }
  else
    {
      if (((font->tm.tmPitchAndFamily & TMPF_FIXED_PITCH) != 0)
          /* Some fonts (eg DBCS fonts) are marked as fixed width even
             though they contain characters of different widths. */
          || (font->tm.tmMaxCharWidth != font->tm.tmAveCharWidth))
	{
	  /* Font is not fixed pitch, so cache per_char info for the
             ASCII characters.  It would be much more work, and probably
             not worth it, to cache other chars, since we may change
             between using Unicode and ANSI text drawing functions at
             run-time.  */
	  int i;

	  font->per_char = xmalloc (128 * sizeof(XCharStruct));
	  for (i = 0; i < 128; i++)
	    {
	      char2b = i;
	      w32_native_per_char_metric (font, &char2b, ANSI_FONT,
					  &font->per_char[i]);
	    }
	}
      else
	w32_native_per_char_metric (font, &char2b, ANSI_FONT,
				    &font->max_bounds);
    }
}


/* Determine if a font is double byte. */
int w32_font_is_double_byte (XFontStruct *font)
{
  return font->double_byte_p;
}


static BOOL
w32_use_unicode_for_codepage (codepage)
     int codepage;
{
  /* If the current codepage is supported, use Unicode for output. */
  return (w32_enable_unicode_output
          && codepage != CP_8BIT
          && (codepage == CP_UNICODE || IsValidCodePage (codepage)));
}

/* Encode CHAR2B using encoding information from FONT_INFO.  CHAR2B is
   the two-byte form of C.  Encoding is returned in *CHAR2B.  */

static int /* enum w32_char_font_type */
w32_encode_char (c, char2b, font_info, two_byte_p)
     int c;
     wchar_t *char2b;
     struct font_info *font_info;
     int * two_byte_p;
{
  int charset = CHAR_CHARSET (c);
  int codepage;
  int unicode_p = 0;
  int internal_two_byte_p = 0;

  XFontStruct *font = font_info->font;

  internal_two_byte_p = w32_font_is_double_byte (font);

  /* FONT_INFO may define a scheme by which to encode byte1 and byte2.
     This may be either a program in a special encoder language or a
     fixed encoding.  */
  if (font_info->font_encoder)
    {
      /* It's a program.  */
      struct ccl_program *ccl = font_info->font_encoder;

      if (CHARSET_DIMENSION (charset) == 1)
	{
	  ccl->reg[0] = charset;
	  ccl->reg[1] = XCHAR2B_BYTE2 (char2b);
	  ccl->reg[2] = -1;
	}
      else
	{
	  ccl->reg[0] = charset;
	  ccl->reg[1] = XCHAR2B_BYTE1 (char2b);
	  ccl->reg[2] = XCHAR2B_BYTE2 (char2b);
	}

      ccl_driver (ccl, NULL, NULL, 0, 0, NULL);

      /* We assume that MSBs are appropriately set/reset by CCL
	 program.  */
      if (!internal_two_byte_p)	/* 1-byte font */
	STORE_XCHAR2B (char2b, 0, ccl->reg[1]);
      else
	STORE_XCHAR2B (char2b, ccl->reg[1], ccl->reg[2]);
    }
  else if (font_info->encoding[charset])
    {
      /* Fixed encoding scheme.  See fontset.h for the meaning of the
	 encoding numbers.  */
      int enc = font_info->encoding[charset];

      if ((enc == 1 || enc == 2)
	  && CHARSET_DIMENSION (charset) == 2)
	STORE_XCHAR2B (char2b, XCHAR2B_BYTE1 (char2b) | 0x80, XCHAR2B_BYTE2 (char2b));

      if (enc == 1 || enc == 3
          || (enc == 4 && CHARSET_DIMENSION (charset) == 1))
	STORE_XCHAR2B (char2b, XCHAR2B_BYTE1 (char2b), XCHAR2B_BYTE2 (char2b) | 0x80);
      else if (enc == 4)
        {
          int sjis1, sjis2;

          ENCODE_SJIS (XCHAR2B_BYTE1 (char2b), XCHAR2B_BYTE2 (char2b),
                       sjis1, sjis2);
          STORE_XCHAR2B (char2b, sjis1, sjis2);
        }
    }
  codepage = font_info->codepage;

  /* If charset is not ASCII or Latin-1, may need to move it into
     Unicode space.  */
  if ( font && !font->bdf && w32_use_unicode_for_codepage (codepage)
       && charset != CHARSET_ASCII && charset != charset_latin_iso8859_1
       && charset != CHARSET_8_BIT_CONTROL && charset != CHARSET_8_BIT_GRAPHIC)
    {
      char temp[3];
      temp[0] = XCHAR2B_BYTE1 (char2b);
      temp[1] = XCHAR2B_BYTE2 (char2b);
      temp[2] = '\0';
      if (codepage != CP_UNICODE)
        {
          if (temp[0])
            MultiByteToWideChar (codepage, 0, temp, 2, char2b, 1);
          else
            MultiByteToWideChar (codepage, 0, temp+1, 1, char2b, 1);
        }
      unicode_p = 1;
      internal_two_byte_p = 1;
    }

  if (two_byte_p)
    *two_byte_p = internal_two_byte_p;

  if (!font)
    return UNKNOWN_FONT;
  else if (font->bdf && CHARSET_DIMENSION (charset) == 1)
    return BDF_1D_FONT;
  else if (font->bdf)
    return BDF_2D_FONT;
  else if (unicode_p)
    return UNICODE_FONT;
  else
    return ANSI_FONT;
}



/***********************************************************************
			    Glyph display
 ***********************************************************************/


/* Encapsulate the different ways of displaying text under W32.  */

static void
w32_text_out (s, x, y,chars,nchars)
     struct glyph_string * s;
     int x, y;
     wchar_t * chars;
     int nchars;
{
  int charset_dim = w32_font_is_double_byte (s->font) ? 2 : 1;
  if (s->font->bdf)
    w32_BDF_TextOut (s->font->bdf, s->hdc,
                     x, y, (char *) chars, charset_dim,
                     nchars * charset_dim, 0);
  else if (s->first_glyph->font_type == UNICODE_FONT)
    ExtTextOutW (s->hdc, x, y, 0, NULL, chars, nchars, NULL);
  else
    ExtTextOutA (s->hdc, x, y, 0, NULL, (char *) chars,
		 nchars * charset_dim, NULL);
}



static void x_set_glyph_string_clipping P_ ((struct glyph_string *));
static void x_set_glyph_string_gc P_ ((struct glyph_string *));
static void x_draw_glyph_string_background P_ ((struct glyph_string *,
						int));
static void x_draw_glyph_string_foreground P_ ((struct glyph_string *));
static void x_draw_composite_glyph_string_foreground P_ ((struct glyph_string *));
static void x_draw_glyph_string_box P_ ((struct glyph_string *));
static void x_draw_glyph_string  P_ ((struct glyph_string *));
static void x_set_cursor_gc P_ ((struct glyph_string *));
static void x_set_mode_line_face_gc P_ ((struct glyph_string *));
static void x_set_mouse_face_gc P_ ((struct glyph_string *));
static int w32_alloc_lighter_color (struct frame *, COLORREF *, double, int);
static void w32_setup_relief_color P_ ((struct frame *, struct relief *,
                                        double, int, COLORREF));
static void x_setup_relief_colors P_ ((struct glyph_string *));
static void x_draw_image_glyph_string P_ ((struct glyph_string *));
static void x_draw_image_relief P_ ((struct glyph_string *));
static void x_draw_image_foreground P_ ((struct glyph_string *));
static void w32_draw_image_foreground_1 P_ ((struct glyph_string *, HBITMAP));
static void x_clear_glyph_string_rect P_ ((struct glyph_string *, int,
					   int, int, int));
static void w32_draw_relief_rect P_ ((struct frame *, int, int, int, int,
				    int, int, int, int, RECT *));
static void w32_draw_box_rect P_ ((struct glyph_string *, int, int, int, int,
				 int, int, int, RECT *));

#if GLYPH_DEBUG
static void x_check_font P_ ((struct frame *, XFontStruct *));
#endif


/* Set S->gc to a suitable GC for drawing glyph string S in cursor
   face.  */

static void
x_set_cursor_gc (s)
     struct glyph_string *s;
{
  if (s->font == FRAME_FONT (s->f)
      && s->face->background == FRAME_BACKGROUND_PIXEL (s->f)
      && s->face->foreground == FRAME_FOREGROUND_PIXEL (s->f)
      && !s->cmp)
    s->gc = s->f->output_data.w32->cursor_gc;
  else
    {
      /* Cursor on non-default face: must merge.  */
      XGCValues xgcv;
      unsigned long mask;

      xgcv.background = s->f->output_data.w32->cursor_pixel;
      xgcv.foreground = s->face->background;

      /* If the glyph would be invisible, try a different foreground.  */
      if (xgcv.foreground == xgcv.background)
	xgcv.foreground = s->face->foreground;
      if (xgcv.foreground == xgcv.background)
	xgcv.foreground = s->f->output_data.w32->cursor_foreground_pixel;
      if (xgcv.foreground == xgcv.background)
	xgcv.foreground = s->face->foreground;

      /* Make sure the cursor is distinct from text in this face.  */
      if (xgcv.background == s->face->background
	  && xgcv.foreground == s->face->foreground)
	{
	  xgcv.background = s->face->foreground;
	  xgcv.foreground = s->face->background;
	}

      IF_DEBUG (x_check_font (s->f, s->font));
      xgcv.font = s->font;
      mask = GCForeground | GCBackground | GCFont;

      if (FRAME_W32_DISPLAY_INFO (s->f)->scratch_cursor_gc)
	XChangeGC (NULL, FRAME_W32_DISPLAY_INFO (s->f)->scratch_cursor_gc,
		   mask, &xgcv);
      else
	FRAME_W32_DISPLAY_INFO (s->f)->scratch_cursor_gc
	  = XCreateGC (NULL, s->window, mask, &xgcv);

      s->gc = FRAME_W32_DISPLAY_INFO (s->f)->scratch_cursor_gc;
    }
}


/* Set up S->gc of glyph string S for drawing text in mouse face.  */

static void
x_set_mouse_face_gc (s)
     struct glyph_string *s;
{
  int face_id;
  struct face *face;

  /* What face has to be used last for the mouse face?  */
  face_id = FRAME_W32_DISPLAY_INFO (s->f)->mouse_face_face_id;
  face = FACE_FROM_ID (s->f, face_id);
  if (face == NULL)
    face = FACE_FROM_ID (s->f, MOUSE_FACE_ID);

  if (s->first_glyph->type == CHAR_GLYPH)
    face_id = FACE_FOR_CHAR (s->f, face, s->first_glyph->u.ch);
  else
    face_id = FACE_FOR_CHAR (s->f, face, 0);
  s->face = FACE_FROM_ID (s->f, face_id);
  PREPARE_FACE_FOR_DISPLAY (s->f, s->face);

  /* If font in this face is same as S->font, use it.  */
  if (s->font == s->face->font)
    s->gc = s->face->gc;
  else
    {
      /* Otherwise construct scratch_cursor_gc with values from FACE
	 but font FONT.  */
      XGCValues xgcv;
      unsigned long mask;

      xgcv.background = s->face->background;
      xgcv.foreground = s->face->foreground;
      IF_DEBUG (x_check_font (s->f, s->font));
      xgcv.font = s->font;
      mask = GCForeground | GCBackground | GCFont;

      if (FRAME_W32_DISPLAY_INFO (s->f)->scratch_cursor_gc)
	XChangeGC (NULL, FRAME_W32_DISPLAY_INFO (s->f)->scratch_cursor_gc,
		   mask, &xgcv);
      else
	FRAME_W32_DISPLAY_INFO (s->f)->scratch_cursor_gc
	  = XCreateGC (NULL, s->window, mask, &xgcv);

      s->gc = FRAME_W32_DISPLAY_INFO (s->f)->scratch_cursor_gc;
    }

  xassert (s->gc != 0);
}


/* Set S->gc of glyph string S to a GC suitable for drawing a mode line.
   Faces to use in the mode line have already been computed when the
   matrix was built, so there isn't much to do, here.  */

static INLINE void
x_set_mode_line_face_gc (s)
     struct glyph_string *s;
{
  s->gc = s->face->gc;
}


/* Set S->gc of glyph string S for drawing that glyph string.  Set
   S->stippled_p to a non-zero value if the face of S has a stipple
   pattern.  */

static INLINE void
x_set_glyph_string_gc (s)
     struct glyph_string *s;
{
  PREPARE_FACE_FOR_DISPLAY (s->f, s->face);

  if (s->hl == DRAW_NORMAL_TEXT)
    {
      s->gc = s->face->gc;
      s->stippled_p = s->face->stipple != 0;
    }
  else if (s->hl == DRAW_INVERSE_VIDEO)
    {
      x_set_mode_line_face_gc (s);
      s->stippled_p = s->face->stipple != 0;
    }
  else if (s->hl == DRAW_CURSOR)
    {
      x_set_cursor_gc (s);
      s->stippled_p = 0;
    }
  else if (s->hl == DRAW_MOUSE_FACE)
    {
      x_set_mouse_face_gc (s);
      s->stippled_p = s->face->stipple != 0;
    }
  else if (s->hl == DRAW_IMAGE_RAISED
	   || s->hl == DRAW_IMAGE_SUNKEN)
    {
      s->gc = s->face->gc;
      s->stippled_p = s->face->stipple != 0;
    }
  else
    {
      s->gc = s->face->gc;
      s->stippled_p = s->face->stipple != 0;
    }

  /* GC must have been set.  */
  xassert (s->gc != 0);
}


/* Set clipping for output of glyph string S.  S may be part of a mode
   line or menu if we don't have X toolkit support.  */

static INLINE void
x_set_glyph_string_clipping (s)
     struct glyph_string *s;
{
  RECT r;
  get_glyph_string_clip_rect (s, &r);
  w32_set_clip_rectangle (s->hdc, &r);
}


/* RIF:
   Compute left and right overhang of glyph string S.  If S is a glyph
   string for a composition, assume overhangs don't exist.  */

static void
w32_compute_glyph_string_overhangs (s)
     struct glyph_string *s;
{
  /* TODO: Windows does not appear to have a method for
     getting this info without getting the ABC widths for each
     individual character and working it out manually. */
}


static void
w32_get_glyph_overhangs (glyph, f, left, right)
     struct glyph *glyph;
     struct frame *f;
     int *left, *right;
{
  HDC hdc = get_frame_dc (f);
  /* Convert to unicode! */
  x_get_glyph_overhangs (glyph, f, left, right);
  release_frame_dc (f, hdc);
}


/* Fill rectangle X, Y, W, H with background color of glyph string S.  */

static INLINE void
x_clear_glyph_string_rect (s, x, y, w, h)
     struct glyph_string *s;
     int x, y, w, h;
{
  int real_x = x;
  int real_y = y;
  int real_w = w;
  int real_h = h;
#if 0
  /* Take clipping into account.  */
  if (s->gc->clip_mask == Rect)
    {
      real_x = max (real_x, s->gc->clip_rectangle.left);
      real_y = max (real_y, s->gc->clip_rectangle.top);
      real_w = min (real_w, s->gc->clip_rectangle.right
                    - s->gc->clip_rectangle.left);
      real_h = min (real_h, s->gc->clip_rectangle.bottom
                    - s->gc->clip_rectangle.top);
    }
#endif
  w32_fill_area (s->f, s->hdc, s->gc->background, real_x, real_y,
                 real_w, real_h);
}


/* Draw the background of glyph_string S.  If S->background_filled_p
   is non-zero don't draw it.  FORCE_P non-zero means draw the
   background even if it wouldn't be drawn normally.  This is used
   when a string preceding S draws into the background of S, or S
   contains the first component of a composition.  */

static void
x_draw_glyph_string_background (s, force_p)
     struct glyph_string *s;
     int force_p;
{
  /* Nothing to do if background has already been drawn or if it
     shouldn't be drawn in the first place.  */
  if (!s->background_filled_p)
    {
      int box_line_width = max (s->face->box_line_width, 0);

#if 0 /* TODO: stipple */
      if (s->stippled_p)
	{
	  /* Fill background with a stipple pattern.  */
	  XSetFillStyle (s->display, s->gc, FillOpaqueStippled);
	  XFillRectangle (s->display, s->window, s->gc, s->x,
			  s->y + box_line_width,
			  s->background_width,
			  s->height - 2 * box_line_width);
	  XSetFillStyle (s->display, s->gc, FillSolid);
	  s->background_filled_p = 1;
	}
      else
#endif
        if (FONT_HEIGHT (s->font) < s->height - 2 * box_line_width
	       || s->font_not_found_p
	       || s->extends_to_end_of_line_p
               || s->font->bdf
	       || force_p)
	{
	  x_clear_glyph_string_rect (s, s->x, s->y + box_line_width,
				     s->background_width,
				     s->height - 2 * box_line_width);
	  s->background_filled_p = 1;
	}
    }
}


/* Draw the foreground of glyph string S.  */

static void
x_draw_glyph_string_foreground (s)
     struct glyph_string *s;
{
  int i, x;
  HFONT old_font;

  /* If first glyph of S has a left box line, start drawing the text
     of S to the right of that box line.  */
  if (s->face->box != FACE_NO_BOX
      && s->first_glyph->left_box_line_p)
    x = s->x + abs (s->face->box_line_width);
  else
    x = s->x;

  if (s->for_overlaps_p || (s->background_filled_p && s->hl != DRAW_CURSOR))
    SetBkMode (s->hdc, TRANSPARENT);
  else
    SetBkMode (s->hdc, OPAQUE);

  SetTextColor (s->hdc, s->gc->foreground);
  SetBkColor (s->hdc, s->gc->background);
  SetTextAlign (s->hdc, TA_BASELINE | TA_LEFT);

  if (s->font && s->font->hfont)
    old_font = SelectObject (s->hdc, s->font->hfont);

  /* Draw characters of S as rectangles if S's font could not be
     loaded. */
  if (s->font_not_found_p)
    {
      for (i = 0; i < s->nchars; ++i)
        {
          struct glyph *g = s->first_glyph + i;

          w32_draw_rectangle (s->hdc, s->gc, x, s->y, g->pixel_width - 1,
                              s->height - 1);
          x += g->pixel_width;
        }
    }
  else
    {
      char *char1b = (char *) s->char2b;
      int boff = s->font_info->baseline_offset;

      if (s->font_info->vertical_centering)
	boff = VCENTER_BASELINE_OFFSET (s->font, s->f) - boff;

      /* If we can use 8-bit functions, condense S->char2b.  */
      if (!s->two_byte_p)
        for (i = 0; i < s->nchars; ++i)
          char1b[i] = XCHAR2B_BYTE2 (&s->char2b[i]);

      /* Draw text with TextOut and friends. */
      w32_text_out (s, x, s->ybase - boff, s->char2b, s->nchars);

      if (s->face->overstrike)
	{
	  /* For overstriking (to simulate bold-face), draw the
	     characters again shifted to the right by one pixel.  */
	  w32_text_out (s, x + 1, s->ybase - boff, s->char2b, s->nchars);
	}
    }
  if (s->font && s->font->hfont)
    SelectObject (s->hdc, old_font);
}

/* Draw the foreground of composite glyph string S.  */

static void
x_draw_composite_glyph_string_foreground (s)
     struct glyph_string *s;
{
  int i, x;
  HFONT old_font;

  /* If first glyph of S has a left box line, start drawing the text
     of S to the right of that box line.  */
  if (s->face->box != FACE_NO_BOX
      && s->first_glyph->left_box_line_p)
    x = s->x + abs (s->face->box_line_width);
  else
    x = s->x;

  /* S is a glyph string for a composition.  S->gidx is the index of
     the first character drawn for glyphs of this composition.
     S->gidx == 0 means we are drawing the very first character of
     this composition.  */

  SetTextColor (s->hdc, s->gc->foreground);
  SetBkColor (s->hdc, s->gc->background);
  SetBkMode (s->hdc, TRANSPARENT);
  SetTextAlign (s->hdc, TA_BASELINE | TA_LEFT);

  if (s->font && s->font->hfont)
    old_font = SelectObject (s->hdc, s->font->hfont);

  /* Draw a rectangle for the composition if the font for the very
     first character of the composition could not be loaded.  */
  if (s->font_not_found_p)
    {
      if (s->gidx == 0)
        w32_draw_rectangle (s->hdc, s->gc, x, s->y, s->width - 1,
                            s->height - 1);
    }
  else
    {
      for (i = 0; i < s->nchars; i++, ++s->gidx)
	{
	  w32_text_out (s, x + s->cmp->offsets[s->gidx * 2],
			s->ybase - s->cmp->offsets[s->gidx * 2 + 1],
			s->char2b + i, 1);
	  if (s->face->overstrike)
	    w32_text_out (s, x + s->cmp->offsets[s->gidx * 2] + 1,
			  s->ybase - s->cmp->offsets[s->gidx * 2 + 1],
			  s->char2b + i, 1);
	}
    }

  if (s->font && s->font->hfont)
    SelectObject (s->hdc, old_font);
}


/* Brightness beyond which a color won't have its highlight brightness
   boosted.

   Nominally, highlight colors for `3d' faces are calculated by
   brightening an object's color by a constant scale factor, but this
   doesn't yield good results for dark colors, so for colors who's
   brightness is less than this value (on a scale of 0-255) have to
   use an additional additive factor.

   The value here is set so that the default menu-bar/mode-line color
   (grey75) will not have its highlights changed at all.  */
#define HIGHLIGHT_COLOR_DARK_BOOST_LIMIT 187


/* Allocate a color which is lighter or darker than *COLOR by FACTOR
   or DELTA.  Try a color with RGB values multiplied by FACTOR first.
   If this produces the same color as COLOR, try a color where all RGB
   values have DELTA added.  Return the allocated color in *COLOR.
   DISPLAY is the X display, CMAP is the colormap to operate on.
   Value is non-zero if successful.  */

static int
w32_alloc_lighter_color (f, color, factor, delta)
     struct frame *f;
     COLORREF *color;
     double factor;
     int delta;
{
  COLORREF new;
  long bright;

  /* On Windows, RGB values are 0-255, not 0-65535, so scale delta. */
  delta /= 256;

  /* Change RGB values by specified FACTOR.  Avoid overflow!  */
  xassert (factor >= 0);
  new = PALETTERGB (min (0xff, factor * GetRValue (*color)),
                    min (0xff, factor * GetGValue (*color)),
                    min (0xff, factor * GetBValue (*color)));

  /* Calculate brightness of COLOR.  */
  bright = (2 * GetRValue (*color) + 3 * GetGValue (*color)
            + GetBValue (*color)) / 6;

  /* We only boost colors that are darker than
     HIGHLIGHT_COLOR_DARK_BOOST_LIMIT.  */
  if (bright < HIGHLIGHT_COLOR_DARK_BOOST_LIMIT)
    /* Make an additive adjustment to NEW, because it's dark enough so
       that scaling by FACTOR alone isn't enough.  */
    {
      /* How far below the limit this color is (0 - 1, 1 being darker).  */
      double dimness = 1 - (double)bright / HIGHLIGHT_COLOR_DARK_BOOST_LIMIT;
      /* The additive adjustment.  */
      int min_delta = delta * dimness * factor / 2;

      if (factor < 1)
        new = PALETTERGB (max (0, min (0xff, min_delta - GetRValue (*color))),
                          max (0, min (0xff, min_delta - GetGValue (*color))),
                          max (0, min (0xff, min_delta - GetBValue (*color))));
      else
        new = PALETTERGB (max (0, min (0xff, min_delta + GetRValue (*color))),
                          max (0, min (0xff, min_delta + GetGValue (*color))),
                          max (0, min (0xff, min_delta + GetBValue (*color))));
    }

  if (new == *color)
    new = PALETTERGB (max (0, min (0xff, delta + GetRValue (*color))),
                      max (0, min (0xff, delta + GetGValue (*color))),
                      max (0, min (0xff, delta + GetBValue (*color))));

  /* TODO: Map to palette and retry with delta if same? */
  /* TODO: Free colors (if using palette)? */

  if (new == *color)
    return 0;

  *color = new;

  return 1;
}


/* Set up the foreground color for drawing relief lines of glyph
   string S.  RELIEF is a pointer to a struct relief containing the GC
   with which lines will be drawn.  Use a color that is FACTOR or
   DELTA lighter or darker than the relief's background which is found
   in S->f->output_data.x->relief_background.  If such a color cannot
   be allocated, use DEFAULT_PIXEL, instead.  */

static void
w32_setup_relief_color (f, relief, factor, delta, default_pixel)
     struct frame *f;
     struct relief *relief;
     double factor;
     int delta;
     COLORREF default_pixel;
{
  XGCValues xgcv;
  struct w32_output *di = f->output_data.w32;
  unsigned long mask = GCForeground;
  COLORREF pixel;
  COLORREF background = di->relief_background;
  struct w32_display_info *dpyinfo = FRAME_W32_DISPLAY_INFO (f);

  /* TODO: Free colors (if using palette)? */

  /* Allocate new color.  */
  xgcv.foreground = default_pixel;
  pixel = background;
  if (w32_alloc_lighter_color (f, &pixel, factor, delta))
    {
      relief->allocated_p = 1;
      xgcv.foreground = relief->pixel = pixel;
    }

  if (relief->gc == 0)
    {
#if 0 /* TODO: stipple */
      xgcv.stipple = dpyinfo->gray;
      mask |= GCStipple;
#endif
      relief->gc = XCreateGC (NULL, FRAME_W32_WINDOW (f), mask, &xgcv);
    }
  else
    XChangeGC (NULL, relief->gc, mask, &xgcv);
}


/* Set up colors for the relief lines around glyph string S.  */

static void
x_setup_relief_colors (s)
     struct glyph_string *s;
{
  struct w32_output *di = s->f->output_data.w32;
  COLORREF color;

  if (s->face->use_box_color_for_shadows_p)
    color = s->face->box_color;
  else if (s->first_glyph->type == IMAGE_GLYPH
	   && s->img->pixmap
	   && !IMAGE_BACKGROUND_TRANSPARENT (s->img, s->f, 0))
    color = IMAGE_BACKGROUND  (s->img, s->f, 0);
  else
    color = s->gc->background;

  if (di->white_relief.gc == 0
      || color != di->relief_background)
    {
      di->relief_background = color;
      w32_setup_relief_color (s->f, &di->white_relief, 1.2, 0x8000,
                              WHITE_PIX_DEFAULT (s->f));
      w32_setup_relief_color (s->f, &di->black_relief, 0.6, 0x4000,
                              BLACK_PIX_DEFAULT (s->f));
    }
}


/* Draw a relief on frame F inside the rectangle given by LEFT_X,
   TOP_Y, RIGHT_X, and BOTTOM_Y.  WIDTH is the thickness of the relief
   to draw, it must be >= 0.  RAISED_P non-zero means draw a raised
   relief.  LEFT_P non-zero means draw a relief on the left side of
   the rectangle.  RIGHT_P non-zero means draw a relief on the right
   side of the rectangle.  CLIP_RECT is the clipping rectangle to use
   when drawing.  */

static void
w32_draw_relief_rect (f, left_x, top_y, right_x, bottom_y, width,
                      raised_p, left_p, right_p, clip_rect)
     struct frame *f;
     int left_x, top_y, right_x, bottom_y, width, left_p, right_p, raised_p;
     RECT *clip_rect;
{
  int i;
  XGCValues gc;
  HDC hdc = get_frame_dc (f);

  if (raised_p)
    gc.foreground = f->output_data.w32->white_relief.gc->foreground;
  else
    gc.foreground = f->output_data.w32->black_relief.gc->foreground;

  w32_set_clip_rectangle (hdc, clip_rect);

  /* Top.  */
  for (i = 0; i < width; ++i)
    w32_fill_area (f, hdc, gc.foreground,
		   left_x + i * left_p, top_y + i,
		   right_x - left_x - i * (left_p + right_p ) + 1, 1);

  /* Left.  */
  if (left_p)
    for (i = 0; i < width; ++i)
      w32_fill_area (f, hdc, gc.foreground,
		     left_x + i, top_y + i, 1,
		     bottom_y - top_y - 2 * i + 1);

  if (raised_p)
    gc.foreground = f->output_data.w32->black_relief.gc->foreground;
  else
    gc.foreground = f->output_data.w32->white_relief.gc->foreground;

  /* Bottom.  */
  for (i = 0; i < width; ++i)
    w32_fill_area (f, hdc, gc.foreground,
		   left_x + i * left_p, bottom_y - i,
		   right_x - left_x - i * (left_p + right_p) + 1, 1);

  /* Right.  */
  if (right_p)
    for (i = 0; i < width; ++i)
      w32_fill_area (f, hdc, gc.foreground,
		     right_x - i, top_y + i + 1, 1,
		     bottom_y - top_y - 2 * i - 1);

  w32_set_clip_rectangle (hdc, NULL);

  release_frame_dc (f, hdc);
}


/* Draw a box on frame F inside the rectangle given by LEFT_X, TOP_Y,
   RIGHT_X, and BOTTOM_Y.  WIDTH is the thickness of the lines to
   draw, it must be >= 0.  LEFT_P non-zero means draw a line on the
   left side of the rectangle.  RIGHT_P non-zero means draw a line
   on the right side of the rectangle.  CLIP_RECT is the clipping
   rectangle to use when drawing.  */

static void
w32_draw_box_rect (s, left_x, top_y, right_x, bottom_y, width,
                   left_p, right_p, clip_rect)
     struct glyph_string *s;
     int left_x, top_y, right_x, bottom_y, width, left_p, right_p;
     RECT *clip_rect;
{
  w32_set_clip_rectangle (s->hdc, clip_rect);

  /* Top.  */
  w32_fill_area (s->f, s->hdc, s->face->box_color,
		  left_x, top_y, right_x - left_x + 1, width);

  /* Left.  */
  if (left_p)
    {
      w32_fill_area (s->f, s->hdc, s->face->box_color,
                     left_x, top_y, width, bottom_y - top_y + 1);
    }

  /* Bottom.  */
  w32_fill_area (s->f, s->hdc, s->face->box_color,
                 left_x, bottom_y - width + 1, right_x - left_x + 1, width);

  /* Right.  */
  if (right_p)
    {
      w32_fill_area (s->f, s->hdc, s->face->box_color,
                     right_x - width + 1, top_y, width, bottom_y - top_y + 1);
    }

  w32_set_clip_rectangle (s->hdc, NULL);
}


/* Draw a box around glyph string S.  */

static void
x_draw_glyph_string_box (s)
     struct glyph_string *s;
{
  int width, left_x, right_x, top_y, bottom_y, last_x, raised_p;
  int left_p, right_p;
  struct glyph *last_glyph;
  RECT clip_rect;

  last_x = window_box_right (s->w, s->area);
  if (s->row->full_width_p
      && !s->w->pseudo_window_p)
    {
      last_x += WINDOW_RIGHT_SCROLL_BAR_AREA_WIDTH (s->w);
      if (s->area != RIGHT_MARGIN_AREA
	  || WINDOW_HAS_FRINGES_OUTSIDE_MARGINS (s->w))
	last_x += WINDOW_RIGHT_FRINGE_WIDTH (s->w);
    }

  /* The glyph that may have a right box line.  */
  last_glyph = (s->cmp || s->img
		? s->first_glyph
		: s->first_glyph + s->nchars - 1);

  width = abs (s->face->box_line_width);
  raised_p = s->face->box == FACE_RAISED_BOX;
  left_x = s->x;
  right_x = ((s->row->full_width_p && s->extends_to_end_of_line_p
	      ? last_x - 1
	      : min (last_x, s->x + s->background_width) - 1));
  top_y = s->y;
  bottom_y = top_y + s->height - 1;

  left_p = (s->first_glyph->left_box_line_p
	    || (s->hl == DRAW_MOUSE_FACE
		&& (s->prev == NULL
		    || s->prev->hl != s->hl)));
  right_p = (last_glyph->right_box_line_p
	     || (s->hl == DRAW_MOUSE_FACE
		 && (s->next == NULL
		     || s->next->hl != s->hl)));

  get_glyph_string_clip_rect (s, &clip_rect);

  if (s->face->box == FACE_SIMPLE_BOX)
    w32_draw_box_rect (s, left_x, top_y, right_x, bottom_y, width,
                       left_p, right_p, &clip_rect);
  else
    {
      x_setup_relief_colors (s);
      w32_draw_relief_rect (s->f, left_x, top_y, right_x, bottom_y,
                            width, raised_p, left_p, right_p, &clip_rect);
    }
}


/* Draw foreground of image glyph string S.  */

static void
x_draw_image_foreground (s)
     struct glyph_string *s;
{
  int x;
  int y = s->ybase - image_ascent (s->img, s->face);

  /* If first glyph of S has a left box line, start drawing it to the
     right of that line.  */
  if (s->face->box != FACE_NO_BOX
      && s->first_glyph->left_box_line_p)
    x = s->x + abs (s->face->box_line_width);
  else
    x = s->x;

  /* If there is a margin around the image, adjust x- and y-position
     by that margin.  */
  x += s->img->hmargin;
  y += s->img->vmargin;

  SaveDC (s->hdc);

  if (s->img->pixmap)
    {
      HDC compat_hdc = CreateCompatibleDC (s->hdc);
      HBRUSH fg_brush = CreateSolidBrush (s->gc->foreground);
      HBRUSH orig_brush = SelectObject (s->hdc, fg_brush);
      HGDIOBJ orig_obj = SelectObject (compat_hdc, s->img->pixmap);
      SetBkColor (compat_hdc, RGB (255, 255, 255));
      SetTextColor (s->hdc, RGB (0, 0, 0));
      x_set_glyph_string_clipping (s);

      if (s->img->mask)
	{
	  HDC mask_dc = CreateCompatibleDC (s->hdc);
	  HGDIOBJ mask_orig_obj = SelectObject (mask_dc, s->img->mask);

	  SetTextColor (s->hdc, RGB (255, 255, 255));
	  SetBkColor (s->hdc, RGB (0, 0, 0));

	  BitBlt (s->hdc, x, y, s->img->width, s->img->height,
		  compat_hdc, 0, 0, SRCINVERT);
	  BitBlt (s->hdc, x, y, s->img->width, s->img->height,
		  mask_dc, 0, 0, SRCAND);
	  BitBlt (s->hdc, x, y, s->img->width, s->img->height,
		  compat_hdc, 0, 0, SRCINVERT);

	  SelectObject (mask_dc, mask_orig_obj);
	  DeleteDC (mask_dc);
	}
      else
	{
	  SetTextColor (s->hdc, s->gc->foreground);
	  SetBkColor (s->hdc, s->gc->background);

          BitBlt (s->hdc, x, y, s->img->width, s->img->height,
                  compat_hdc, 0, 0, SRCCOPY);

	  /* When the image has a mask, we can expect that at
	     least part of a mouse highlight or a block cursor will
	     be visible.  If the image doesn't have a mask, make
	     a block cursor visible by drawing a rectangle around
	     the image.  I believe it's looking better if we do
	     nothing here for mouse-face.  */
	  if (s->hl == DRAW_CURSOR)
	    {
	      int r = s->img->relief;
	      if (r < 0) r = -r;
	      w32_draw_rectangle (s->hdc, s->gc, x - r, y - r ,
				  s->img->width + r*2 - 1, s->img->height + r*2 - 1);
	    }
	}

      w32_set_clip_rectangle (s->hdc, NULL);
      SelectObject (s->hdc, orig_brush);
      DeleteObject (fg_brush);
      SelectObject (compat_hdc, orig_obj);
      DeleteDC (compat_hdc);
    }
  else
    w32_draw_rectangle (s->hdc, s->gc, x, y, s->img->width -1,
                        s->img->height - 1);

  RestoreDC (s->hdc ,-1);
}



/* Draw a relief around the image glyph string S.  */

static void
x_draw_image_relief (s)
     struct glyph_string *s;
{
  int x0, y0, x1, y1, thick, raised_p;
  RECT r;
  int x;
  int y = s->ybase - image_ascent (s->img, s->face);

  /* If first glyph of S has a left box line, start drawing it to the
     right of that line.  */
  if (s->face->box != FACE_NO_BOX
      && s->first_glyph->left_box_line_p)
    x = s->x + abs (s->face->box_line_width);
  else
    x = s->x;

  /* If there is a margin around the image, adjust x- and y-position
     by that margin.  */
  x += s->img->hmargin;
  y += s->img->vmargin;

  if (s->hl == DRAW_IMAGE_SUNKEN
      || s->hl == DRAW_IMAGE_RAISED)
    {
      thick = tool_bar_button_relief >= 0 ? tool_bar_button_relief : DEFAULT_TOOL_BAR_BUTTON_RELIEF;
      raised_p = s->hl == DRAW_IMAGE_RAISED;
    }
  else
    {
      thick = abs (s->img->relief);
      raised_p = s->img->relief > 0;
    }

  x0 = x - thick;
  y0 = y - thick;
  x1 = x + s->img->width + thick - 1;
  y1 = y + s->img->height + thick - 1;

  x_setup_relief_colors (s);
  get_glyph_string_clip_rect (s, &r);
  w32_draw_relief_rect (s->f, x0, y0, x1, y1, thick, raised_p, 1, 1, &r);
}


/* Draw the foreground of image glyph string S to PIXMAP.  */

static void
w32_draw_image_foreground_1 (s, pixmap)
     struct glyph_string *s;
     HBITMAP pixmap;
{
  HDC hdc = CreateCompatibleDC (s->hdc);
  HGDIOBJ orig_hdc_obj = SelectObject (hdc, pixmap);
  int x;
  int y = s->ybase - s->y - image_ascent (s->img, s->face);

  /* If first glyph of S has a left box line, start drawing it to the
     right of that line.  */
  if (s->face->box != FACE_NO_BOX
      && s->first_glyph->left_box_line_p)
    x = abs (s->face->box_line_width);
  else
    x = 0;

  /* If there is a margin around the image, adjust x- and y-position
     by that margin.  */
  x += s->img->hmargin;
  y += s->img->vmargin;

  if (s->img->pixmap)
    {
      HDC compat_hdc = CreateCompatibleDC (hdc);
      HBRUSH fg_brush = CreateSolidBrush (s->gc->foreground);
      HBRUSH orig_brush = SelectObject (hdc, fg_brush);
      HGDIOBJ orig_obj = SelectObject (compat_hdc, s->img->pixmap);

      if (s->img->mask)
	{
	  HDC mask_dc = CreateCompatibleDC (hdc);
	  HGDIOBJ mask_orig_obj = SelectObject (mask_dc, s->img->mask);

	  SetTextColor (hdc, RGB (0, 0, 0));
	  SetBkColor (hdc, RGB (255, 255, 255));
	  BitBlt (hdc, x, y, s->img->width, s->img->height,
		  compat_hdc, 0, 0, SRCINVERT);
	  BitBlt (hdc, x, y, s->img->width, s->img->height,
		  mask_dc, 0, 0, SRCAND);
	  BitBlt (hdc, x, y, s->img->width, s->img->height,
		  compat_hdc, 0, 0, SRCINVERT);

	  SelectObject (mask_dc, mask_orig_obj);
	  DeleteDC (mask_dc);
	}
      else
	{
	  SetTextColor (hdc, s->gc->foreground);
	  SetBkColor (hdc, s->gc->background);

          BitBlt (hdc, x, y, s->img->width, s->img->height,
                  compat_hdc, 0, 0, SRCCOPY);

	  /* When the image has a mask, we can expect that at
	     least part of a mouse highlight or a block cursor will
	     be visible.  If the image doesn't have a mask, make
	     a block cursor visible by drawing a rectangle around
	     the image.  I believe it's looking better if we do
	     nothing here for mouse-face.  */
	  if (s->hl == DRAW_CURSOR)
	    {
	      int r = s->img->relief;
	      if (r < 0) r = -r;
	      w32_draw_rectangle (hdc, s->gc, x - r, y - r ,
				  s->img->width + r*2 - 1, s->img->height + r*2 - 1);
	    }
	}

      SelectObject (hdc, orig_brush);
      DeleteObject (fg_brush);
      SelectObject (compat_hdc, orig_obj);
      DeleteDC (compat_hdc);
    }
  else
    w32_draw_rectangle (hdc, s->gc, x, y, s->img->width - 1,
                        s->img->height - 1);

  SelectObject (hdc, orig_hdc_obj);
  DeleteDC (hdc);
}


/* Draw part of the background of glyph string S.  X, Y, W, and H
   give the rectangle to draw.  */

static void
x_draw_glyph_string_bg_rect (s, x, y, w, h)
     struct glyph_string *s;
     int x, y, w, h;
{
#if 0 /* TODO: stipple */
  if (s->stippled_p)
    {
      /* Fill background with a stipple pattern.  */
      XSetFillStyle (s->display, s->gc, FillOpaqueStippled);
      XFillRectangle (s->display, s->window, s->gc, x, y, w, h);
      XSetFillStyle (s->display, s->gc, FillSolid);
    }
  else
#endif
    x_clear_glyph_string_rect (s, x, y, w, h);
}


/* Draw image glyph string S.

            s->y
   s->x      +-------------------------
	     |   s->face->box
	     |
	     |     +-------------------------
	     |     |  s->img->vmargin
	     |     |
	     |     |       +-------------------
	     |     |       |  the image

 */

static void
x_draw_image_glyph_string (s)
     struct glyph_string *s;
{
  int x, y;
  int box_line_hwidth = abs (s->face->box_line_width);
  int box_line_vwidth = max (s->face->box_line_width, 0);
  int height;
  HBITMAP pixmap = 0;

  height = s->height - 2 * box_line_vwidth;

  /* Fill background with face under the image.  Do it only if row is
     taller than image or if image has a clip mask to reduce
     flickering.  */
  s->stippled_p = s->face->stipple != 0;
  if (height > s->img->height
      || s->img->hmargin
      || s->img->vmargin
      || s->img->mask
      || s->img->pixmap == 0
      || s->width != s->background_width)
    {
      if (box_line_hwidth && s->first_glyph->left_box_line_p)
	x = s->x + box_line_hwidth;
      else
	x = s->x;

      y = s->y + box_line_vwidth;
#if 0 /* TODO: figure out if we need to do this on Windows.  */
      if (s->img->mask)
	{
	  /* Create a pixmap as large as the glyph string.  Fill it
	     with the background color.  Copy the image to it, using
	     its mask.  Copy the temporary pixmap to the display.  */
	  Screen *screen = FRAME_X_SCREEN (s->f);
	  int depth = DefaultDepthOfScreen (screen);

	  /* Create a pixmap as large as the glyph string.  */
 	  pixmap = XCreatePixmap (s->display, s->window,
				  s->background_width,
				  s->height, depth);

	  /* Don't clip in the following because we're working on the
	     pixmap.  */
	  XSetClipMask (s->display, s->gc, None);

	  /* Fill the pixmap with the background color/stipple.  */
	  if (s->stippled_p)
	    {
	      /* Fill background with a stipple pattern.  */
	      XSetFillStyle (s->display, s->gc, FillOpaqueStippled);
	      XFillRectangle (s->display, pixmap, s->gc,
			      0, 0, s->background_width, s->height);
	      XSetFillStyle (s->display, s->gc, FillSolid);
	    }
	  else
	    {
	      XGCValues xgcv;
	      XGetGCValues (s->display, s->gc, GCForeground | GCBackground,
			    &xgcv);
	      XSetForeground (s->display, s->gc, xgcv.background);
	      XFillRectangle (s->display, pixmap, s->gc,
			      0, 0, s->background_width, s->height);
	      XSetForeground (s->display, s->gc, xgcv.foreground);
	    }
	}
      else
#endif
	x_draw_glyph_string_bg_rect (s, x, y, s->background_width, height);

      s->background_filled_p = 1;
    }

  /* Draw the foreground.  */
  if (pixmap != 0)
    {
      w32_draw_image_foreground_1 (s, pixmap);
      x_set_glyph_string_clipping (s);
      {
        HDC compat_hdc = CreateCompatibleDC (s->hdc);
        HBRUSH fg_brush = CreateSolidBrush (s->gc->foreground);
        HBRUSH orig_brush = SelectObject (s->hdc, fg_brush);
        HGDIOBJ orig_obj = SelectObject (compat_hdc, pixmap);

        SetTextColor (s->hdc, s->gc->foreground);
        SetBkColor (s->hdc, s->gc->background);
        BitBlt (s->hdc, s->x, s->y, s->background_width, s->height,
                compat_hdc, 0, 0, SRCCOPY);

        SelectObject (s->hdc, orig_brush);
        DeleteObject (fg_brush);
        SelectObject (compat_hdc, orig_obj);
        DeleteDC (compat_hdc);
      }
      DeleteObject (pixmap);
      pixmap = 0;
    }
  else
    x_draw_image_foreground (s);

  /* If we must draw a relief around the image, do it.  */
  if (s->img->relief
      || s->hl == DRAW_IMAGE_RAISED
      || s->hl == DRAW_IMAGE_SUNKEN)
    x_draw_image_relief (s);
}


/* Draw stretch glyph string S.  */

static void
x_draw_stretch_glyph_string (s)
     struct glyph_string *s;
{
  xassert (s->first_glyph->type == STRETCH_GLYPH);
  s->stippled_p = s->face->stipple != 0;

  if (s->hl == DRAW_CURSOR
      && !x_stretch_cursor_p)
    {
      /* If `x-stretch-block-cursor' is nil, don't draw a block cursor
	 as wide as the stretch glyph.  */
      int width = min (FRAME_COLUMN_WIDTH (s->f), s->background_width);

      /* Draw cursor.  */
      x_draw_glyph_string_bg_rect (s, s->x, s->y, width, s->height);

      /* Clear rest using the GC of the original non-cursor face.  */
      if (width < s->background_width)
	{
	  XGCValues *gc = s->face->gc;
	  int x = s->x + width, y = s->y;
	  int w = s->background_width - width, h = s->height;
	  RECT r;
          HDC hdc = s->hdc;

	  if (s->row->mouse_face_p
	      && cursor_in_mouse_face_p (s->w))
	    {
	      x_set_mouse_face_gc (s);
	      gc = s->gc;
	    }
	  else
	    gc = s->face->gc;

	  get_glyph_string_clip_rect (s, &r);
	  w32_set_clip_rectangle (hdc, &r);

#if 0 /* TODO: stipple */
	  if (s->face->stipple)
	    {
	      /* Fill background with a stipple pattern.  */
	      XSetFillStyle (s->display, gc, FillOpaqueStippled);
	      XFillRectangle (s->display, s->window, gc, x, y, w, h);
	      XSetFillStyle (s->display, gc, FillSolid);
	    }
	  else
#endif
            {
              w32_fill_area (s->f, s->hdc, gc->background, x, y, w, h);
            }
        }
    }
  else if (!s->background_filled_p)
    x_draw_glyph_string_bg_rect (s, s->x, s->y, s->background_width,
				 s->height);

  s->background_filled_p = 1;
}


/* Draw glyph string S.  */

static void
x_draw_glyph_string (s)
     struct glyph_string *s;
{
  int relief_drawn_p = 0;

  /* If S draws into the background of its successor, draw the
     background of the successor first so that S can draw into it.
     This makes S->next use XDrawString instead of XDrawImageString.  */
  if (s->next && s->right_overhang && !s->for_overlaps_p)
    {
      xassert (s->next->img == NULL);
      x_set_glyph_string_gc (s->next);
      x_set_glyph_string_clipping (s->next);
      x_draw_glyph_string_background (s->next, 1);
    }

  /* Set up S->gc, set clipping and draw S.  */
  x_set_glyph_string_gc (s);

  /* Draw relief (if any) in advance for char/composition so that the
     glyph string can be drawn over it.  */
  if (!s->for_overlaps_p
      && s->face->box != FACE_NO_BOX
      && (s->first_glyph->type == CHAR_GLYPH
	  || s->first_glyph->type == COMPOSITE_GLYPH))

    {
      x_set_glyph_string_clipping (s);
      x_draw_glyph_string_background (s, 1);
      x_draw_glyph_string_box (s);
      x_set_glyph_string_clipping (s);
      relief_drawn_p = 1;
    }
  else
    x_set_glyph_string_clipping (s);

  switch (s->first_glyph->type)
    {
    case IMAGE_GLYPH:
      x_draw_image_glyph_string (s);
      break;

    case STRETCH_GLYPH:
      x_draw_stretch_glyph_string (s);
      break;

    case CHAR_GLYPH:
      if (s->for_overlaps_p)
	s->background_filled_p = 1;
      else
        x_draw_glyph_string_background (s, 0);
      x_draw_glyph_string_foreground (s);
      break;

    case COMPOSITE_GLYPH:
      if (s->for_overlaps_p || s->gidx > 0)
	s->background_filled_p = 1;
      else
	x_draw_glyph_string_background (s, 1);
      x_draw_composite_glyph_string_foreground (s);
      break;

    default:
      abort ();
    }

  if (!s->for_overlaps_p)
    {
      /* Draw underline.  */
      if (s->face->underline_p
          && (s->font->bdf || !s->font->tm.tmUnderlined))
        {
          unsigned long h = 1;
          unsigned long dy = s->height - h;

	  /* TODO: Use font information for positioning and thickness
	     of underline.  See OUTLINETEXTMETRIC, and xterm.c.  */
          if (s->face->underline_defaulted_p)
            {
              w32_fill_area (s->f, s->hdc, s->gc->foreground, s->x,
                             s->y + dy, s->width, 1);
            }
          else
            {
              w32_fill_area (s->f, s->hdc, s->face->underline_color, s->x,
                             s->y + dy, s->width, 1);
            }
        }

      /* Draw overline.  */
      if (s->face->overline_p)
        {
          unsigned long dy = 0, h = 1;

          if (s->face->overline_color_defaulted_p)
        {
          w32_fill_area (s->f, s->hdc, s->gc->foreground, s->x,
                         s->y + dy, s->width, h);
        }
          else
            {
              w32_fill_area (s->f, s->hdc, s->face->underline_color, s->x,
                             s->y + dy, s->width, h);
            }
        }

      /* Draw strike-through.  */
      if (s->face->strike_through_p
          && (s->font->bdf || !s->font->tm.tmStruckOut))
        {
          unsigned long h = 1;
          unsigned long dy = (s->height - h) / 2;

          if (s->face->strike_through_color_defaulted_p)
            {
              w32_fill_area (s->f, s->hdc, s->gc->foreground, s->x, s->y + dy,
                             s->width, h);
            }
          else
            {
              w32_fill_area (s->f, s->hdc, s->face->underline_color, s->x,
                             s->y + dy, s->width, h);
            }
        }

      /* Draw relief.  */
      if (!relief_drawn_p && s->face->box != FACE_NO_BOX)
        x_draw_glyph_string_box (s);
    }

  /* Reset clipping.  */
  w32_set_clip_rectangle (s->hdc, NULL);
}


/* Shift display to make room for inserted glyphs.   */

void
w32_shift_glyphs_for_insert (f, x, y, width, height, shift_by)
     struct frame *f;
     int x, y, width, height, shift_by;
{
  HDC hdc;

  hdc = get_frame_dc (f);
  BitBlt (hdc, x + shift_by, y, width, height,
          hdc, x, y, SRCCOPY);

  release_frame_dc (f, hdc);
}


/* Delete N glyphs at the nominal cursor position.  Not implemented
   for X frames.  */

static void
x_delete_glyphs (n)
     register int n;
{
  struct frame *f;

  if (updating_frame)
    f = updating_frame;
  else
    f = SELECTED_FRAME ();

  if (! FRAME_W32_P (f))
    return;

  abort ();
}


/* Clear entire frame.  If updating_frame is non-null, clear that
   frame.  Otherwise clear the selected frame.  */

static void
x_clear_frame ()
{
  struct frame *f;

  if (updating_frame)
    f = updating_frame;
  else
    f = SELECTED_FRAME ();

  if (! FRAME_W32_P (f))
    return;

  /* Clearing the frame will erase any cursor, so mark them all as no
     longer visible.  */
  mark_window_cursors_off (XWINDOW (FRAME_ROOT_WINDOW (f)));
  output_cursor.hpos = output_cursor.vpos = 0;
  output_cursor.x = -1;

  /* We don't set the output cursor here because there will always
     follow an explicit cursor_to.  */
  BLOCK_INPUT;

  w32_clear_window (f);

  /* We have to clear the scroll bars, too.  If we have changed
     colors or something like that, then they should be notified.  */
  x_scroll_bar_clear (f);

  UNBLOCK_INPUT;
}


/* Make audible bell.  */

static void
w32_ring_bell (void)
{
  struct frame *f;

  f = SELECTED_FRAME ();

  BLOCK_INPUT;

  if (FRAME_W32_P (f) && visible_bell)
    {
      int i;
      HWND hwnd = FRAME_W32_WINDOW (SELECTED_FRAME ());

      for (i = 0; i < 5; i++)
	{
	  FlashWindow (hwnd, TRUE);
	  Sleep (10);
	}
      FlashWindow (hwnd, FALSE);
    }
  else
      w32_sys_ring_bell ();

  UNBLOCK_INPUT;
}


/* Specify how many text lines, from the top of the window,
   should be affected by insert-lines and delete-lines operations.
   This, and those operations, are used only within an update
   that is bounded by calls to x_update_begin and x_update_end.  */

static void
w32_set_terminal_window (n)
     register int n;
{
  /* This function intentionally left blank.  */
}


/***********************************************************************
			      Line Dance
 ***********************************************************************/

/* Perform an insert-lines or delete-lines operation, inserting N
   lines or deleting -N lines at vertical position VPOS.  */

static void
x_ins_del_lines (vpos, n)
     int vpos, n;
{
  struct frame *f;

  if (updating_frame)
    f = updating_frame;
  else
    f = SELECTED_FRAME ();

  if (! FRAME_W32_P (f))
    return;

  abort ();
}


/* Scroll part of the display as described by RUN.  */

static void
x_scroll_run (w, run)
     struct window *w;
     struct run *run;
{
  struct frame *f = XFRAME (w->frame);
  int x, y, width, height, from_y, to_y, bottom_y;
  HWND hwnd = FRAME_W32_WINDOW (f);
  HRGN expect_dirty;

  /* Get frame-relative bounding box of the text display area of W,
     without mode lines.  Include in this box the left and right
     fringes of W.  */
  window_box (w, -1, &x, &y, &width, &height);

  from_y = WINDOW_TO_FRAME_PIXEL_Y (w, run->current_y);
  to_y = WINDOW_TO_FRAME_PIXEL_Y (w, run->desired_y);
  bottom_y = y + height;

  if (to_y < from_y)
    {
      /* Scrolling up.  Make sure we don't copy part of the mode
	 line at the bottom.  */
      if (from_y + run->height > bottom_y)
	height = bottom_y - from_y;
      else
	height = run->height;
      expect_dirty = CreateRectRgn (x, y + height, x + width, bottom_y);
    }
  else
    {
      /* Scolling down.  Make sure we don't copy over the mode line.
	 at the bottom.  */
      if (to_y + run->height > bottom_y)
	height = bottom_y - to_y;
      else
	height = run->height;
      expect_dirty = CreateRectRgn (x, y, x + width, to_y);
    }

  BLOCK_INPUT;

  /* Cursor off.  Will be switched on again in x_update_window_end.  */
  updated_window = w;
  x_clear_cursor (w);

  {
    RECT from;
    RECT to;
    HRGN dirty = CreateRectRgn (0, 0, 0, 0);
    HRGN combined = CreateRectRgn (0, 0, 0, 0);

    from.left = to.left = x;
    from.right = to.right = x + width;
    from.top = from_y;
    from.bottom = from_y + height;
    to.top = y;
    to.bottom = bottom_y;

    ScrollWindowEx (hwnd, 0, to_y - from_y, &from, &to, dirty,
		    NULL, SW_INVALIDATE);

    /* Combine this with what we expect to be dirty. This covers the
       case where not all of the region we expect is actually dirty.  */
    CombineRgn (combined, dirty, expect_dirty, RGN_OR);

    /* If the dirty region is not what we expected, redraw the entire frame.  */
    if (!EqualRgn (combined, expect_dirty))
      SET_FRAME_GARBAGED (f);
  }

  UNBLOCK_INPUT;
}



/***********************************************************************
			   Exposure Events
 ***********************************************************************/

static void
frame_highlight (f)
     struct frame *f;
{
  x_update_cursor (f, 1);
}

static void
frame_unhighlight (f)
     struct frame *f;
{
  x_update_cursor (f, 1);
}

/* The focus has changed.  Update the frames as necessary to reflect
   the new situation.  Note that we can't change the selected frame
   here, because the Lisp code we are interrupting might become confused.
   Each event gets marked with the frame in which it occurred, so the
   Lisp code can tell when the switch took place by examining the events.  */

static void
x_new_focus_frame (dpyinfo, frame)
     struct w32_display_info *dpyinfo;
     struct frame *frame;
{
  struct frame *old_focus = dpyinfo->w32_focus_frame;

  if (frame != dpyinfo->w32_focus_frame)
    {
      /* Set this before calling other routines, so that they see
	 the correct value of w32_focus_frame.  */
      dpyinfo->w32_focus_frame = frame;

      if (old_focus && old_focus->auto_lower)
	x_lower_frame (old_focus);









      if (dpyinfo->w32_focus_frame && dpyinfo->w32_focus_frame->auto_raise)
	pending_autoraise_frame = dpyinfo->w32_focus_frame;
      else
	pending_autoraise_frame = 0;
    }

  x_frame_rehighlight (dpyinfo);
}

/* Handle an event saying the mouse has moved out of an Emacs frame.  */

void
x_mouse_leave (dpyinfo)
     struct w32_display_info *dpyinfo;
{
  x_new_focus_frame (dpyinfo, dpyinfo->w32_focus_event_frame);
}

/* The focus has changed, or we have redirected a frame's focus to
   another frame (this happens when a frame uses a surrogate
   mini-buffer frame).  Shift the highlight as appropriate.

   The FRAME argument doesn't necessarily have anything to do with which
   frame is being highlighted or un-highlighted; we only use it to find
   the appropriate X display info.  */

static void
w32_frame_rehighlight (frame)
     struct frame *frame;
{
  if (! FRAME_W32_P (frame))
    return;
  x_frame_rehighlight (FRAME_W32_DISPLAY_INFO (frame));
}

static void
x_frame_rehighlight (dpyinfo)
     struct w32_display_info *dpyinfo;
{
  struct frame *old_highlight = dpyinfo->x_highlight_frame;

  if (dpyinfo->w32_focus_frame)
    {
      dpyinfo->x_highlight_frame
	= ((GC_FRAMEP (FRAME_FOCUS_FRAME (dpyinfo->w32_focus_frame)))
	   ? XFRAME (FRAME_FOCUS_FRAME (dpyinfo->w32_focus_frame))
	   : dpyinfo->w32_focus_frame);
      if (! FRAME_LIVE_P (dpyinfo->x_highlight_frame))
	{
	  FRAME_FOCUS_FRAME (dpyinfo->w32_focus_frame) = Qnil;
	  dpyinfo->x_highlight_frame = dpyinfo->w32_focus_frame;
	}
    }
  else
    dpyinfo->x_highlight_frame = 0;

  if (dpyinfo->x_highlight_frame != old_highlight)
    {
      if (old_highlight)
	frame_unhighlight (old_highlight);
      if (dpyinfo->x_highlight_frame)
	frame_highlight (dpyinfo->x_highlight_frame);
    }
}

/* Keyboard processing - modifier keys, etc. */

/* Convert a keysym to its name.  */

char *
x_get_keysym_name (keysym)
    int keysym;
{
  /* Make static so we can always return it */
  static char value[100];

  BLOCK_INPUT;
  GetKeyNameText (keysym, value, 100);
  UNBLOCK_INPUT;

  return value;
}



/* Mouse clicks and mouse movement.  Rah.  */

/* Parse a button MESSAGE. The button index is returned in PBUTTON, and
   the state in PUP. XBUTTON provides extra information for extended mouse
   button messages. Returns FALSE if unable to parse the message.  */
BOOL
parse_button (message, xbutton, pbutton, pup)
     int message;
     int xbutton;
     int * pbutton;
     int * pup;
{
  int button = 0;
  int up = 0;

  switch (message)
    {
    case WM_LBUTTONDOWN:
      button = 0;
      up = 0;
      break;
    case WM_LBUTTONUP:
      button = 0;
      up = 1;
      break;
    case WM_MBUTTONDOWN:
      if (NILP (Vw32_swap_mouse_buttons))
	button = 1;
      else
	button = 2;
      up = 0;
      break;
    case WM_MBUTTONUP:
      if (NILP (Vw32_swap_mouse_buttons))
	button = 1;
      else
	button = 2;
      up = 1;
      break;
    case WM_RBUTTONDOWN:
      if (NILP (Vw32_swap_mouse_buttons))
	button = 2;
      else
	button = 1;
      up = 0;
      break;
    case WM_RBUTTONUP:
      if (NILP (Vw32_swap_mouse_buttons))
	button = 2;
      else
	button = 1;
      up = 1;
      break;
    case WM_XBUTTONDOWN:
      button = xbutton + 2;
      up = 0;
      break;
    case WM_XBUTTONUP:
      button = xbutton + 2;
      up = 1;
      break;
    default:
      return (FALSE);
    }

  if (pup) *pup = up;
  if (pbutton) *pbutton = button;

  return (TRUE);
}


/* Prepare a mouse-event in *RESULT for placement in the input queue.

   If the event is a button press, then note that we have grabbed
   the mouse.  */

static Lisp_Object
construct_mouse_click (result, msg, f)
     struct input_event *result;
     W32Msg *msg;
     struct frame *f;
{
  int button;
  int up;

  parse_button (msg->msg.message, HIWORD (msg->msg.wParam),
		&button, &up);

  /* Make the event type NO_EVENT; we'll change that when we decide
     otherwise.  */
  result->kind = MOUSE_CLICK_EVENT;
  result->code = button;
  result->timestamp = msg->msg.time;
  result->modifiers = (msg->dwModifiers
		       | (up
			  ? up_modifier
			  : down_modifier));

  XSETINT (result->x, LOWORD (msg->msg.lParam));
  XSETINT (result->y, HIWORD (msg->msg.lParam));
  XSETFRAME (result->frame_or_window, f);
  result->arg = Qnil;
  return Qnil;
}

static Lisp_Object
construct_mouse_wheel (result, msg, f)
     struct input_event *result;
     W32Msg *msg;
     struct frame *f;
{
  POINT p;
  int delta;

  result->kind = WHEEL_EVENT;
  result->code = 0;
  result->timestamp = msg->msg.time;

  /* A WHEEL_DELTA positive value indicates that the wheel was rotated
     forward, away from the user (up); a negative value indicates that
     the wheel was rotated backward, toward the user (down).  */
  delta = GET_WHEEL_DELTA_WPARAM (msg->msg.wParam);

  /* The up and down modifiers indicate if the wheel was rotated up or
     down based on WHEEL_DELTA value.  */
  result->modifiers = (msg->dwModifiers
                       | ((delta < 0 ) ? down_modifier : up_modifier));

  p.x = LOWORD (msg->msg.lParam);
  p.y = HIWORD (msg->msg.lParam);
  ScreenToClient (msg->msg.hwnd, &p);
  XSETINT (result->x, p.x);
  XSETINT (result->y, p.y);
  XSETFRAME (result->frame_or_window, f);
  result->arg = Qnil;
  return Qnil;
}

static Lisp_Object
construct_drag_n_drop (result, msg, f)
     struct input_event *result;
     W32Msg *msg;
     struct frame *f;
{
  Lisp_Object files;
  Lisp_Object frame;
  HDROP hdrop;
  POINT p;
  WORD num_files;
  char *name;
  int i, len;

  result->kind = DRAG_N_DROP_EVENT;
  result->code = 0;
  result->timestamp = msg->msg.time;
  result->modifiers = msg->dwModifiers;

  hdrop = (HDROP) msg->msg.wParam;
  DragQueryPoint (hdrop, &p);

#if 0
  p.x = LOWORD (msg->msg.lParam);
  p.y = HIWORD (msg->msg.lParam);
  ScreenToClient (msg->msg.hwnd, &p);
#endif

  XSETINT (result->x, p.x);
  XSETINT (result->y, p.y);

  num_files = DragQueryFile (hdrop, 0xFFFFFFFF, NULL, 0);
  files = Qnil;

  for (i = 0; i < num_files; i++)
    {
      len = DragQueryFile (hdrop, i, NULL, 0);
      if (len <= 0)
	continue;
      name = alloca (len + 1);
      DragQueryFile (hdrop, i, name, len + 1);
      files = Fcons (DECODE_FILE (build_string (name)), files);
    }

  DragFinish (hdrop);

  XSETFRAME (frame, f);
  result->frame_or_window = Fcons (frame, files);
  result->arg = Qnil;
  return Qnil;
}


/* Function to report a mouse movement to the mainstream Emacs code.
   The input handler calls this.

   We have received a mouse movement event, which is given in *event.
   If the mouse is over a different glyph than it was last time, tell
   the mainstream emacs code by setting mouse_moved.  If not, ask for
   another motion event, so we can check again the next time it moves.  */

static MSG last_mouse_motion_event;
static Lisp_Object last_mouse_motion_frame;

static void remember_mouse_glyph P_ ((struct frame *, int, int));

static void
note_mouse_movement (frame, msg)
     FRAME_PTR frame;
     MSG *msg;
{
  int mouse_x = LOWORD (msg->lParam);
  int mouse_y = HIWORD (msg->lParam);

  last_mouse_movement_time = msg->time;
  memcpy (&last_mouse_motion_event, msg, sizeof (last_mouse_motion_event));
  XSETFRAME (last_mouse_motion_frame, frame);

  if (msg->hwnd != FRAME_W32_WINDOW (frame))
    {
      frame->mouse_moved = 1;
      last_mouse_scroll_bar = Qnil;
      note_mouse_highlight (frame, -1, -1);
    }

  /* Has the mouse moved off the glyph it was on at the last sighting?  */
  else if (mouse_x < last_mouse_glyph.left
	   || mouse_x > last_mouse_glyph.right
	   || mouse_y < last_mouse_glyph.top
	   || mouse_y > last_mouse_glyph.bottom)
    {
      frame->mouse_moved = 1;
      last_mouse_scroll_bar = Qnil;
      note_mouse_highlight (frame, mouse_x, mouse_y);
      /* Remember the mouse position here, as w32_mouse_position only
	 gets called when mouse tracking is enabled but we also need
	 to keep track of the mouse for help_echo and highlighting at
	 other times.  */
      remember_mouse_glyph (frame, mouse_x, mouse_y);
    }
}


/************************************************************************
			      Mouse Face
 ************************************************************************/

static struct scroll_bar *x_window_to_scroll_bar ();
static void x_scroll_bar_report_motion ();
static void x_check_fullscreen P_ ((struct frame *));
static int glyph_rect P_ ((struct frame *f, int, int, RECT *));


static void
redo_mouse_highlight ()
{
  if (!NILP (last_mouse_motion_frame)
      && FRAME_LIVE_P (XFRAME (last_mouse_motion_frame)))
    note_mouse_highlight (XFRAME (last_mouse_motion_frame),
			  LOWORD (last_mouse_motion_event.lParam),
			  HIWORD (last_mouse_motion_event.lParam));
}

void
w32_define_cursor (window, cursor)
     Window window;
     Cursor cursor;
{
  PostMessage (window, WM_EMACS_SETCURSOR, (WPARAM) cursor, 0);
}

/* Try to determine frame pixel position and size of the glyph under
   frame pixel coordinates X/Y on frame F .  Return the position and
   size in *RECT.  Value is non-zero if we could compute these
   values.  */

static int
glyph_rect (f, x, y, rect)
     struct frame *f;
     int x, y;
     RECT *rect;
{
  Lisp_Object window;

  window = window_from_coordinates (f, x, y, 0, &x, &y, 0);

  if (!NILP (window))
    {
      struct window *w = XWINDOW (window);
      struct glyph_row *r = MATRIX_FIRST_TEXT_ROW (w->current_matrix);
      struct glyph_row *end = r + w->current_matrix->nrows - 1;

      for (; r < end && r->enabled_p; ++r)
	if (r->y <= y && r->y + r->height > y)
	  {
	    /* Found the row at y.  */
	    struct glyph *g = r->glyphs[TEXT_AREA];
	    struct glyph *end = g + r->used[TEXT_AREA];
	    int gx;

	    rect->top = WINDOW_TO_FRAME_PIXEL_Y (w, r->y);
	    rect->bottom = rect->top + r->height;

	    if (x < r->x)
	      {
		/* x is to the left of the first glyph in the row.  */
		/* Shouldn't this be a pixel value?
		   WINDOW_LEFT_EDGE_X (w) seems to be the right value.
		   ++KFS */
		rect->left = WINDOW_LEFT_EDGE_COL (w);
		rect->right = WINDOW_TO_FRAME_PIXEL_X (w, r->x);
		return 1;
	      }

	    for (gx = r->x; g < end; gx += g->pixel_width, ++g)
	      if (gx <= x && gx + g->pixel_width > x)
		{
		  /* x is on a glyph.  */
		  rect->left = WINDOW_TO_FRAME_PIXEL_X (w, gx);
		  rect->right = rect->left + g->pixel_width;
		  return 1;
		}

	    /* x is to the right of the last glyph in the row.  */
	    rect->left = WINDOW_TO_FRAME_PIXEL_X (w, gx);
	    /* Shouldn't this be a pixel value?
	       WINDOW_RIGHT_EDGE_X (w) seems to be the right value.
	       ++KFS */
	    rect->right = WINDOW_RIGHT_EDGE_COL (w);
	    return 1;
	  }
    }

  /* The y is not on any row.  */
  return 0;
}

/* Record the position of the mouse in last_mouse_glyph.  */
static void
remember_mouse_glyph (f1, gx, gy)
     struct frame * f1;
     int gx, gy;
{
  if (!glyph_rect (f1, gx, gy, &last_mouse_glyph))
    {
      int width = FRAME_SMALLEST_CHAR_WIDTH (f1);
      int height = FRAME_SMALLEST_FONT_HEIGHT (f1);

      /* Arrange for the division in FRAME_PIXEL_X_TO_COL etc. to
	 round down even for negative values.  */
      if (gx < 0)
	gx -= width - 1;
      if (gy < 0)
	gy -= height - 1;
#if 0
      /* This was the original code from XTmouse_position, but it seems
	 to give the position of the glyph diagonally next to the one
	 the mouse is over.  */
      gx = (gx + width - 1) / width * width;
      gy = (gy + height - 1) / height * height;
#else
      gx = gx / width * width;
      gy = gy / height * height;
#endif

      last_mouse_glyph.left = gx;
      last_mouse_glyph.top = gy;
      last_mouse_glyph.right  = gx + width;
      last_mouse_glyph.bottom = gy + height;
    }
}

/* Return the current position of the mouse.
   *fp should be a frame which indicates which display to ask about.

   If the mouse movement started in a scroll bar, set *fp, *bar_window,
   and *part to the frame, window, and scroll bar part that the mouse
   is over.  Set *x and *y to the portion and whole of the mouse's
   position on the scroll bar.

   If the mouse movement started elsewhere, set *fp to the frame the
   mouse is on, *bar_window to nil, and *x and *y to the character cell
   the mouse is over.

   Set *time to the server time-stamp for the time at which the mouse
   was at this position.

   Don't store anything if we don't have a valid set of values to report.

   This clears the mouse_moved flag, so we can wait for the next mouse
   movement.  */

static void
w32_mouse_position (fp, insist, bar_window, part, x, y, time)
     FRAME_PTR *fp;
     int insist;
     Lisp_Object *bar_window;
     enum scroll_bar_part *part;
     Lisp_Object *x, *y;
     unsigned long *time;
{
  FRAME_PTR f1;

  BLOCK_INPUT;

  if (! NILP (last_mouse_scroll_bar) && insist == 0)
    x_scroll_bar_report_motion (fp, bar_window, part, x, y, time);
  else
    {
      POINT pt;

      Lisp_Object frame, tail;

      /* Clear the mouse-moved flag for every frame on this display.  */
      FOR_EACH_FRAME (tail, frame)
	XFRAME (frame)->mouse_moved = 0;

      last_mouse_scroll_bar = Qnil;

      GetCursorPos (&pt);

      /* Now we have a position on the root; find the innermost window
	 containing the pointer.  */
      {
	if (FRAME_W32_DISPLAY_INFO (*fp)->grabbed && last_mouse_frame
	    && FRAME_LIVE_P (last_mouse_frame))
	  {
	    /* If mouse was grabbed on a frame, give coords for that frame
	       even if the mouse is now outside it.  */
	    f1 = last_mouse_frame;
	  }
	else
	  {
	    /* Is window under mouse one of our frames?  */
	    f1 = x_any_window_to_frame (FRAME_W32_DISPLAY_INFO (*fp),
                                    WindowFromPoint (pt));
	  }

	/* If not, is it one of our scroll bars?  */
	if (! f1)
	  {
	    struct scroll_bar *bar
              = x_window_to_scroll_bar (WindowFromPoint (pt));

	    if (bar)
	      {
		f1 = XFRAME (WINDOW_FRAME (XWINDOW (bar->window)));
	      }
	  }

	if (f1 == 0 && insist > 0)
	  f1 = SELECTED_FRAME ();

	if (f1)
	  {
	    /* Ok, we found a frame.  Store all the values.
	       last_mouse_glyph is a rectangle used to reduce the
	       generation of mouse events.  To not miss any motion
	       events, we must divide the frame into rectangles of the
	       size of the smallest character that could be displayed
	       on it, i.e. into the same rectangles that matrices on
	       the frame are divided into.  */

#if OLD_REDISPLAY_CODE
	    int ignore1, ignore2;

	    ScreenToClient (FRAME_W32_WINDOW (f1), &pt);

	    pixel_to_glyph_coords (f1, pt.x, pt.y, &ignore1, &ignore2,
				   &last_mouse_glyph,
				   FRAME_W32_DISPLAY_INFO (f1)->grabbed
				   || insist);
#else
	    ScreenToClient (FRAME_W32_WINDOW (f1), &pt);
	    remember_mouse_glyph (f1, pt.x, pt.y);
#endif

	    *bar_window = Qnil;
	    *part = 0;
	    *fp = f1;
	    XSETINT (*x, pt.x);
	    XSETINT (*y, pt.y);
	    *time = last_mouse_movement_time;
	  }
      }
    }

  UNBLOCK_INPUT;
}


/***********************************************************************
			       Tool-bars
 ***********************************************************************/

/* Handle mouse button event on the tool-bar of frame F, at
   frame-relative coordinates X/Y.  EVENT_TYPE is either ButtionPress
   or ButtonRelase.  */

static void
w32_handle_tool_bar_click (f, button_event)
     struct frame *f;
     struct input_event *button_event;
{
  int x = XFASTINT (button_event->x);
  int y = XFASTINT (button_event->y);

  if (button_event->modifiers & down_modifier)
    handle_tool_bar_click (f, x, y, 1, 0);
  else
    handle_tool_bar_click (f, x, y, 0,
			   button_event->modifiers & ~up_modifier);
}



/***********************************************************************
			       Scroll bars
 ***********************************************************************/

/* Scroll bar support.  */

/* Given a window ID, find the struct scroll_bar which manages it.
   This can be called in GC, so we have to make sure to strip off mark
   bits.  */

static struct scroll_bar *
x_window_to_scroll_bar (window_id)
     Window window_id;
{
  Lisp_Object tail;

  for (tail = Vframe_list;
       XGCTYPE (tail) == Lisp_Cons;
       tail = XCDR (tail))
    {
      Lisp_Object frame, bar, condemned;

      frame = XCAR (tail);
      /* All elements of Vframe_list should be frames.  */
      if (! GC_FRAMEP (frame))
	abort ();

      /* Scan this frame's scroll bar list for a scroll bar with the
	 right window ID.  */
      condemned = FRAME_CONDEMNED_SCROLL_BARS (XFRAME (frame));
      for (bar = FRAME_SCROLL_BARS (XFRAME (frame));
	   /* This trick allows us to search both the ordinary and
	      condemned scroll bar lists with one loop.  */
	   ! GC_NILP (bar) || (bar = condemned,
			       condemned = Qnil,
			       ! GC_NILP (bar));
	   bar = XSCROLL_BAR (bar)->next)
	if (SCROLL_BAR_W32_WINDOW (XSCROLL_BAR (bar)) == window_id)
	  return XSCROLL_BAR (bar);
    }

  return 0;
}



/* Set the thumb size and position of scroll bar BAR.  We are currently
   displaying PORTION out of a whole WHOLE, and our position POSITION.  */

static void
w32_set_scroll_bar_thumb (bar, portion, position, whole)
     struct scroll_bar *bar;
     int portion, position, whole;
{
  Window w = SCROLL_BAR_W32_WINDOW (bar);
  double range = VERTICAL_SCROLL_BAR_TOP_RANGE (f, XINT (bar->height));
  int sb_page, sb_pos;
  BOOL draggingp = !NILP (bar->dragging) ? TRUE : FALSE;

  if (whole)
    {
      /* Position scroll bar at rock bottom if the bottom of the
         buffer is visible. This avoids shinking the thumb away
         to nothing if it is held at the bottom of the buffer.  */
      if (position + portion >= whole)
        {
          sb_page = range * (whole - position) / whole
            + VERTICAL_SCROLL_BAR_MIN_HANDLE;
          sb_pos = range;
        }

      sb_page = portion * range / whole + VERTICAL_SCROLL_BAR_MIN_HANDLE;
      sb_pos = position * range / whole;
    }
  else
    {
      sb_page = range;
      sb_pos = 0;
    }

  BLOCK_INPUT;

  if (pfnSetScrollInfo)
    {
      SCROLLINFO si;

      si.cbSize = sizeof (si);
      /* Only update page size if currently dragging, to reduce
         flicker effects.  */
      if (draggingp)
        si.fMask = SIF_PAGE;
      else
        si.fMask = SIF_PAGE | SIF_POS;
      si.nPage = sb_page;
      si.nPos = sb_pos;

      pfnSetScrollInfo (w, SB_CTL, &si, !draggingp);
    }
  else
    SetScrollPos (w, SB_CTL, sb_pos, !draggingp);

  UNBLOCK_INPUT;
}


/************************************************************************
			 Scroll bars, general
 ************************************************************************/

HWND
my_create_scrollbar (f, bar)
     struct frame * f;
     struct scroll_bar * bar;
{
  return (HWND) SendMessage (FRAME_W32_WINDOW (f),
			     WM_EMACS_CREATESCROLLBAR, (WPARAM) f,
			     (LPARAM) bar);
}

/*#define ATTACH_THREADS*/

BOOL
my_show_window (FRAME_PTR f, HWND hwnd, int how)
{
#ifndef ATTACH_THREADS
  return SendMessage (FRAME_W32_WINDOW (f), WM_EMACS_SHOWWINDOW,
		      (WPARAM) hwnd, (LPARAM) how);
#else
  return ShowWindow (hwnd, how);
#endif
}

void
my_set_window_pos (HWND hwnd, HWND hwndAfter,
		   int x, int y, int cx, int cy, UINT flags)
{
#ifndef ATTACH_THREADS
  WINDOWPOS pos;
  pos.hwndInsertAfter = hwndAfter;
  pos.x = x;
  pos.y = y;
  pos.cx = cx;
  pos.cy = cy;
  pos.flags = flags;
  SendMessage (hwnd, WM_EMACS_SETWINDOWPOS, (WPARAM) &pos, 0);
#else
  SetWindowPos (hwnd, hwndAfter, x, y, cx, cy, flags);
#endif
}

void
my_set_focus (f, hwnd)
     struct frame * f;
     HWND hwnd;
{
  SendMessage (FRAME_W32_WINDOW (f), WM_EMACS_SETFOCUS,
	       (WPARAM) hwnd, 0);
}

void
my_set_foreground_window (hwnd)
     HWND hwnd;
{
  SendMessage (hwnd, WM_EMACS_SETFOREGROUND, (WPARAM) hwnd, 0);
}

void
my_destroy_window (f, hwnd)
     struct frame * f;
     HWND hwnd;
{
  SendMessage (FRAME_W32_WINDOW (f), WM_EMACS_DESTROYWINDOW,
	       (WPARAM) hwnd, 0);
}

/* Create a scroll bar and return the scroll bar vector for it.  W is
   the Emacs window on which to create the scroll bar. TOP, LEFT,
   WIDTH and HEIGHT are.the pixel coordinates and dimensions of the
   scroll bar. */

static struct scroll_bar *
x_scroll_bar_create (w, top, left, width, height)
     struct window *w;
     int top, left, width, height;
{
  struct frame *f = XFRAME (WINDOW_FRAME (w));
  HWND hwnd;
  struct scroll_bar *bar
    = XSCROLL_BAR (Fmake_vector (make_number (SCROLL_BAR_VEC_SIZE), Qnil));

  BLOCK_INPUT;

  XSETWINDOW (bar->window, w);
  XSETINT (bar->top, top);
  XSETINT (bar->left, left);
  XSETINT (bar->width, width);
  XSETINT (bar->height, height);
  XSETINT (bar->start, 0);
  XSETINT (bar->end, 0);
  bar->dragging = Qnil;

  /* Requires geometry to be set before call to create the real window */

  hwnd = my_create_scrollbar (f, bar);

  if (pfnSetScrollInfo)
    {
      SCROLLINFO si;

      si.cbSize = sizeof (si);
      si.fMask = SIF_ALL;
      si.nMin = 0;
      si.nMax = VERTICAL_SCROLL_BAR_TOP_RANGE (f, height)
      	+ VERTICAL_SCROLL_BAR_MIN_HANDLE;
      si.nPage = si.nMax;
      si.nPos = 0;

      pfnSetScrollInfo (hwnd, SB_CTL, &si, FALSE);
    }
  else
    {
      SetScrollRange (hwnd, SB_CTL, 0,
                      VERTICAL_SCROLL_BAR_TOP_RANGE (f, height), FALSE);
      SetScrollPos (hwnd, SB_CTL, 0, FALSE);
    }

  SET_SCROLL_BAR_W32_WINDOW (bar, hwnd);

  /* Add bar to its frame's list of scroll bars.  */
  bar->next = FRAME_SCROLL_BARS (f);
  bar->prev = Qnil;
  XSETVECTOR (FRAME_SCROLL_BARS (f), bar);
  if (! NILP (bar->next))
    XSETVECTOR (XSCROLL_BAR (bar->next)->prev, bar);

  UNBLOCK_INPUT;

  return bar;
}


/* Destroy scroll bar BAR, and set its Emacs window's scroll bar to
   nil. */

static void
x_scroll_bar_remove (bar)
     struct scroll_bar *bar;
{
  FRAME_PTR f = XFRAME (WINDOW_FRAME (XWINDOW (bar->window)));

  BLOCK_INPUT;

  /* Destroy the window.  */
  my_destroy_window (f, SCROLL_BAR_W32_WINDOW (bar));

  /* Disassociate this scroll bar from its window.  */
  XWINDOW (bar->window)->vertical_scroll_bar = Qnil;

  UNBLOCK_INPUT;
}

/* Set the handle of the vertical scroll bar for WINDOW to indicate
   that we are displaying PORTION characters out of a total of WHOLE
   characters, starting at POSITION.  If WINDOW has no scroll bar,
   create one.  */
static void
w32_set_vertical_scroll_bar (w, portion, whole, position)
     struct window *w;
     int portion, whole, position;
{
  struct frame *f = XFRAME (w->frame);
  struct scroll_bar *bar;
  int top, height, left, sb_left, width, sb_width;
  int window_y, window_height;

  /* Get window dimensions.  */
  window_box (w, -1, 0, &window_y, 0, &window_height);
  top  = window_y;
  width = WINDOW_CONFIG_SCROLL_BAR_COLS (w) * FRAME_COLUMN_WIDTH (f);
  height = window_height;

  /* Compute the left edge of the scroll bar area.  */
  left = WINDOW_SCROLL_BAR_AREA_X (w);

  /* Compute the width of the scroll bar which might be less than
     the width of the area reserved for the scroll bar.  */
  if (WINDOW_CONFIG_SCROLL_BAR_WIDTH (w) > 0)
    sb_width = WINDOW_CONFIG_SCROLL_BAR_WIDTH (w);
  else
    sb_width = width;

  /* Compute the left edge of the scroll bar.  */
  if (WINDOW_HAS_VERTICAL_SCROLL_BAR_ON_RIGHT (w))
    sb_left = left + width - sb_width - (width - sb_width) / 2;
  else
    sb_left = left + (width - sb_width) / 2;

  /* Does the scroll bar exist yet?  */
  if (NILP (w->vertical_scroll_bar))
    {
      HDC hdc;
      BLOCK_INPUT;
      if (width > 0 && height > 0)
	{
	  hdc = get_frame_dc (f);
	  w32_clear_area (f, hdc, left, top, width, height);
	  release_frame_dc (f, hdc);
	}
      UNBLOCK_INPUT;

      bar = x_scroll_bar_create (w, top, sb_left, sb_width, height);
    }
  else
    {
      /* It may just need to be moved and resized.  */
      HWND hwnd;

      bar = XSCROLL_BAR (w->vertical_scroll_bar);
      hwnd = SCROLL_BAR_W32_WINDOW (bar);

      /* If already correctly positioned, do nothing.  */
      if ( XINT (bar->left) == sb_left
           && XINT (bar->top) == top
           && XINT (bar->width) ==  sb_width
           && XINT (bar->height) == height )
        {
          /* Redraw after clear_frame. */
          if (!my_show_window (f, hwnd, SW_NORMAL))
            InvalidateRect (hwnd, NULL, FALSE);
        }
      else
        {
          HDC hdc;
          BLOCK_INPUT;
	  if (width && height)
	    {
	      hdc = get_frame_dc (f);
	      /* Since Windows scroll bars are smaller than the space reserved
		 for them on the frame, we have to clear "under" them.  */
	      w32_clear_area (f, hdc,
			      left,
			      top,
			      width,
			      height);
	      release_frame_dc (f, hdc);
	    }
          /* Make sure scroll bar is "visible" before moving, to ensure the
             area of the parent window now exposed will be refreshed.  */
          my_show_window (f, hwnd, SW_HIDE);
          MoveWindow (hwnd, sb_left + VERTICAL_SCROLL_BAR_WIDTH_TRIM,
		      top, sb_width - VERTICAL_SCROLL_BAR_WIDTH_TRIM * 2,
		      max (height, 1), TRUE);
          if (pfnSetScrollInfo)
            {
              SCROLLINFO si;

              si.cbSize = sizeof (si);
              si.fMask = SIF_RANGE;
              si.nMin = 0;
              si.nMax = VERTICAL_SCROLL_BAR_TOP_RANGE (f, height)
                + VERTICAL_SCROLL_BAR_MIN_HANDLE;

              pfnSetScrollInfo (hwnd, SB_CTL, &si, FALSE);
            }
          else
            SetScrollRange (hwnd, SB_CTL, 0,
                            VERTICAL_SCROLL_BAR_TOP_RANGE (f, height), FALSE);
          my_show_window (f, hwnd, SW_NORMAL);
          /* InvalidateRect (w, NULL, FALSE);  */

          /* Remember new settings.  */
          XSETINT (bar->left, sb_left);
          XSETINT (bar->top, top);
          XSETINT (bar->width, sb_width);
          XSETINT (bar->height, height);

          UNBLOCK_INPUT;
        }
    }
  w32_set_scroll_bar_thumb (bar, portion, position, whole);

  XSETVECTOR (w->vertical_scroll_bar, bar);
}


/* The following three hooks are used when we're doing a thorough
   redisplay of the frame.  We don't explicitly know which scroll bars
   are going to be deleted, because keeping track of when windows go
   away is a real pain - "Can you say set-window-configuration, boys
   and girls?"  Instead, we just assert at the beginning of redisplay
   that *all* scroll bars are to be removed, and then save a scroll bar
   from the fiery pit when we actually redisplay its window.  */

/* Arrange for all scroll bars on FRAME to be removed at the next call
   to `*judge_scroll_bars_hook'.  A scroll bar may be spared if
   `*redeem_scroll_bar_hook' is applied to its window before the judgment.  */

static void
w32_condemn_scroll_bars (frame)
     FRAME_PTR frame;
{
  /* Transfer all the scroll bars to FRAME_CONDEMNED_SCROLL_BARS.  */
  while (! NILP (FRAME_SCROLL_BARS (frame)))
    {
      Lisp_Object bar;
      bar = FRAME_SCROLL_BARS (frame);
      FRAME_SCROLL_BARS (frame) = XSCROLL_BAR (bar)->next;
      XSCROLL_BAR (bar)->next = FRAME_CONDEMNED_SCROLL_BARS (frame);
      XSCROLL_BAR (bar)->prev = Qnil;
      if (! NILP (FRAME_CONDEMNED_SCROLL_BARS (frame)))
	XSCROLL_BAR (FRAME_CONDEMNED_SCROLL_BARS (frame))->prev = bar;
      FRAME_CONDEMNED_SCROLL_BARS (frame) = bar;
    }
}


/* Un-mark WINDOW's scroll bar for deletion in this judgment cycle.
   Note that WINDOW isn't necessarily condemned at all.  */

static void
w32_redeem_scroll_bar (window)
     struct window *window;
{
  struct scroll_bar *bar;
  struct frame *f;

  /* We can't redeem this window's scroll bar if it doesn't have one.  */
  if (NILP (window->vertical_scroll_bar))
    abort ();

  bar = XSCROLL_BAR (window->vertical_scroll_bar);

  /* Unlink it from the condemned list.  */
  f = XFRAME (WINDOW_FRAME (window));
  if (NILP (bar->prev))
    {
      /* If the prev pointer is nil, it must be the first in one of
         the lists.  */
      if (EQ (FRAME_SCROLL_BARS (f), window->vertical_scroll_bar))
        /* It's not condemned.  Everything's fine.  */
        return;
      else if (EQ (FRAME_CONDEMNED_SCROLL_BARS (f),
                   window->vertical_scroll_bar))
        FRAME_CONDEMNED_SCROLL_BARS (f) = bar->next;
      else
        /* If its prev pointer is nil, it must be at the front of
           one or the other!  */
        abort ();
    }
  else
    XSCROLL_BAR (bar->prev)->next = bar->next;

  if (! NILP (bar->next))
    XSCROLL_BAR (bar->next)->prev = bar->prev;

  bar->next = FRAME_SCROLL_BARS (f);
  bar->prev = Qnil;
  XSETVECTOR (FRAME_SCROLL_BARS (f), bar);
  if (! NILP (bar->next))
    XSETVECTOR (XSCROLL_BAR (bar->next)->prev, bar);
}

/* Remove all scroll bars on FRAME that haven't been saved since the
   last call to `*condemn_scroll_bars_hook'.  */

static void
w32_judge_scroll_bars (f)
     FRAME_PTR f;
{
  Lisp_Object bar, next;

  bar = FRAME_CONDEMNED_SCROLL_BARS (f);

  /* Clear out the condemned list now so we won't try to process any
     more events on the hapless scroll bars.  */
  FRAME_CONDEMNED_SCROLL_BARS (f) = Qnil;

  for (; ! NILP (bar); bar = next)
    {
      struct scroll_bar *b = XSCROLL_BAR (bar);

      x_scroll_bar_remove (b);

      next = b->next;
      b->next = b->prev = Qnil;
    }

  /* Now there should be no references to the condemned scroll bars,
     and they should get garbage-collected.  */
}

/* Handle a mouse click on the scroll bar BAR.  If *EMACS_EVENT's kind
   is set to something other than NO_EVENT, it is enqueued.

   This may be called from a signal handler, so we have to ignore GC
   mark bits.  */

static int
w32_scroll_bar_handle_click (bar, msg, emacs_event)
     struct scroll_bar *bar;
     W32Msg *msg;
     struct input_event *emacs_event;
{
  if (! GC_WINDOWP (bar->window))
    abort ();

  emacs_event->kind = W32_SCROLL_BAR_CLICK_EVENT;
  emacs_event->code = 0;
  /* not really meaningful to distinguish up/down */
  emacs_event->modifiers = msg->dwModifiers;
  emacs_event->frame_or_window = bar->window;
  emacs_event->arg = Qnil;
  emacs_event->timestamp = msg->msg.time;

  {
    int top_range = VERTICAL_SCROLL_BAR_TOP_RANGE (f, XINT (bar->height));
    int y;
    int dragging = !NILP (bar->dragging);

    if (pfnGetScrollInfo)
      {
	SCROLLINFO si;

	si.cbSize = sizeof (si);
	si.fMask = SIF_POS;

	pfnGetScrollInfo ((HWND) msg->msg.lParam, SB_CTL, &si);
	y = si.nPos;
      }
    else
      y = GetScrollPos ((HWND) msg->msg.lParam, SB_CTL);

    bar->dragging = Qnil;


    last_mouse_scroll_bar_pos = msg->msg.wParam;

    switch (LOWORD (msg->msg.wParam))
      {
      case SB_LINEDOWN:
	emacs_event->part = scroll_bar_down_arrow;
	break;
      case SB_LINEUP:
	emacs_event->part = scroll_bar_up_arrow;
	break;
      case SB_PAGEUP:
	emacs_event->part = scroll_bar_above_handle;
	break;
      case SB_PAGEDOWN:
	emacs_event->part = scroll_bar_below_handle;
	break;
      case SB_TOP:
	emacs_event->part = scroll_bar_handle;
	y = 0;
	break;
      case SB_BOTTOM:
	emacs_event->part = scroll_bar_handle;
	y = top_range;
	break;
      case SB_THUMBTRACK:
      case SB_THUMBPOSITION:
	if (VERTICAL_SCROLL_BAR_TOP_RANGE (f, XINT (bar->height)) <= 0xffff)
          y = HIWORD (msg->msg.wParam);
	bar->dragging = Qt;
	emacs_event->part = scroll_bar_handle;

	/* "Silently" update current position.  */
	if (pfnSetScrollInfo)
	  {
	    SCROLLINFO si;

	    si.cbSize = sizeof (si);
	    si.fMask = SIF_POS;
	    si.nPos = y;
	    /* Remember apparent position (we actually lag behind the real
	       position, so don't set that directly.  */
	    last_scroll_bar_drag_pos = y;

	    pfnSetScrollInfo (SCROLL_BAR_W32_WINDOW (bar), SB_CTL, &si, FALSE);
	  }
	else
	  SetScrollPos (SCROLL_BAR_W32_WINDOW (bar), SB_CTL, y, FALSE);
	break;
      case SB_ENDSCROLL:
	/* If this is the end of a drag sequence, then reset the scroll
	   handle size to normal and do a final redraw.  Otherwise do
	   nothing.  */
	if (dragging)
	  {
	    if (pfnSetScrollInfo)
	      {
		SCROLLINFO si;
		int start = XINT (bar->start);
		int end = XINT (bar->end);

		si.cbSize = sizeof (si);
		si.fMask = SIF_PAGE | SIF_POS;
                si.nPage = end - start + VERTICAL_SCROLL_BAR_MIN_HANDLE;
		si.nPos = last_scroll_bar_drag_pos;
		pfnSetScrollInfo (SCROLL_BAR_W32_WINDOW (bar), SB_CTL, &si, TRUE);
	      }
	    else
	      SetScrollPos (SCROLL_BAR_W32_WINDOW (bar), SB_CTL, y, TRUE);
	  }
	/* fall through */
      default:
	emacs_event->kind = NO_EVENT;
	return FALSE;
      }

    XSETINT (emacs_event->x, y);
    XSETINT (emacs_event->y, top_range);

    return TRUE;
  }
}

/* Return information to the user about the current position of the mouse
   on the scroll bar.  */

static void
x_scroll_bar_report_motion (fp, bar_window, part, x, y, time)
     FRAME_PTR *fp;
     Lisp_Object *bar_window;
     enum scroll_bar_part *part;
     Lisp_Object *x, *y;
     unsigned long *time;
{
  struct scroll_bar *bar = XSCROLL_BAR (last_mouse_scroll_bar);
  Window w = SCROLL_BAR_W32_WINDOW (bar);
  FRAME_PTR f = XFRAME (WINDOW_FRAME (XWINDOW (bar->window)));
  int pos;
  int top_range = VERTICAL_SCROLL_BAR_TOP_RANGE (f, XINT (bar->height));

  BLOCK_INPUT;

  *fp = f;
  *bar_window = bar->window;

  if (pfnGetScrollInfo)
    {
      SCROLLINFO si;

      si.cbSize = sizeof (si);
      si.fMask = SIF_POS | SIF_PAGE | SIF_RANGE;

      pfnGetScrollInfo (w, SB_CTL, &si);
      pos = si.nPos;
      top_range = si.nMax - si.nPage + 1;
    }
  else
    pos = GetScrollPos (w, SB_CTL);

  switch (LOWORD (last_mouse_scroll_bar_pos))
  {
  case SB_THUMBPOSITION:
  case SB_THUMBTRACK:
      *part = scroll_bar_handle;
      if (VERTICAL_SCROLL_BAR_TOP_RANGE (f, XINT (bar->height)) <= 0xffff)
	  pos = HIWORD (last_mouse_scroll_bar_pos);
      break;
  case SB_LINEDOWN:
      *part = scroll_bar_handle;
      pos++;
      break;
  default:
      *part = scroll_bar_handle;
      break;
  }

  XSETINT (*x, pos);
  XSETINT (*y, top_range);

  f->mouse_moved = 0;
  last_mouse_scroll_bar = Qnil;

  *time = last_mouse_movement_time;

  UNBLOCK_INPUT;
}


/* The screen has been cleared so we may have changed foreground or
   background colors, and the scroll bars may need to be redrawn.
   Clear out the scroll bars, and ask for expose events, so we can
   redraw them.  */

void
x_scroll_bar_clear (f)
     FRAME_PTR f;
{
  Lisp_Object bar;

  /* We can have scroll bars even if this is 0,
     if we just turned off scroll bar mode.
     But in that case we should not clear them.  */
  if (FRAME_HAS_VERTICAL_SCROLL_BARS (f))
    for (bar = FRAME_SCROLL_BARS (f); VECTORP (bar);
         bar = XSCROLL_BAR (bar)->next)
      {
        HWND window = SCROLL_BAR_W32_WINDOW (XSCROLL_BAR (bar));
        HDC hdc = GetDC (window);
        RECT rect;

        /* Hide scroll bar until ready to repaint.  x_scroll_bar_move
           arranges to refresh the scroll bar if hidden.  */
        my_show_window (f, window, SW_HIDE);

        GetClientRect (window, &rect);
        select_palette (f, hdc);
        w32_clear_rect (f, hdc, &rect);
        deselect_palette (f, hdc);

        ReleaseDC (window, hdc);
      }
}


/* The main W32 event-reading loop - w32_read_socket.  */

/* Record the last 100 characters stored
   to help debug the loss-of-chars-during-GC problem.  */

static int temp_index;
static short temp_buffer[100];


/* Read events coming from the W32 shell.
   This routine is called by the SIGIO handler.
   We return as soon as there are no more events to be read.

   We return the number of characters stored into the buffer,
   thus pretending to be `read'.

   EXPECTED is nonzero if the caller knows input is available.

   Some of these messages are reposted back to the message queue since the
   system calls the windows proc directly in a context where we cannot return
   the data nor can we guarantee the state we are in.  So if we dispatch  them
   we will get into an infinite loop.  To prevent this from ever happening we
   will set a variable to indicate we are in the read_socket call and indicate
   which message we are processing since the windows proc gets called
   recursively with different messages by the system.
*/

int
<<<<<<< HEAD
w32_read_socket (bufp, numchars, expected)
     /* register */ struct input_event *bufp;
     /* register */ int numchars;
=======
w32_read_socket (sd, expected, hold_quit)
     register int sd;
>>>>>>> a874691c
     int expected;
     struct input_event *hold_quit;
{
  int count = 0;
  int check_visibility = 0;
  W32Msg msg;
  struct frame *f;
  struct w32_display_info *dpyinfo = &one_w32_display_info;

  if (interrupt_input_blocked)
    {
      interrupt_input_pending = 1;
      return -1;
    }

  interrupt_input_pending = 0;
  BLOCK_INPUT;

  /* So people can tell when we have read the available input.  */
  input_signal_count++;

  /* TODO: tool-bars, ghostscript integration, mouse
     cursors. */
  while (get_next_msg (&msg, FALSE))
    {
      struct input_event inev;
      int do_help = 0;

      EVENT_INIT (inev);
      inev.kind = NO_EVENT;
      inev.arg = Qnil;

      switch (msg.msg.message)
	{
	case WM_PAINT:
	  f = x_window_to_frame (dpyinfo, msg.msg.hwnd);

	  if (f)
	    {
	      if (msg.rect.right == msg.rect.left ||
		  msg.rect.bottom == msg.rect.top)
		{
		  /* We may get paint messages even though the client
		     area is clipped - these are not expose events. */
		  DebPrint (("clipped frame %p (%s) got WM_PAINT - ignored\n", f,
			     SDATA (f->name)));
		}
	      else if (f->async_visible != 1)
		{
		  /* Definitely not obscured, so mark as visible.  */
		  f->async_visible = 1;
		  f->async_iconified = 0;
		  SET_FRAME_GARBAGED (f);
		  DebPrint (("frame %p (%s) reexposed by WM_PAINT\n", f,
			     SDATA (f->name)));

		  /* WM_PAINT serves as MapNotify as well, so report
		     visibility changes properly.  */
		  if (f->iconified)
		    {
		      inev.kind = DEICONIFY_EVENT;
		      XSETFRAME (inev.frame_or_window, f);
		    }
		  else if (! NILP (Vframe_list)
			   && ! NILP (XCDR (Vframe_list)))
		    /* Force a redisplay sooner or later to update the
		       frame titles in case this is the second frame.  */
		    record_asynch_buffer_change ();
		}
	      else
		{
		  HDC hdc = get_frame_dc (f);

		  /* Erase background again for safety.  */
		  w32_clear_rect (f, hdc, &msg.rect);
		  release_frame_dc (f, hdc);
		  expose_frame (f,
				msg.rect.left,
				msg.rect.top,
				msg.rect.right - msg.rect.left,
				msg.rect.bottom - msg.rect.top);
		}
	    }
	  break;

	case WM_INPUTLANGCHANGE:
	  /* Generate a language change event.  */
	  f = x_window_to_frame (dpyinfo, msg.msg.hwnd);

	  if (f)
	    {
	      inev.kind = LANGUAGE_CHANGE_EVENT;
	      XSETFRAME (inev.frame_or_window, f);
	      inev.code = msg.msg.wParam;
	      inev.modifiers = msg.msg.lParam & 0xffff;
	    }
	  break;

	case WM_KEYDOWN:
	case WM_SYSKEYDOWN:
	  f = x_window_to_frame (dpyinfo, msg.msg.hwnd);

	  if (f && !f->iconified)
	    {
	      if (!dpyinfo->mouse_face_hidden && INTEGERP (Vmouse_highlight))
		{
		  dpyinfo->mouse_face_hidden = 1;
		  clear_mouse_face (dpyinfo);
		}

	      if (temp_index == sizeof temp_buffer / sizeof (short))
		temp_index = 0;
	      temp_buffer[temp_index++] = msg.msg.wParam;
	      inev.kind = NON_ASCII_KEYSTROKE_EVENT;
	      inev.code = msg.msg.wParam;
	      inev.modifiers = msg.dwModifiers;
	      XSETFRAME (inev.frame_or_window, f);
	      inev.timestamp = msg.msg.time;
	    }
	  break;

	case WM_SYSCHAR:
	case WM_CHAR:
	  f = x_window_to_frame (dpyinfo, msg.msg.hwnd);

	  if (f && !f->iconified)
	    {
	      if (!dpyinfo->mouse_face_hidden && INTEGERP (Vmouse_highlight))
		{
		  dpyinfo->mouse_face_hidden = 1;
		  clear_mouse_face (dpyinfo);
		}

	      if (temp_index == sizeof temp_buffer / sizeof (short))
		temp_index = 0;
	      temp_buffer[temp_index++] = msg.msg.wParam;
	      inev.kind = ASCII_KEYSTROKE_EVENT;
	      inev.code = msg.msg.wParam;
	      inev.modifiers = msg.dwModifiers;
	      XSETFRAME (inev.frame_or_window, f);
	      inev.timestamp = msg.msg.time;
	    }
	  break;

	case WM_MOUSEMOVE:
	  /* Ignore non-movement.  */
	  {
	    int x = LOWORD (msg.msg.lParam);
	    int y = HIWORD (msg.msg.lParam);
	    if (x == last_mousemove_x && y == last_mousemove_y)
	      break;
	    last_mousemove_x = x;
	    last_mousemove_y = y;
	  }

          previous_help_echo_string = help_echo_string;

	  if (dpyinfo->grabbed && last_mouse_frame
	      && FRAME_LIVE_P (last_mouse_frame))
	    f = last_mouse_frame;
	  else
	    f = x_window_to_frame (dpyinfo, msg.msg.hwnd);

	  if (dpyinfo->mouse_face_hidden)
	    {
	      dpyinfo->mouse_face_hidden = 0;
	      clear_mouse_face (dpyinfo);
	    }

	  if (f)
	    {
	      /* Generate SELECT_WINDOW_EVENTs when needed.  */
	      if (mouse_autoselect_window)
		{
		  Lisp_Object window;
		  int x = LOWORD (msg.msg.lParam);
		  int y = HIWORD (msg.msg.lParam);

		  window = window_from_coordinates (f, x, y, 0, 0, 0, 0);

		  /* Window will be selected only when it is not
		     selected now and last mouse movement event was
		     not in it.  Minibuffer window will be selected
		     iff it is active.  */
		  if (WINDOWP(window)
		      && !EQ (window, last_window)
		      && !EQ (window, selected_window))
		    {
		      inev.kind = SELECT_WINDOW_EVENT;
		      inev.frame_or_window = window;
		    }

		  last_window=window;
		}
	      note_mouse_movement (f, &msg.msg);
	    }
	  else
            {
              /* If we move outside the frame, then we're
                 certainly no longer on any text in the frame.  */
              clear_mouse_face (dpyinfo);
            }

          /* If the contents of the global variable help_echo_string
             has changed, generate a HELP_EVENT.  */
          if (help_echo_string != previous_help_echo_string ||
	      (!NILP (help_echo_string) && !STRINGP (help_echo_string) && f->mouse_moved))
	    do_help = 1;

          break;

	case WM_LBUTTONDOWN:
	case WM_LBUTTONUP:
	case WM_MBUTTONDOWN:
	case WM_MBUTTONUP:
	case WM_RBUTTONDOWN:
	case WM_RBUTTONUP:
	case WM_XBUTTONDOWN:
	case WM_XBUTTONUP:
	  {
            /* If we decide we want to generate an event to be seen
               by the rest of Emacs, we put it here.  */
            int tool_bar_p = 0;
	    int button;
	    int up;

	    if (dpyinfo->grabbed && last_mouse_frame
		&& FRAME_LIVE_P (last_mouse_frame))
	      f = last_mouse_frame;
	    else
	      f = x_window_to_frame (dpyinfo, msg.msg.hwnd);

	    if (f)
	      {
                construct_mouse_click (&inev, &msg, f);

                /* Is this in the tool-bar?  */
                if (WINDOWP (f->tool_bar_window)
                    && WINDOW_TOTAL_LINES (XWINDOW (f->tool_bar_window)))
                  {
                    Lisp_Object window;
		    int x = XFASTINT (inev.x);
		    int y = XFASTINT (inev.y);

                    window = window_from_coordinates (f, x, y, 0, 0, 0, 1);

                    if (EQ (window, f->tool_bar_window))
                      {
                        w32_handle_tool_bar_click (f, &inev);
                        tool_bar_p = 1;
                      }
                  }

                if (tool_bar_p
		    || (dpyinfo->w32_focus_frame
			&& f == dpyinfo->w32_focus_frame))
		  inev.kind = NO_EVENT;
	      }

	    parse_button (msg.msg.message, HIWORD (msg.msg.wParam),
			  &button, &up);

	    if (up)
	      {
		dpyinfo->grabbed &= ~ (1 << button);
	      }
	    else
	      {
		dpyinfo->grabbed |= (1 << button);
		last_mouse_frame = f;
                /* Ignore any mouse motion that happened
                   before this event; any subsequent mouse-movement
                   Emacs events should reflect only motion after
                   the ButtonPress.  */
                if (f != 0)
                  f->mouse_moved = 0;

                if (!tool_bar_p)
                  last_tool_bar_item = -1;
	      }
	    break;
	  }

	case WM_MOUSEWHEEL:
	  {
	    if (dpyinfo->grabbed && last_mouse_frame
		&& FRAME_LIVE_P (last_mouse_frame))
	      f = last_mouse_frame;
	    else
	      f = x_window_to_frame (dpyinfo, msg.msg.hwnd);

	    if (f)
	      {

		if (!dpyinfo->w32_focus_frame
		    || f == dpyinfo->w32_focus_frame)
		  {
		    /* Emit an Emacs wheel-up/down event.  */
		    construct_mouse_wheel (&inev, &msg, f);
		  }
		/* Ignore any mouse motion that happened before this
		   event; any subsequent mouse-movement Emacs events
		   should reflect only motion after the
		   ButtonPress.	 */
		f->mouse_moved = 0;
	      }
	    last_mouse_frame = f;
	    last_tool_bar_item = -1;
	  }
	  break;

	case WM_DROPFILES:
	  f = x_window_to_frame (dpyinfo, msg.msg.hwnd);

	  if (f)
	    construct_drag_n_drop (&inev, &msg, f);
	  break;

	case WM_VSCROLL:
	  {
	    struct scroll_bar *bar =
	      x_window_to_scroll_bar ((HWND)msg.msg.lParam);

	    if (bar)
	      w32_scroll_bar_handle_click (bar, &msg, &inev);
	    break;
	  }

	case WM_WINDOWPOSCHANGED:
	  f = x_window_to_frame (dpyinfo, msg.msg.hwnd);
	  if (f)
	    {
	      if (f->want_fullscreen & FULLSCREEN_WAIT)
		f->want_fullscreen &= ~(FULLSCREEN_WAIT|FULLSCREEN_BOTH);
	    }
	  check_visibility = 1;
	  break;

	case WM_ACTIVATE:
	case WM_ACTIVATEAPP:
	  f = x_window_to_frame (dpyinfo, msg.msg.hwnd);
	  if (f)
	    x_check_fullscreen (f);
	  check_visibility = 1;
	  break;

	case WM_MOVE:
	  f = x_window_to_frame (dpyinfo, msg.msg.hwnd);

	  if (f && !f->async_iconified)
	    {
	      int x, y;

	      x_real_positions (f, &x, &y);
	      f->left_pos = x;
	      f->top_pos = y;
	    }

	  check_visibility = 1;
	  break;

	case WM_SHOWWINDOW:
	  /* wParam non-zero means Window is about to be shown, 0 means
	     about to be hidden.  */
	  /* Redo the mouse-highlight after the tooltip has gone.  */
	  if (!msg.msg.wParam && msg.msg.hwnd == tip_window)
	    {
	      tip_window = NULL;
	      redo_mouse_highlight ();
	    }

	  /* If window has been obscured or exposed by another window
	     being maximised or minimised/restored, then recheck
	     visibility of all frames.  Direct changes to our own
	     windows get handled by WM_SIZE.  */
#if 0
	  if (msg.msg.lParam != 0)
	    check_visibility = 1;
	  else
	    {
	      f = x_window_to_frame (dpyinfo, msg.msg.hwnd);
	      f->async_visible = msg.msg.wParam;
	    }
#endif

	  check_visibility = 1;
	  break;

	case WM_SIZE:
	  f = x_window_to_frame (dpyinfo, msg.msg.hwnd);

	  /* Inform lisp of whether frame has been iconified etc. */
	  if (f)
	    {
	      switch (msg.msg.wParam)
		{
		case SIZE_MINIMIZED:
		  f->async_visible = 0;
		  f->async_iconified = 1;

		  inev.kind = ICONIFY_EVENT;
		  XSETFRAME (inev.frame_or_window, f);
		  break;

		case SIZE_MAXIMIZED:
		case SIZE_RESTORED:
		  f->async_visible = 1;
		  f->async_iconified = 0;

		  /* wait_reading_process_input will notice this and update
		     the frame's display structures.  */
		  SET_FRAME_GARBAGED (f);

		  if (f->iconified)
		    {
                      int x, y;

                      /* Reset top and left positions of the Window
                         here since Windows sends a WM_MOVE message
                         BEFORE telling us the Window is minimized
                         when the Window is iconified, with 3000,3000
                         as the co-ords. */
                      x_real_positions (f, &x, &y);
                      f->left_pos = x;
                      f->top_pos = y;

		      inev.kind = DEICONIFY_EVENT;
		      XSETFRAME (inev.frame_or_window, f);
		    }
		  else if (! NILP (Vframe_list)
			   && ! NILP (XCDR (Vframe_list)))
		    /* Force a redisplay sooner or later
		       to update the frame titles
		       in case this is the second frame.  */
		    record_asynch_buffer_change ();
		  break;
		}
	    }

	  if (f && !f->async_iconified && msg.msg.wParam != SIZE_MINIMIZED)
	    {
	      RECT rect;
	      int rows;
	      int columns;
	      int width;
	      int height;

	      GetClientRect (msg.msg.hwnd, &rect);

	      height = rect.bottom - rect.top;
	      width = rect.right - rect.left;

	      rows = FRAME_PIXEL_HEIGHT_TO_TEXT_LINES (f, height);
	      columns = FRAME_PIXEL_WIDTH_TO_TEXT_COLS (f, width);

	      /* TODO: Clip size to the screen dimensions.  */

	      /* Even if the number of character rows and columns has
		 not changed, the font size may have changed, so we need
		 to check the pixel dimensions as well.  */

	      if (columns != FRAME_COLS (f)
		  || rows != FRAME_LINES (f)
		  || width != FRAME_PIXEL_WIDTH (f)
		  || height != FRAME_PIXEL_HEIGHT (f))
		{
		  change_frame_size (f, rows, columns, 0, 1, 0);
		  SET_FRAME_GARBAGED (f);
		  cancel_mouse_face (f);
		  FRAME_PIXEL_WIDTH (f) = width;
		  FRAME_PIXEL_HEIGHT (f) = height;
		  f->win_gravity = NorthWestGravity;
		}
	    }

	  check_visibility = 1;
	  break;

	case WM_MOUSELEAVE:
	  f = x_any_window_to_frame (dpyinfo, msg.msg.hwnd);
	  if (f)
	    {
	      if (f == dpyinfo->mouse_face_mouse_frame)
		{
		  /* If we move outside the frame, then we're
		     certainly no longer on any text in the frame.  */
		  clear_mouse_face (dpyinfo);
		  dpyinfo->mouse_face_mouse_frame = 0;
		}

	      /* Generate a nil HELP_EVENT to cancel a help-echo.
		 Do it only if there's something to cancel.
		 Otherwise, the startup message is cleared when
		 the mouse leaves the frame.  */
	      if (any_help_event_p)
		do_help = -1;
	    }
	  break;

	case WM_SETFOCUS:
	  /* TODO: Port this change:
	     2002-06-28  Jan D.  <jan.h.d@swipnet.se>
	     * xterm.h (struct x_output): Add focus_state.
	     * xterm.c (x_focus_changed): New function.
	     (x_detect_focus_change): New function.
	     (XTread_socket): Call x_detect_focus_change for FocusIn/FocusOut
	     EnterNotify and LeaveNotify to track X focus changes.
	  */
	  f = x_any_window_to_frame (dpyinfo, msg.msg.hwnd);

          dpyinfo->w32_focus_event_frame = f;

          if (f)
            x_new_focus_frame (dpyinfo, f);


	  dpyinfo->grabbed = 0;
	  check_visibility = 1;
	  break;

	case WM_KILLFOCUS:
          /* TODO: some of this belongs in MOUSE_LEAVE */
	  f = x_top_window_to_frame (dpyinfo, msg.msg.hwnd);

          if (f)
            {
              if (f == dpyinfo->w32_focus_event_frame)
                dpyinfo->w32_focus_event_frame = 0;

              if (f == dpyinfo->w32_focus_frame)
                x_new_focus_frame (dpyinfo, 0);

              if (f == dpyinfo->mouse_face_mouse_frame)
                {
                  /* If we move outside the frame, then we're
                     certainly no longer on any text in the frame.  */
                  clear_mouse_face (dpyinfo);
                  dpyinfo->mouse_face_mouse_frame = 0;
                }

              /* Generate a nil HELP_EVENT to cancel a help-echo.
                 Do it only if there's something to cancel.
                 Otherwise, the startup message is cleared when
                 the mouse leaves the frame.  */
              if (any_help_event_p)
		do_help = -1;
            }

	  dpyinfo->grabbed = 0;
	  check_visibility = 1;
	  break;

	case WM_CLOSE:
	  f = x_window_to_frame (dpyinfo, msg.msg.hwnd);

	  if (f)
	    {
	      inev.kind = DELETE_WINDOW_EVENT;
	      XSETFRAME (inev.frame_or_window, f);
	    }
	  break;

	case WM_INITMENU:
	  f = x_window_to_frame (dpyinfo, msg.msg.hwnd);

	  if (f)
	    {
	      inev.kind = MENU_BAR_ACTIVATE_EVENT;
	      XSETFRAME (inev.frame_or_window, f);
	    }
	  break;

	case WM_COMMAND:
	  f = x_window_to_frame (dpyinfo, msg.msg.hwnd);

	  if (f)
	    {
	      extern void menubar_selection_callback
		(FRAME_PTR f, void * client_data);
	      menubar_selection_callback (f, (void *)msg.msg.wParam);
	    }

	  check_visibility = 1;
	  break;

	case WM_DISPLAYCHANGE:
	  f = x_window_to_frame (dpyinfo, msg.msg.hwnd);

	  if (f)
	    {
	      dpyinfo->width = (short) LOWORD (msg.msg.lParam);
	      dpyinfo->height = (short) HIWORD (msg.msg.lParam);
	      dpyinfo->n_cbits = msg.msg.wParam;
	      DebPrint (("display change: %d %d\n", dpyinfo->width,
			 dpyinfo->height));
	    }

	  check_visibility = 1;
	  break;

	default:
	  /* Check for messages registered at runtime.  */
	  if (msg.msg.message == msh_mousewheel)
	    {
	      /* Forward MSH_MOUSEWHEEL as WM_MOUSEWHEEL.  */
	      msg.msg.message = WM_MOUSEWHEEL;
	      prepend_msg (&msg);
	    }
	  break;
	}

      if (inev.kind != NO_EVENT)
	{
	  kbd_buffer_store_event_hold (&inev, hold_quit);
	  count++;
	}

      if (do_help
	  && !(hold_quit && hold_quit->kind != NO_EVENT))
	{
	  Lisp_Object frame;

	  if (f)
	    XSETFRAME (frame, f);
	  else
	    frame = Qnil;

	  if (do_help > 0)
	    {
	      if (help_echo_string == Qnil)
		{
		  help_echo_object = help_echo_window = Qnil;
		  help_echo_pos = -1;
		}
	      
	      any_help_event_p = 1;
	      gen_help_event (help_echo_string, frame, help_echo_window,
			      help_echo_object, help_echo_pos);
	    }
	  else
	    {
	      help_echo_string = Qnil;
	      gen_help_event (Qnil, frame, Qnil, Qnil, 0);
	    }
	  count++;
	}
    }

  /* If the focus was just given to an autoraising frame,
     raise it now.  */
  /* ??? This ought to be able to handle more than one such frame.  */
  if (pending_autoraise_frame)
    {
      x_raise_frame (pending_autoraise_frame);
      pending_autoraise_frame = 0;
    }

  /* Check which frames are still visisble, if we have enqueued any user
     events or been notified of events that may affect visibility.  We
     do this here because there doesn't seem to be any direct
     notification from Windows that the visibility of a window has
     changed (at least, not in all cases).  */
  if (count > 0 || check_visibility)
    {
      Lisp_Object tail, frame;

      FOR_EACH_FRAME (tail, frame)
      {
	FRAME_PTR f = XFRAME (frame);
	/* The tooltip has been drawn already.  Avoid the
	   SET_FRAME_GARBAGED below.  */
	if (EQ (frame, tip_frame))
	  continue;

	/* Check "visible" frames and mark each as obscured or not.
	   Note that async_visible is nonzero for unobscured and
	   obscured frames, but zero for hidden and iconified frames.  */
	if (FRAME_W32_P (f) && f->async_visible)
	  {
	    RECT clipbox;
	    HDC  hdc;

	    enter_crit ();
	    /* Query clipping rectangle for the entire window area
	       (GetWindowDC), not just the client portion (GetDC).
	       Otherwise, the scrollbars and menubar aren't counted as
	       part of the visible area of the frame, and we may think
	       the frame is obscured when really a scrollbar is still
	       visible and gets WM_PAINT messages above.  */
	    hdc = GetWindowDC (FRAME_W32_WINDOW (f));
	    GetClipBox (hdc, &clipbox);
	    ReleaseDC (FRAME_W32_WINDOW (f), hdc);
	    leave_crit ();

	    if (clipbox.right == clipbox.left
		|| clipbox.bottom == clipbox.top)
	      {
		/* Frame has become completely obscured so mark as
		   such (we do this by setting async_visible to 2 so
		   that FRAME_VISIBLE_P is still true, but redisplay
		   will skip it).  */
		f->async_visible = 2;

		if (!FRAME_OBSCURED_P (f))
		  {
		    DebPrint (("frame %p (%s) obscured\n", f,
			       SDATA (f->name)));
		  }
	      }
	    else
	      {
		/* Frame is not obscured, so mark it as such.  */
		f->async_visible = 1;

		if (FRAME_OBSCURED_P (f))
		  {
		    SET_FRAME_GARBAGED (f);
		    DebPrint (("obscured frame %p (%s) found to be visible\n", f,
			       SDATA (f->name)));

		    /* Force a redisplay sooner or later.  */
		    record_asynch_buffer_change ();
		  }
	      }
	  }
      }
    }

  UNBLOCK_INPUT;
  return count;
}




/***********************************************************************
			     Text Cursor
 ***********************************************************************/

/* Set clipping for output in glyph row ROW.  W is the window in which
   we operate.  GC is the graphics context to set clipping in.

   ROW may be a text row or, e.g., a mode line.  Text rows must be
   clipped to the interior of the window dedicated to text display,
   mode lines must be clipped to the whole window.  */

static void
w32_clip_to_row (w, row, hdc)
     struct window *w;
     struct glyph_row *row;
     HDC hdc;
{
  struct frame *f = XFRAME (WINDOW_FRAME (w));
  RECT clip_rect;
  int window_y, window_width;

  window_box (w, -1, 0, &window_y, &window_width, 0);

  clip_rect.left = WINDOW_TO_FRAME_PIXEL_X (w, 0);
  clip_rect.top = WINDOW_TO_FRAME_PIXEL_Y (w, row->y);
  clip_rect.top = max (clip_rect.top, window_y);
  clip_rect.right = clip_rect.left + window_width;
  clip_rect.bottom = clip_rect.top + row->visible_height;

  w32_set_clip_rectangle (hdc, &clip_rect);
}


/* Draw a hollow box cursor on window W in glyph row ROW.  */

static void
x_draw_hollow_cursor (w, row)
     struct window *w;
     struct glyph_row *row;
{
  struct frame *f = XFRAME (WINDOW_FRAME (w));
  HDC hdc;
  RECT rect;
  int wd;
  struct glyph *cursor_glyph;
  HBRUSH hb = CreateSolidBrush (f->output_data.w32->cursor_pixel);

  /* Compute frame-relative coordinates from window-relative
     coordinates.  */
  rect.left = WINDOW_TEXT_TO_FRAME_PIXEL_X (w, w->phys_cursor.x);
  rect.top = (WINDOW_TO_FRAME_PIXEL_Y (w, w->phys_cursor.y)
              + row->ascent - w->phys_cursor_ascent);
  rect.bottom = rect.top + row->height;

  /* Get the glyph the cursor is on.  If we can't tell because
     the current matrix is invalid or such, give up.  */
  cursor_glyph = get_phys_cursor_glyph (w);
  if (cursor_glyph == NULL)
    return;

  /* Compute the width of the rectangle to draw.  If on a stretch
     glyph, and `x-stretch-block-cursor' is nil, don't draw a
     rectangle as wide as the glyph, but use a canonical character
     width instead.  */
  wd = cursor_glyph->pixel_width;
  if (cursor_glyph->type == STRETCH_GLYPH
      && !x_stretch_cursor_p)
    wd = min (FRAME_COLUMN_WIDTH (f), wd);
  w->phys_cursor_width = wd;

  rect.right = rect.left + wd;
  hdc = get_frame_dc (f);
  /* Set clipping, draw the rectangle, and reset clipping again.  */
  w32_clip_to_row (w, row, hdc);
  FrameRect (hdc, &rect, hb);
  DeleteObject (hb);
  w32_set_clip_rectangle (hdc, NULL);
  release_frame_dc (f, hdc);
}


/* Draw a bar cursor on window W in glyph row ROW.

   Implementation note: One would like to draw a bar cursor with an
   angle equal to the one given by the font property XA_ITALIC_ANGLE.
   Unfortunately, I didn't find a font yet that has this property set.
   --gerd.  */

static void
x_draw_bar_cursor (w, row, width, kind)
     struct window *w;
     struct glyph_row *row;
     int width;
     enum text_cursor_kinds kind;
{
  struct frame *f = XFRAME (w->frame);
  struct glyph *cursor_glyph;
  int x;
  HDC hdc;

  /* If cursor is out of bounds, don't draw garbage.  This can happen
     in mini-buffer windows when switching between echo area glyphs
     and mini-buffer.  */
  cursor_glyph = get_phys_cursor_glyph (w);
  if (cursor_glyph == NULL)
    return;

  /* If on an image, draw like a normal cursor.  That's usually better
     visible than drawing a bar, esp. if the image is large so that
     the bar might not be in the window.  */
  if (cursor_glyph->type == IMAGE_GLYPH)
    {
      struct glyph_row *row;
      row = MATRIX_ROW (w->current_matrix, w->phys_cursor.vpos);
      draw_phys_cursor_glyph (w, row, DRAW_CURSOR);
    }
  else
    {
      COLORREF cursor_color = f->output_data.w32->cursor_pixel;
      struct face *face = FACE_FROM_ID (f, cursor_glyph->face_id);

      /* If the glyph's background equals the color we normally draw
	 the bar cursor in, the bar cursor in its normal color is
	 invisible.  Use the glyph's foreground color instead in this
	 case, on the assumption that the glyph's colors are chosen so
	 that the glyph is legible.  */
      if (face->background == cursor_color)
	cursor_color = face->foreground;

      x = WINDOW_TEXT_TO_FRAME_PIXEL_X (w, w->phys_cursor.x);

      if (width < 0)
        width = FRAME_CURSOR_WIDTH (f);
      width = min (cursor_glyph->pixel_width, width);

      w->phys_cursor_width = width;


      hdc = get_frame_dc (f);
      w32_clip_to_row (w, row, hdc);

      if (kind == BAR_CURSOR)
	{
	  w32_fill_area (f, hdc, cursor_color, x,
			 WINDOW_TO_FRAME_PIXEL_Y (w, w->phys_cursor.y),
			 width, row->height);
	}
      else
	{
	  w32_fill_area (f, hdc, cursor_color, x,
			 WINDOW_TO_FRAME_PIXEL_Y (w, w->phys_cursor.y +
						  row->height - width),
			 cursor_glyph->pixel_width, width);
	}

      w32_set_clip_rectangle (hdc, NULL);
      release_frame_dc (f, hdc);
    }
}


/* RIF: Define cursor CURSOR on frame F.  */

static void
w32_define_frame_cursor (f, cursor)
     struct frame *f;
     Cursor cursor;
{
  w32_define_cursor (FRAME_W32_WINDOW (f), cursor);
}


/* RIF: Clear area on frame F.  */

static void
w32_clear_frame_area (f, x, y, width, height)
     struct frame *f;
     int x, y, width, height;
{
  HDC hdc;

  hdc = get_frame_dc (f);
  w32_clear_area (f, hdc, x, y, width, height);
  release_frame_dc (f, hdc);
}

/* RIF: Draw or clear cursor on window W.  */

static void
w32_draw_window_cursor (w, glyph_row, x, y, cursor_type, cursor_width, on_p, active_p)
     struct window *w;
     struct glyph_row *glyph_row;
     int x, y;
     int cursor_type, cursor_width;
     int on_p, active_p;
{
  if (on_p)
    {
      /* If the user wants to use the system caret, make sure our own
	 cursor remains invisible.  */
      if (w32_use_visible_system_caret)
	{
	  /* Call to erase_phys_cursor here seems to use the
	     wrong values of w->phys_cursor, as they have been
	     overwritten before this function was called. */
	  if (w->phys_cursor_type != NO_CURSOR)
	    erase_phys_cursor (w);

	  cursor_type = w->phys_cursor_type = NO_CURSOR;
	  w->phys_cursor_width = -1;
	}
      else
	{
	  w->phys_cursor_type = cursor_type;
	}

      w->phys_cursor_on_p = 1;

      /* If this is the active cursor, we need to track it with the
	 system caret, so third party software like screen magnifiers
	 and speech synthesizers can follow the cursor.  */
      if (active_p)
	{
	  struct frame *f = XFRAME (WINDOW_FRAME (w));
	  HWND hwnd = FRAME_W32_WINDOW (f);

	  w32_system_caret_x
	    = WINDOW_TEXT_TO_FRAME_PIXEL_X (w, w->phys_cursor.x);
	  w32_system_caret_y
	    = (WINDOW_TO_FRAME_PIXEL_Y (w, w->phys_cursor.y)
	       + glyph_row->ascent - w->phys_cursor_ascent);

	  /* If the size of the active cursor changed, destroy the old
	     system caret.  */
	  if (w32_system_caret_hwnd
	      && (w32_system_caret_height != w->phys_cursor_height))
	    PostMessage (hwnd, WM_EMACS_DESTROY_CARET, 0, 0);

	  w32_system_caret_height = w->phys_cursor_height;

	  /* Move the system caret.  */
	  PostMessage (hwnd, WM_EMACS_TRACK_CARET, 0, 0);
	}

      if (glyph_row->exact_window_width_line_p
	  && w->phys_cursor.hpos >= glyph_row->used[TEXT_AREA])
	{
	  glyph_row->cursor_in_fringe_p = 1;
	  draw_fringe_bitmap (w, glyph_row, 0);
	  return;
	}

      switch (cursor_type)
	{
	case HOLLOW_BOX_CURSOR:
	  x_draw_hollow_cursor (w, glyph_row);
	  break;

	case FILLED_BOX_CURSOR:
	  draw_phys_cursor_glyph (w, glyph_row, DRAW_CURSOR);
	  break;

	case BAR_CURSOR:
	  x_draw_bar_cursor (w, glyph_row, cursor_width, BAR_CURSOR);
	  break;

	case HBAR_CURSOR:
	  x_draw_bar_cursor (w, glyph_row, cursor_width, HBAR_CURSOR);
	  break;

	case NO_CURSOR:
	  w->phys_cursor_width = 0;
	  break;

	default:
	  abort ();
	}
    }
}



/* Icons.  */

int
x_bitmap_icon (f, icon)
     struct frame *f;
     Lisp_Object icon;
{
  HANDLE hicon;

  if (FRAME_W32_WINDOW (f) == 0)
    return 1;

  if (NILP (icon))
    hicon = LoadIcon (hinst, EMACS_CLASS);
  else if (STRINGP (icon))
    hicon = LoadImage (NULL, (LPCTSTR) SDATA (icon), IMAGE_ICON, 0, 0,
		       LR_DEFAULTSIZE | LR_LOADFROMFILE);
  else if (SYMBOLP (icon))
    {
      LPCTSTR name;

      if (EQ (icon, intern ("application")))
	name = (LPCTSTR) IDI_APPLICATION;
      else if (EQ (icon, intern ("hand")))
	name = (LPCTSTR) IDI_HAND;
      else if (EQ (icon, intern ("question")))
	name = (LPCTSTR) IDI_QUESTION;
      else if (EQ (icon, intern ("exclamation")))
	name = (LPCTSTR) IDI_EXCLAMATION;
      else if (EQ (icon, intern ("asterisk")))
	name = (LPCTSTR) IDI_ASTERISK;
      else if (EQ (icon, intern ("winlogo")))
	name = (LPCTSTR) IDI_WINLOGO;
      else
	return 1;

      hicon = LoadIcon (NULL, name);
    }
  else
    return 1;

  if (hicon == NULL)
    return 1;

  PostMessage (FRAME_W32_WINDOW (f), WM_SETICON, (WPARAM) ICON_BIG,
               (LPARAM) hicon);

  return 0;
}


/************************************************************************
			  Handling X errors
 ************************************************************************/

/* Display Error Handling functions not used on W32. Listing them here
   helps diff stay in step when comparing w32term.c with xterm.c.

x_error_catcher (display, error)
x_catch_errors (dpy)
x_catch_errors_unwind (old_val)
x_check_errors (dpy, format)
x_had_errors_p (dpy)
x_clear_errors (dpy)
x_uncatch_errors (dpy, count)
x_trace_wire ()
x_connection_signal (signalnum)
x_connection_closed (dpy, error_message)
x_error_quitter (display, error)
x_error_handler (display, error)
x_io_error_quitter (display)

 */


/* Changing the font of the frame.  */

/* Give frame F the font named FONTNAME as its default font, and
   return the full name of that font.  FONTNAME may be a wildcard
   pattern; in that case, we choose some font that fits the pattern.
   The return value shows which font we chose.  */

Lisp_Object
x_new_font (f, fontname)
     struct frame *f;
     register char *fontname;
{
  struct font_info *fontp
    = FS_LOAD_FONT (f, 0, fontname, -1);

  if (!fontp)
    return Qnil;

  FRAME_FONT (f) = (XFontStruct *) (fontp->font);
  FRAME_BASELINE_OFFSET (f) = fontp->baseline_offset;
  FRAME_FONTSET (f) = -1;

  FRAME_COLUMN_WIDTH (f) = FONT_WIDTH (FRAME_FONT (f));
  FRAME_LINE_HEIGHT (f) = FONT_HEIGHT (FRAME_FONT (f));

  compute_fringe_widths (f, 1);

  /* Compute the scroll bar width in character columns.  */
  if (FRAME_CONFIG_SCROLL_BAR_WIDTH (f) > 0)
    {
      int wid = FRAME_COLUMN_WIDTH (f);
      FRAME_CONFIG_SCROLL_BAR_COLS (f)
	= (FRAME_CONFIG_SCROLL_BAR_WIDTH (f) + wid-1) / wid;
    }
  else
    {
      int wid = FRAME_COLUMN_WIDTH (f);
      FRAME_CONFIG_SCROLL_BAR_COLS (f) = (14 + wid - 1) / wid;
    }

  /* Now make the frame display the given font.  */
  if (FRAME_W32_WINDOW (f) != 0)
    {
      if (NILP (tip_frame) || XFRAME (tip_frame) != f)
        x_set_window_size (f, 0, FRAME_COLS (f), FRAME_LINES (f));
    }

  return build_string (fontp->full_name);
}

/* Give frame F the fontset named FONTSETNAME as its default font, and
   return the full name of that fontset.  FONTSETNAME may be a wildcard
   pattern; in that case, we choose some fontset that fits the pattern.
   The return value shows which fontset we chose.  */

Lisp_Object
x_new_fontset (f, fontsetname)
     struct frame *f;
     char *fontsetname;
{
  int fontset = fs_query_fontset (build_string (fontsetname), 0);
  Lisp_Object result;

  if (fontset < 0)
    return Qnil;

  if (FRAME_FONTSET (f) == fontset)
    /* This fontset is already set in frame F.  There's nothing more
       to do.  */
    return fontset_name (fontset);

  result = x_new_font (f, (SDATA (fontset_ascii (fontset))));

  if (!STRINGP (result))
    /* Can't load ASCII font.  */
    return Qnil;

  /* Since x_new_font doesn't update any fontset information, do it now.  */
  FRAME_FONTSET(f) = fontset;

  return build_string (fontsetname);
}


/***********************************************************************
	TODO: W32 Input Methods
 ***********************************************************************/
/* Listing missing functions from xterm.c helps diff stay in step.

xim_destroy_callback (xim, client_data, call_data)
xim_open_dpy (dpyinfo, resource_name)
struct xim_inst_t
xim_instantiate_callback (display, client_data, call_data)
xim_initialize (dpyinfo, resource_name)
xim_close_dpy (dpyinfo)

 */


/* Calculate the absolute position in frame F
   from its current recorded position values and gravity.  */

void
x_calc_absolute_position (f)
     struct frame *f;
{
  POINT pt;
  int flags = f->size_hint_flags;

  pt.x = pt.y = 0;

  /* Find the position of the outside upper-left corner of
     the inner window, with respect to the outer window.
     But do this only if we will need the results.  */
  if (f->output_data.w32->parent_desc != FRAME_W32_DISPLAY_INFO (f)->root_window)
    {
      BLOCK_INPUT;
      MapWindowPoints (FRAME_W32_WINDOW (f),
		       f->output_data.w32->parent_desc,
		       &pt, 1);
      UNBLOCK_INPUT;
    }

  {
      RECT rt;
      rt.left = rt.right = rt.top = rt.bottom = 0;

      BLOCK_INPUT;
      AdjustWindowRect(&rt, f->output_data.w32->dwStyle,
		       FRAME_EXTERNAL_MENU_BAR (f));
      UNBLOCK_INPUT;

      pt.x += (rt.right - rt.left);
      pt.y += (rt.bottom - rt.top);
  }

  /* Treat negative positions as relative to the leftmost bottommost
     position that fits on the screen.  */
  if (flags & XNegative)
    f->left_pos = (FRAME_W32_DISPLAY_INFO (f)->width
		   - 2 * f->border_width - pt.x
		   - FRAME_PIXEL_WIDTH (f)
		   + f->left_pos);

  if (flags & YNegative)
    f->top_pos = (FRAME_W32_DISPLAY_INFO (f)->height
		  - 2 * f->border_width - pt.y
		  - FRAME_PIXEL_HEIGHT (f)
		  + f->top_pos);
  /* The left_pos and top_pos
     are now relative to the top and left screen edges,
     so the flags should correspond.  */
  f->size_hint_flags &= ~ (XNegative | YNegative);
}

/* CHANGE_GRAVITY is 1 when calling from Fset_frame_position,
   to really change the position, and 0 when calling from
   x_make_frame_visible (in that case, XOFF and YOFF are the current
   position values).  It is -1 when calling from x_set_frame_parameters,
   which means, do adjust for borders but don't change the gravity.  */

void
x_set_offset (f, xoff, yoff, change_gravity)
     struct frame *f;
     register int xoff, yoff;
     int change_gravity;
{
  int modified_top, modified_left;

  if (change_gravity > 0)
    {
      f->top_pos = yoff;
      f->left_pos = xoff;
      f->size_hint_flags &= ~ (XNegative | YNegative);
      if (xoff < 0)
	f->size_hint_flags |= XNegative;
      if (yoff < 0)
	f->size_hint_flags |= YNegative;
      f->win_gravity = NorthWestGravity;
    }
  x_calc_absolute_position (f);

  BLOCK_INPUT;
  x_wm_set_size_hint (f, (long) 0, 0);

  modified_left = f->left_pos;
  modified_top = f->top_pos;

  my_set_window_pos (FRAME_W32_WINDOW (f),
		     NULL,
		     modified_left, modified_top,
		     0, 0,
		     SWP_NOZORDER | SWP_NOSIZE | SWP_NOACTIVATE);
  UNBLOCK_INPUT;
}


/* Check if we need to resize the frame due to a fullscreen request.
   If so needed, resize the frame. */
static void
x_check_fullscreen (f)
     struct frame *f;
{
  if (f->want_fullscreen & FULLSCREEN_BOTH)
    {
      int width, height, ign;

      x_real_positions (f, &f->left_pos, &f->top_pos);

      x_fullscreen_adjust (f, &width, &height, &ign, &ign);

      /* We do not need to move the window, it shall be taken care of
         when setting WM manager hints.  */
      if (FRAME_COLS (f) != width || FRAME_LINES (f) != height)
        {
          change_frame_size (f, height, width, 0, 1, 0);
          SET_FRAME_GARBAGED (f);
          cancel_mouse_face (f);

          /* Wait for the change of frame size to occur */
          f->want_fullscreen |= FULLSCREEN_WAIT;
        }
    }
}

/* Call this to change the size of frame F's x-window.
   If CHANGE_GRAVITY is 1, we change to top-left-corner window gravity
   for this size change and subsequent size changes.
   Otherwise we leave the window gravity unchanged.  */

void
x_set_window_size (f, change_gravity, cols, rows)
     struct frame *f;
     int change_gravity;
     int cols, rows;
{
  int pixelwidth, pixelheight;

  BLOCK_INPUT;

  check_frame_size (f, &rows, &cols);
  f->scroll_bar_actual_width
    = FRAME_SCROLL_BAR_COLS (f) * FRAME_COLUMN_WIDTH (f);

  compute_fringe_widths (f, 0);

  pixelwidth = FRAME_TEXT_COLS_TO_PIXEL_WIDTH (f, cols);
  pixelheight = FRAME_TEXT_LINES_TO_PIXEL_HEIGHT (f, rows);

  f->win_gravity = NorthWestGravity;
  x_wm_set_size_hint (f, (long) 0, 0);

  {
    RECT rect;

    rect.left = rect.top = 0;
    rect.right = pixelwidth;
    rect.bottom = pixelheight;

    AdjustWindowRect(&rect, f->output_data.w32->dwStyle,
		     FRAME_EXTERNAL_MENU_BAR (f));

    my_set_window_pos (FRAME_W32_WINDOW (f),
		       NULL,
		       0, 0,
		       rect.right - rect.left,
		       rect.bottom - rect.top,
		       SWP_NOZORDER | SWP_NOMOVE | SWP_NOACTIVATE);
  }

  /* Now, strictly speaking, we can't be sure that this is accurate,
     but the window manager will get around to dealing with the size
     change request eventually, and we'll hear how it went when the
     ConfigureNotify event gets here.

     We could just not bother storing any of this information here,
     and let the ConfigureNotify event set everything up, but that
     might be kind of confusing to the Lisp code, since size changes
     wouldn't be reported in the frame parameters until some random
     point in the future when the ConfigureNotify event arrives.

     We pass 1 for DELAY since we can't run Lisp code inside of
     a BLOCK_INPUT.  */
  change_frame_size (f, rows, cols, 0, 1, 0);
  FRAME_PIXEL_WIDTH (f) = pixelwidth;
  FRAME_PIXEL_HEIGHT (f) = pixelheight;

  /* We've set {FRAME,PIXEL}_{WIDTH,HEIGHT} to the values we hope to
     receive in the ConfigureNotify event; if we get what we asked
     for, then the event won't cause the screen to become garbaged, so
     we have to make sure to do it here.  */
  SET_FRAME_GARBAGED (f);

  /* If cursor was outside the new size, mark it as off.  */
  mark_window_cursors_off (XWINDOW (f->root_window));

  /* Clear out any recollection of where the mouse highlighting was,
     since it might be in a place that's outside the new frame size.
     Actually checking whether it is outside is a pain in the neck,
     so don't try--just let the highlighting be done afresh with new size.  */
  cancel_mouse_face (f);

  UNBLOCK_INPUT;
}

/* Mouse warping.  */

void x_set_mouse_pixel_position (struct frame *f, int pix_x, int pix_y);

void
x_set_mouse_position (f, x, y)
     struct frame *f;
     int x, y;
{
  int pix_x, pix_y;

  pix_x = FRAME_COL_TO_PIXEL_X (f, x) + FRAME_COLUMN_WIDTH (f) / 2;
  pix_y = FRAME_LINE_TO_PIXEL_Y (f, y) + FRAME_LINE_HEIGHT (f) / 2;

  if (pix_x < 0) pix_x = 0;
  if (pix_x > FRAME_PIXEL_WIDTH (f)) pix_x = FRAME_PIXEL_WIDTH (f);

  if (pix_y < 0) pix_y = 0;
  if (pix_y > FRAME_PIXEL_HEIGHT (f)) pix_y = FRAME_PIXEL_HEIGHT (f);

  x_set_mouse_pixel_position (f, pix_x, pix_y);
}

void
x_set_mouse_pixel_position (f, pix_x, pix_y)
     struct frame *f;
     int pix_x, pix_y;
{
  RECT rect;
  POINT pt;

  BLOCK_INPUT;

  GetClientRect (FRAME_W32_WINDOW (f), &rect);
  pt.x = rect.left + pix_x;
  pt.y = rect.top + pix_y;
  ClientToScreen (FRAME_W32_WINDOW (f), &pt);

  SetCursorPos (pt.x, pt.y);

  UNBLOCK_INPUT;
}


/* focus shifting, raising and lowering.  */

void
x_focus_on_frame (f)
     struct frame *f;
{
  struct w32_display_info *dpyinfo = &one_w32_display_info;

  /* Give input focus to frame.  */
  BLOCK_INPUT;
#if 0
  /* Try not to change its Z-order if possible.  */
  if (x_window_to_frame (dpyinfo, GetForegroundWindow ()))
    my_set_focus (f, FRAME_W32_WINDOW (f));
  else
#endif
    my_set_foreground_window (FRAME_W32_WINDOW (f));
  UNBLOCK_INPUT;
}

void
x_unfocus_frame (f)
     struct frame *f;
{
}

/* Raise frame F.  */
void
x_raise_frame (f)
     struct frame *f;
{
  BLOCK_INPUT;

  /* Strictly speaking, raise-frame should only change the frame's Z
     order, leaving input focus unchanged.  This is reasonable behaviour
     on X where the usual policy is point-to-focus.  However, this
     behaviour would be very odd on Windows where the usual policy is
     click-to-focus.

     On X, if the mouse happens to be over the raised frame, it gets
     input focus anyway (so the window with focus will never be
     completely obscured) - if not, then just moving the mouse over it
     is sufficient to give it focus.  On Windows, the user must actually
     click on the frame (preferrably the title bar so as not to move
     point), which is more awkward.  Also, no other Windows program
     raises a window to the top but leaves another window (possibly now
     completely obscured) with input focus.

     Because there is a system setting on Windows that allows the user
     to choose the point to focus policy, we make the strict semantics
     optional, but by default we grab focus when raising.  */

  if (NILP (Vw32_grab_focus_on_raise))
    {
      /* The obvious call to my_set_window_pos doesn't work if Emacs is
	 not already the foreground application: the frame is raised
	 above all other frames belonging to us, but not above the
	 current top window.  To achieve that, we have to resort to this
	 more cumbersome method.  */

      HDWP handle = BeginDeferWindowPos (2);
      if (handle)
	{
	  DeferWindowPos (handle,
			  FRAME_W32_WINDOW (f),
  			  HWND_TOP,
  			  0, 0, 0, 0,
  			  SWP_NOSIZE | SWP_NOMOVE | SWP_NOACTIVATE);

	  DeferWindowPos (handle,
			  GetForegroundWindow (),
			  FRAME_W32_WINDOW (f),
			  0, 0, 0, 0,
			  SWP_NOSIZE | SWP_NOMOVE | SWP_NOACTIVATE);

	  EndDeferWindowPos (handle);
	}
    }
  else
    {
      my_set_foreground_window (FRAME_W32_WINDOW (f));
    }

  UNBLOCK_INPUT;
}

/* Lower frame F.  */
void
x_lower_frame (f)
     struct frame *f;
{
  BLOCK_INPUT;
  my_set_window_pos (FRAME_W32_WINDOW (f),
		     HWND_BOTTOM,
		     0, 0, 0, 0,
		     SWP_NOSIZE | SWP_NOMOVE | SWP_NOACTIVATE);
  UNBLOCK_INPUT;
}

static void
w32_frame_raise_lower (f, raise_flag)
     FRAME_PTR f;
     int raise_flag;
{
  if (! FRAME_W32_P (f))
    return;

  if (raise_flag)
    x_raise_frame (f);
  else
    x_lower_frame (f);
}

/* Change of visibility.  */

/* This tries to wait until the frame is really visible.
   However, if the window manager asks the user where to position
   the frame, this will return before the user finishes doing that.
   The frame will not actually be visible at that time,
   but it will become visible later when the window manager
   finishes with it.  */

void
x_make_frame_visible (f)
     struct frame *f;
{
  Lisp_Object type;

  BLOCK_INPUT;

  type = x_icon_type (f);
  if (!NILP (type))
    x_bitmap_icon (f, type);

  if (! FRAME_VISIBLE_P (f))
    {
      /* We test FRAME_GARBAGED_P here to make sure we don't
	 call x_set_offset a second time
	 if we get to x_make_frame_visible a second time
	 before the window gets really visible.  */
      if (! FRAME_ICONIFIED_P (f)
	  && ! f->output_data.w32->asked_for_visible)
	x_set_offset (f, f->left_pos, f->top_pos, 0);

      f->output_data.w32->asked_for_visible = 1;

/*      my_show_window (f, FRAME_W32_WINDOW (f), f->async_iconified ? SW_RESTORE : SW_SHOW);  */
      my_show_window (f, FRAME_W32_WINDOW (f), SW_SHOWNORMAL);
    }

  /* Synchronize to ensure Emacs knows the frame is visible
     before we do anything else.  We do this loop with input not blocked
     so that incoming events are handled.  */
  {
    Lisp_Object frame;
    int count;

    /* This must come after we set COUNT.  */
    UNBLOCK_INPUT;

    XSETFRAME (frame, f);

    /* Wait until the frame is visible.  Process X events until a
       MapNotify event has been seen, or until we think we won't get a
       MapNotify at all..  */
    for (count = input_signal_count + 10;
	 input_signal_count < count && !FRAME_VISIBLE_P (f);)
      {
	/* Force processing of queued events.  */
        /* TODO: x_sync equivalent?  */

	/* Machines that do polling rather than SIGIO have been observed
	   to go into a busy-wait here.  So we'll fake an alarm signal
	   to let the handler know that there's something to be read.
	   We used to raise a real alarm, but it seems that the handler
	   isn't always enabled here.  This is probably a bug.  */
	if (input_polling_used ())
	  {
	    /* It could be confusing if a real alarm arrives while processing
	       the fake one.  Turn it off and let the handler reset it.  */
	    int old_poll_suppress_count = poll_suppress_count;
	    poll_suppress_count = 1;
	    poll_for_input_1 ();
	    poll_suppress_count = old_poll_suppress_count;
	  }
      }
    FRAME_SAMPLE_VISIBILITY (f);
  }
}

/* Change from mapped state to withdrawn state. */

/* Make the frame visible (mapped and not iconified).  */

x_make_frame_invisible (f)
     struct frame *f;
{
  /* Don't keep the highlight on an invisible frame.  */
  if (FRAME_W32_DISPLAY_INFO (f)->x_highlight_frame == f)
    FRAME_W32_DISPLAY_INFO (f)->x_highlight_frame = 0;

  BLOCK_INPUT;

  my_show_window (f, FRAME_W32_WINDOW (f), SW_HIDE);

  /* We can't distinguish this from iconification
     just by the event that we get from the server.
     So we can't win using the usual strategy of letting
     FRAME_SAMPLE_VISIBILITY set this.  So do it by hand,
     and synchronize with the server to make sure we agree.  */
  f->visible = 0;
  FRAME_ICONIFIED_P (f) = 0;
  f->async_visible = 0;
  f->async_iconified = 0;

  UNBLOCK_INPUT;
}

/* Change window state from mapped to iconified. */

void
x_iconify_frame (f)
     struct frame *f;
{
  Lisp_Object type;

  /* Don't keep the highlight on an invisible frame.  */
  if (FRAME_W32_DISPLAY_INFO (f)->x_highlight_frame == f)
    FRAME_W32_DISPLAY_INFO (f)->x_highlight_frame = 0;

  if (f->async_iconified)
    return;

  BLOCK_INPUT;

  type = x_icon_type (f);
  if (!NILP (type))
    x_bitmap_icon (f, type);

  /* Simulate the user minimizing the frame.  */
  SendMessage (FRAME_W32_WINDOW (f), WM_SYSCOMMAND, SC_MINIMIZE, 0);

  UNBLOCK_INPUT;
}


/* Free X resources of frame F.  */

void
x_free_frame_resources (f)
     struct frame *f;
{
  struct w32_display_info *dpyinfo = FRAME_W32_DISPLAY_INFO (f);

  BLOCK_INPUT;

  if (FRAME_W32_WINDOW (f))
    my_destroy_window (f, FRAME_W32_WINDOW (f));

  free_frame_menubar (f);

  unload_color (f, f->output_data.x->foreground_pixel);
  unload_color (f, f->output_data.x->background_pixel);
  unload_color (f, f->output_data.w32->cursor_pixel);
  unload_color (f, f->output_data.w32->cursor_foreground_pixel);
  unload_color (f, f->output_data.w32->border_pixel);
  unload_color (f, f->output_data.w32->mouse_pixel);
  if (f->output_data.w32->white_relief.allocated_p)
    unload_color (f, f->output_data.w32->white_relief.pixel);
  if (f->output_data.w32->black_relief.allocated_p)
    unload_color (f, f->output_data.w32->black_relief.pixel);

  if (FRAME_FACE_CACHE (f))
    free_frame_faces (f);

  xfree (f->output_data.w32);
  f->output_data.w32 = NULL;

  if (f == dpyinfo->w32_focus_frame)
    dpyinfo->w32_focus_frame = 0;
  if (f == dpyinfo->w32_focus_event_frame)
    dpyinfo->w32_focus_event_frame = 0;
  if (f == dpyinfo->x_highlight_frame)
    dpyinfo->x_highlight_frame = 0;

  if (f == dpyinfo->mouse_face_mouse_frame)
    {
      dpyinfo->mouse_face_beg_row
	= dpyinfo->mouse_face_beg_col = -1;
      dpyinfo->mouse_face_end_row
	= dpyinfo->mouse_face_end_col = -1;
      dpyinfo->mouse_face_window = Qnil;
      dpyinfo->mouse_face_deferred_gc = 0;
      dpyinfo->mouse_face_mouse_frame = 0;
    }

  UNBLOCK_INPUT;
}


/* Destroy the window of frame F.  */

x_destroy_window (f)
     struct frame *f;
{
  struct w32_display_info *dpyinfo = FRAME_W32_DISPLAY_INFO (f);

  x_free_frame_resources (f);

  dpyinfo->reference_count--;
}


/* Setting window manager hints.  */

/* Set the normal size hints for the window manager, for frame F.
   FLAGS is the flags word to use--or 0 meaning preserve the flags
   that the window now has.
   If USER_POSITION is nonzero, we set the USPosition
   flag (this is useful when FLAGS is 0).  */
void
x_wm_set_size_hint (f, flags, user_position)
     struct frame *f;
     long flags;
     int user_position;
{
  Window window = FRAME_W32_WINDOW (f);

  enter_crit ();

  SetWindowLong (window, WND_FONTWIDTH_INDEX, FRAME_COLUMN_WIDTH (f));
  SetWindowLong (window, WND_LINEHEIGHT_INDEX, FRAME_LINE_HEIGHT (f));
  SetWindowLong (window, WND_BORDER_INDEX, FRAME_INTERNAL_BORDER_WIDTH (f));
  SetWindowLong (window, WND_SCROLLBAR_INDEX, f->scroll_bar_actual_width);

  leave_crit ();
}

/* Window manager things */
void
x_wm_set_icon_position (f, icon_x, icon_y)
     struct frame *f;
     int icon_x, icon_y;
{
#if 0
  Window window = FRAME_W32_WINDOW (f);

  f->display.x->wm_hints.flags |= IconPositionHint;
  f->display.x->wm_hints.icon_x = icon_x;
  f->display.x->wm_hints.icon_y = icon_y;

  XSetWMHints (FRAME_X_DISPLAY (f), window, &f->display.x->wm_hints);
#endif
}


/***********************************************************************
				Fonts
 ***********************************************************************/

/* The following functions are listed here to help diff stay in step
   with xterm.c.  See w32fns.c for definitions.

x_get_font_info (f, font_idx)
x_list_fonts (f, pattern, size, maxnames)

 */

#if GLYPH_DEBUG

/* Check that FONT is valid on frame F.  It is if it can be found in F's
   font table.  */

static void
x_check_font (f, font)
     struct frame *f;
     XFontStruct *font;
{
  int i;
  struct w32_display_info *dpyinfo = FRAME_W32_DISPLAY_INFO (f);

  xassert (font != NULL);

  for (i = 0; i < dpyinfo->n_fonts; i++)
    if (dpyinfo->font_table[i].name
	&& font == dpyinfo->font_table[i].font)
      break;

  xassert (i < dpyinfo->n_fonts);
}

#endif /* GLYPH_DEBUG != 0 */

/* Set *W to the minimum width, *H to the minimum font height of FONT.
   Note: There are (broken) X fonts out there with invalid XFontStruct
   min_bounds contents.  For example, handa@etl.go.jp reports that
   "-adobe-courier-medium-r-normal--*-180-*-*-m-*-iso8859-1" fonts
   have font->min_bounds.width == 0.  */

static INLINE void
x_font_min_bounds (font, w, h)
     XFontStruct *font;
     int *w, *h;
{
  /*
   * TODO: Windows does not appear to offer min bound, only
   * average and maximum width, and maximum height.
   */
  *h = FONT_HEIGHT (font);
  *w = FONT_WIDTH (font);
}


/* Compute the smallest character width and smallest font height over
   all fonts available on frame F.  Set the members smallest_char_width
   and smallest_font_height in F's x_display_info structure to
   the values computed.  Value is non-zero if smallest_font_height or
   smallest_char_width become smaller than they were before.  */

int
x_compute_min_glyph_bounds (f)
     struct frame *f;
{
  int i;
  struct w32_display_info *dpyinfo = FRAME_W32_DISPLAY_INFO (f);
  XFontStruct *font;
  int old_width = dpyinfo->smallest_char_width;
  int old_height = dpyinfo->smallest_font_height;

  dpyinfo->smallest_font_height = 100000;
  dpyinfo->smallest_char_width = 100000;

  for (i = 0; i < dpyinfo->n_fonts; ++i)
    if (dpyinfo->font_table[i].name)
      {
	struct font_info *fontp = dpyinfo->font_table + i;
	int w, h;

	font = (XFontStruct *) fontp->font;
	xassert (font != (XFontStruct *) ~0);
	x_font_min_bounds (font, &w, &h);

	dpyinfo->smallest_font_height = min (dpyinfo->smallest_font_height, h);
	dpyinfo->smallest_char_width = min (dpyinfo->smallest_char_width, w);
      }

  xassert (dpyinfo->smallest_char_width > 0
	   && dpyinfo->smallest_font_height > 0);

  return (dpyinfo->n_fonts == 1
	  || dpyinfo->smallest_char_width < old_width
	  || dpyinfo->smallest_font_height < old_height);
}

/* The following functions are listed here to help diff stay in step
   with xterm.c.  See w32fns.c for definitions.

x_load_font (f, fontname, size)
x_query_font (f, fontname)
x_find_ccl_program (fontp)

*/

/***********************************************************************
			    Initialization
 ***********************************************************************/

static int w32_initialized = 0;

void
w32_initialize_display_info (display_name)
     Lisp_Object display_name;
{
  struct w32_display_info *dpyinfo = &one_w32_display_info;

  bzero (dpyinfo, sizeof (*dpyinfo));

  /* Put it on w32_display_name_list.  */
  w32_display_name_list = Fcons (Fcons (display_name, Qnil),
                                 w32_display_name_list);
  dpyinfo->name_list_element = XCAR (w32_display_name_list);

  dpyinfo->w32_id_name
    = (char *) xmalloc (SCHARS (Vinvocation_name)
			+ SCHARS (Vsystem_name)
			+ 2);
  sprintf (dpyinfo->w32_id_name, "%s@%s",
	   SDATA (Vinvocation_name), SDATA (Vsystem_name));

  /* Default Console mode values - overridden when running in GUI mode
     with values obtained from system metrics.  */
  dpyinfo->resx = 1;
  dpyinfo->resy = 1;
  dpyinfo->height_in = 1;
  dpyinfo->width_in = 1;
  dpyinfo->n_planes = 1;
  dpyinfo->n_cbits = 4;
  dpyinfo->n_fonts = 0;
  dpyinfo->smallest_font_height = 1;
  dpyinfo->smallest_char_width = 1;

  dpyinfo->mouse_face_beg_row = dpyinfo->mouse_face_beg_col = -1;
  dpyinfo->mouse_face_end_row = dpyinfo->mouse_face_end_col = -1;
  dpyinfo->mouse_face_face_id = DEFAULT_FACE_ID;
  dpyinfo->mouse_face_window = Qnil;
  dpyinfo->mouse_face_overlay = Qnil;
  dpyinfo->mouse_face_hidden = 0;

  dpyinfo->vertical_scroll_bar_cursor = w32_load_cursor (IDC_ARROW);
  /* TODO: dpyinfo->gray */

}

/* Create an xrdb-style database of resources to supercede registry settings.
   The database is just a concatenation of C strings, finished by an additional
   \0.  The string are submitted to some basic normalization, so

     [ *]option[ *]:[ *]value...

   becomes

     option:value...

   but any whitespace following value is not removed.  */

static char *
w32_make_rdb (xrm_option)
     char *xrm_option;
{
  char *buffer = xmalloc (strlen (xrm_option) + 2);
  char *current = buffer;
  char ch;
  int in_option = 1;
  int before_value = 0;

  do {
    ch = *xrm_option++;

    if (ch == '\n')
      {
        *current++ = '\0';
        in_option = 1;
        before_value = 0;
      }
    else if (ch != ' ')
      {
        *current++ = ch;
        if (in_option && (ch == ':'))
          {
            in_option = 0;
            before_value = 1;
          }
        else if (before_value)
          {
            before_value = 0;
          }
      }
    else if (!(in_option || before_value))
      {
        *current++ = ch;
      }
  } while (ch);

  *current = '\0';

  return buffer;
}

struct w32_display_info *
w32_term_init (display_name, xrm_option, resource_name)
     Lisp_Object display_name;
     char *xrm_option;
     char *resource_name;
{
  struct w32_display_info *dpyinfo;
  HDC hdc;

  BLOCK_INPUT;

  if (!w32_initialized)
    {
      w32_initialize ();
      w32_initialized = 1;
    }

  w32_initialize_display_info (display_name);

  dpyinfo = &one_w32_display_info;

  dpyinfo->xrdb = xrm_option ? w32_make_rdb (xrm_option) : NULL;

  /* Put this display on the chain.  */
  dpyinfo->next = x_display_list;
  x_display_list = dpyinfo;

  hdc = GetDC (GetDesktopWindow ());

  dpyinfo->height = GetDeviceCaps (hdc, VERTRES);
  dpyinfo->width = GetDeviceCaps (hdc, HORZRES);
  dpyinfo->root_window = GetDesktopWindow ();
  dpyinfo->n_planes = GetDeviceCaps (hdc, PLANES);
  dpyinfo->n_cbits = GetDeviceCaps (hdc, BITSPIXEL);
  dpyinfo->resx = GetDeviceCaps (hdc, LOGPIXELSX);
  dpyinfo->resy = GetDeviceCaps (hdc, LOGPIXELSY);
  dpyinfo->has_palette = GetDeviceCaps (hdc, RASTERCAPS) & RC_PALETTE;
  dpyinfo->image_cache = make_image_cache ();
  dpyinfo->height_in = dpyinfo->height / dpyinfo->resx;
  dpyinfo->width_in = dpyinfo->width / dpyinfo->resy;
  ReleaseDC (GetDesktopWindow (), hdc);

  /* initialise palette with white and black */
  {
    XColor color;
    w32_defined_color (0, "white", &color, 1);
    w32_defined_color (0, "black", &color, 1);
  }

  /* Create Fringe Bitmaps and store them for later use.

     On W32, bitmaps are all unsigned short, as Windows requires
     bitmap data to be Word aligned.  For some reason they are
     horizontally reflected compared to how they appear on X, so we
     need to bitswap and convert to unsigned shorts before creating
     the bitmaps.  */
  w32_init_fringe ();

#ifndef F_SETOWN_BUG
#ifdef F_SETOWN
#ifdef F_SETOWN_SOCK_NEG
  /* stdin is a socket here */
  fcntl (connection, F_SETOWN, -getpid ());
#else /* ! defined (F_SETOWN_SOCK_NEG) */
  fcntl (connection, F_SETOWN, getpid ());
#endif /* ! defined (F_SETOWN_SOCK_NEG) */
#endif /* ! defined (F_SETOWN) */
#endif /* F_SETOWN_BUG */

#ifdef SIGIO
  if (interrupt_input)
    init_sigio (connection);
#endif /* ! defined (SIGIO) */

  UNBLOCK_INPUT;

  return dpyinfo;
}

/* Get rid of display DPYINFO, assuming all frames are already gone.  */

void
x_delete_display (dpyinfo)
     struct w32_display_info *dpyinfo;
{
  /* Discard this display from w32_display_name_list and w32_display_list.
     We can't use Fdelq because that can quit.  */
  if (! NILP (w32_display_name_list)
      && EQ (XCAR (w32_display_name_list), dpyinfo->name_list_element))
    w32_display_name_list = XCDR (w32_display_name_list);
  else
    {
      Lisp_Object tail;

      tail = w32_display_name_list;
      while (CONSP (tail) && CONSP (XCDR (tail)))
	{
	  if (EQ (XCAR (XCDR (tail)), dpyinfo->name_list_element))
	    {
	      XSETCDR (tail, XCDR (XCDR (tail)));
	      break;
	    }
	  tail = XCDR (tail);
	}
    }

  /* free palette table */
  {
    struct w32_palette_entry * plist;

    plist = dpyinfo->color_list;
    while (plist)
    {
      struct w32_palette_entry * pentry = plist;
      plist = plist->next;
      xfree (pentry);
    }
    dpyinfo->color_list = NULL;
    if (dpyinfo->palette)
      DeleteObject(dpyinfo->palette);
  }
  xfree (dpyinfo->font_table);
  xfree (dpyinfo->w32_id_name);

  w32_reset_fringes ();
}

/* Set up use of W32.  */

DWORD w32_msg_worker ();

void
x_flush (struct frame * f)
{ /* Nothing to do */ }

extern frame_parm_handler w32_frame_parm_handlers[];

static struct redisplay_interface w32_redisplay_interface =
{
  w32_frame_parm_handlers,
  x_produce_glyphs,
  x_write_glyphs,
  x_insert_glyphs,
  x_clear_end_of_line,
  x_scroll_run,
  x_after_update_window_line,
  x_update_window_begin,
  x_update_window_end,
  x_cursor_to,
  x_flush,
  0,  /* flush_display_optional */
  x_clear_window_mouse_face,
  w32_get_glyph_overhangs,
  x_fix_overlapping_area,
  w32_draw_fringe_bitmap,
  w32_define_fringe_bitmap,
  w32_destroy_fringe_bitmap,
  w32_per_char_metric,
  w32_encode_char,
  NULL, /* w32_compute_glyph_string_overhangs */
  x_draw_glyph_string,
  w32_define_frame_cursor,
  w32_clear_frame_area,
  w32_draw_window_cursor,
  w32_draw_vertical_window_border,
  w32_shift_glyphs_for_insert
};

void
w32_initialize ()
{
  rif = &w32_redisplay_interface;

  /* MSVC does not type K&R functions with no arguments correctly, and
     so we must explicitly cast them.  */
  clear_frame_hook = (void (*)(void)) x_clear_frame;
  ring_bell_hook = (void (*)(void)) w32_ring_bell;
  update_begin_hook = x_update_begin;
  update_end_hook = x_update_end;

  read_socket_hook = w32_read_socket;

  frame_up_to_date_hook = w32_frame_up_to_date;

  mouse_position_hook = w32_mouse_position;
  frame_rehighlight_hook = w32_frame_rehighlight;
  frame_raise_lower_hook = w32_frame_raise_lower;
  set_vertical_scroll_bar_hook = w32_set_vertical_scroll_bar;
  condemn_scroll_bars_hook = w32_condemn_scroll_bars;
  redeem_scroll_bar_hook = w32_redeem_scroll_bar;
  judge_scroll_bars_hook = w32_judge_scroll_bars;

  TTY_SCROLL_REGION_OK (CURTTY ()) = 1; /* we'll scroll partial frames */
  TTY_CHAR_INS_DEL_OK (CURTTY ()) = 1;
  TTY_LINE_INS_DEL_OK (CURTTY ()) = 1; /* we'll just blt 'em */
  TTY_FAST_CLEAR_END_OF_LINE (CURTTY ()) = 1; /* X does this well */
  TTY_MEMORY_BELOW_FRAME (CURTTY ()) = 0; /* we don't remember what
                                                            scrolls off the
                                                            bottom */
  baud_rate = 19200;

  w32_system_caret_hwnd = NULL;
  w32_system_caret_height = 0;
  w32_system_caret_x = 0;
  w32_system_caret_y = 0;

  last_tool_bar_item = -1;
  any_help_event_p = 0;

  /* Initialize input mode: interrupt_input off, no flow control, allow
     8 bit character input, standard quit char.  */
  Fset_input_mode (Qnil, Qnil, make_number (2), Qnil);

  /* Create the window thread - it will terminate itself or when the app terminates */

  init_crit ();

  dwMainThreadId = GetCurrentThreadId ();
  DuplicateHandle (GetCurrentProcess (), GetCurrentThread (),
		   GetCurrentProcess (), &hMainThread, 0, TRUE, DUPLICATE_SAME_ACCESS);

  /* Wait for thread to start */

  {
    MSG msg;

    PeekMessage (&msg, NULL, 0, 0, PM_NOREMOVE);

    hWindowsThread = CreateThread (NULL, 0,
			       (LPTHREAD_START_ROUTINE) w32_msg_worker,
			       0, 0, &dwWindowsThreadId);

    GetMessage (&msg, NULL, WM_EMACS_DONE, WM_EMACS_DONE);
  }

  /* It is desirable that mainThread should have the same notion of
     focus window and active window as windowsThread.  Unfortunately, the
     following call to AttachThreadInput, which should do precisely what
     we need, causes major problems when Emacs is linked as a console
     program.  Unfortunately, we have good reasons for doing that, so
     instead we need to send messages to windowsThread to make some API
     calls for us (ones that affect, or depend on, the active/focus
     window state.  */
#ifdef ATTACH_THREADS
  AttachThreadInput (dwMainThreadId, dwWindowsThreadId, TRUE);
#endif

  /* Dynamically link to optional system components. */
  {
    HANDLE user_lib = LoadLibrary ("user32.dll");

#define LOAD_PROC(fn) pfn##fn = (void *) GetProcAddress (user_lib, #fn)

    /* New proportional scroll bar functions. */
    LOAD_PROC (SetScrollInfo);
    LOAD_PROC (GetScrollInfo);

#undef LOAD_PROC

    FreeLibrary (user_lib);

    /* If using proportional scroll bars, ensure handle is at least 5 pixels;
       otherwise use the fixed height.  */
    vertical_scroll_bar_min_handle = (pfnSetScrollInfo != NULL) ? 5 :
      GetSystemMetrics (SM_CYVTHUMB);

    /* For either kind of scroll bar, take account of the arrows; these
       effectively form the border of the main scroll bar range.  */
    vertical_scroll_bar_top_border = vertical_scroll_bar_bottom_border
      = GetSystemMetrics (SM_CYVSCROLL);
  }
}

void
syms_of_w32term ()
{
  staticpro (&w32_display_name_list);
  w32_display_name_list = Qnil;

  staticpro (&last_mouse_scroll_bar);
  last_mouse_scroll_bar = Qnil;

  staticpro (&Qvendor_specific_keysyms);
  Qvendor_specific_keysyms = intern ("vendor-specific-keysyms");

  DEFVAR_INT ("w32-num-mouse-buttons",
	      &Vw32_num_mouse_buttons,
	      doc: /* Number of physical mouse buttons.  */);
  Vw32_num_mouse_buttons = Qnil;

  DEFVAR_LISP ("w32-swap-mouse-buttons",
	      &Vw32_swap_mouse_buttons,
	       doc: /* Swap the mapping of middle and right mouse buttons.
When nil, middle button is mouse-2 and right button is mouse-3.  */);
  Vw32_swap_mouse_buttons = Qnil;

  DEFVAR_LISP ("w32-grab-focus-on-raise",
	       &Vw32_grab_focus_on_raise,
	       doc: /* Raised frame grabs input focus.
When t, `raise-frame' grabs input focus as well.  This fits well
with the normal Windows click-to-focus policy, but might not be
desirable when using a point-to-focus policy.  */);
  Vw32_grab_focus_on_raise = Qt;

  DEFVAR_LISP ("w32-capslock-is-shiftlock",
	       &Vw32_capslock_is_shiftlock,
	       doc: /* Apply CapsLock state to non character input keys.
When nil, CapsLock only affects normal character input keys.  */);
  Vw32_capslock_is_shiftlock = Qnil;

  DEFVAR_LISP ("w32-recognize-altgr",
	       &Vw32_recognize_altgr,
	       doc: /* Recognize right-alt and left-ctrl as AltGr.
When nil, the right-alt and left-ctrl key combination is
interpreted normally.  */);
  Vw32_recognize_altgr = Qt;

  DEFVAR_BOOL ("w32-enable-unicode-output",
               &w32_enable_unicode_output,
               doc: /* Enable the use of Unicode for text output if non-nil.
Unicode output may prevent some third party applications for displaying
Far-East Languages on Windows 95/98 from working properly.
NT uses Unicode internally anyway, so this flag will probably have no
affect on NT machines.  */);
  w32_enable_unicode_output = 1;

  DEFVAR_BOOL ("w32-use-visible-system-caret",
	       &w32_use_visible_system_caret,
	       doc: /* Flag to make the system caret visible.
When this is non-nil, Emacs will indicate the position of point by
using the system caret instead of drawing its own cursor.  Some screen
reader software does not track the system cursor properly when it is
invisible, and gets confused by Emacs drawing its own cursor, so this
variable is initialized to t when Emacs detects that screen reader
software is running as it starts up.

When this variable is set, other variables affecting the appearance of
the cursor have no effect.  */);

  /* Initialize w32_use_visible_system_caret based on whether a screen
     reader is in use.  */
  if (!SystemParametersInfo (SPI_GETSCREENREADER, 0,
			     &w32_use_visible_system_caret, 0))
    w32_use_visible_system_caret = 0;

  DEFVAR_LISP ("x-toolkit-scroll-bars", &Vx_toolkit_scroll_bars,
	       doc: /* If not nil, Emacs uses toolkit scroll bars.  */);
  Vx_toolkit_scroll_bars = Qt;

  staticpro (&last_mouse_motion_frame);
  last_mouse_motion_frame = Qnil;
}

/* arch-tag: 5fa70624-ab86-499c-8a85-473958ee4646
   (do not change this comment) */<|MERGE_RESOLUTION|>--- conflicted
+++ resolved
@@ -4158,14 +4158,8 @@
 */
 
 int
-<<<<<<< HEAD
-w32_read_socket (bufp, numchars, expected)
-     /* register */ struct input_event *bufp;
-     /* register */ int numchars;
-=======
 w32_read_socket (sd, expected, hold_quit)
      register int sd;
->>>>>>> a874691c
      int expected;
      struct input_event *hold_quit;
 {
