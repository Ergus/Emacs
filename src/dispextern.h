/* Interface definitions for display code.
   Copyright (C) 1985, 1993, 1994, 1997, 1998, 1999, 2000, 2001, 2002,
                 2003, 2004, 2005 Free Software Foundation, Inc.

This file is part of GNU Emacs.

GNU Emacs is free software; you can redistribute it and/or modify
it under the terms of the GNU General Public License as published by
the Free Software Foundation; either version 2, or (at your option)
any later version.

GNU Emacs is distributed in the hope that it will be useful,
but WITHOUT ANY WARRANTY; without even the implied warranty of
MERCHANTABILITY or FITNESS FOR A PARTICULAR PURPOSE.  See the
GNU General Public License for more details.

You should have received a copy of the GNU General Public License
along with GNU Emacs; see the file COPYING.  If not, write to
the Free Software Foundation, Inc., 51 Franklin Street, Fifth Floor,
Boston, MA 02110-1301, USA.  */

/* New redisplay written by Gerd Moellmann <gerd@gnu.org>.  */

#ifndef DISPEXTERN_H_INCLUDED
#define DISPEXTERN_H_INCLUDED

#ifdef HAVE_X_WINDOWS

#include <X11/Xlib.h>
#ifdef USE_X_TOOLKIT
#include <X11/Intrinsic.h>
#endif /* USE_X_TOOLKIT */

#else /* !HAVE_X_WINDOWS */

/* X-related stuff used by non-X gui code. */

typedef struct {
  unsigned long pixel;
  unsigned short red, green, blue;
  char flags;
  char pad;
} XColor;

#endif /* HAVE_X_WINDOWS */

#ifdef MSDOS
#include "msdos.h"
#endif

#ifdef HAVE_X_WINDOWS
typedef struct x_display_info Display_Info;
typedef XImage * XImagePtr;
typedef XImagePtr XImagePtr_or_DC;
#define NativeRectangle XRectangle
#endif

#ifdef HAVE_NTGUI
#include "w32gui.h"
typedef struct w32_display_info Display_Info;
typedef XImage *XImagePtr;
typedef HDC XImagePtr_or_DC;
#endif

#ifdef MAC_OS
#include "macgui.h"
typedef struct mac_display_info Display_Info;
/* Mac equivalent of XImage.  */
typedef Pixmap XImagePtr;
typedef XImagePtr XImagePtr_or_DC;
#endif

#ifndef NativeRectangle
#define NativeRectangle int
#endif

/* Structure forward declarations.  Some are here because function
   prototypes below reference structure types before their definition
   in this file.  Some are here because not every file including
   dispextern.h also includes frame.h and windows.h.  */

struct glyph;
struct glyph_row;
struct glyph_matrix;
struct glyph_pool;
struct frame;
struct window;


/* Values returned from coordinates_in_window.  */

enum window_part
{
  ON_NOTHING,
  ON_TEXT,
  ON_MODE_LINE,
  ON_VERTICAL_BORDER,
  ON_HEADER_LINE,
  ON_LEFT_FRINGE,
  ON_RIGHT_FRINGE,
  ON_LEFT_MARGIN,
  ON_RIGHT_MARGIN,
  ON_SCROLL_BAR
};

/* Number of bits allocated to store fringe bitmap numbers.  */
#define FRINGE_ID_BITS  16



/***********************************************************************
			      Debugging
 ***********************************************************************/

/* If GLYPH_DEBUG is non-zero, additional checks are activated.  Turn
   it off by defining the macro GLYPH_DEBUG to zero.  */

#ifndef GLYPH_DEBUG
#define GLYPH_DEBUG 0
#endif

/* If XASSERTS is non-zero, additional consistency checks are activated.
   Turn it off by defining the macro XASSERTS to zero.  */

#ifndef XASSERTS
#define XASSERTS 0
#endif

/* Macros to include code only if GLYPH_DEBUG != 0.  */

#if GLYPH_DEBUG
#define IF_DEBUG(X)	X
#else
#define IF_DEBUG(X)	(void) 0
#endif

#if XASSERTS
#define xassert(X)	do {if (!(X)) abort ();} while (0)
#else
#define xassert(X)	(void) 0
#endif

/* Macro for displaying traces of redisplay.  If Emacs was compiled
   with GLYPH_DEBUG != 0, the variable trace_redisplay_p can be set to
   a non-zero value in debugging sessions to activate traces.  */

#if GLYPH_DEBUG

extern int trace_redisplay_p;
#include <stdio.h>

#define TRACE(X)				\
     if (trace_redisplay_p)			\
       fprintf X;				\
     else					\
       (void) 0

#else /* GLYPH_DEBUG == 0 */

#define TRACE(X)	(void) 0

#endif /* GLYPH_DEBUG == 0 */



/***********************************************************************
			    Text positions
 ***********************************************************************/

/* Starting with Emacs 20.3, characters from strings and buffers have
   both a character and a byte position associated with them.  The
   following structure holds such a pair of positions.  */

struct text_pos
{
  /* Character position.  */
  int charpos;

  /* Corresponding byte position.  */
  int bytepos;
};

/* Access character and byte position of POS in a functional form.  */

#define BYTEPOS(POS)	(POS).bytepos
#define CHARPOS(POS)	(POS).charpos

/* Set character position of POS to CHARPOS, byte position to BYTEPOS.  */

#define SET_TEXT_POS(POS, CHARPOS, BYTEPOS) \
     ((POS).charpos = (CHARPOS), (POS).bytepos = BYTEPOS)

/* Increment text position POS.  */

#define INC_TEXT_POS(POS, MULTIBYTE_P)		\
     do						\
       {					\
	 ++(POS).charpos;			\
         if (MULTIBYTE_P)			\
	   INC_POS ((POS).bytepos);		\
	 else					\
	   ++(POS).bytepos;			\
       }					\
     while (0)

/* Decrement text position POS.  */

#define DEC_TEXT_POS(POS, MULTIBYTE_P)		\
     do						\
       {					\
	 --(POS).charpos;			\
         if (MULTIBYTE_P)			\
	   DEC_POS ((POS).bytepos);		\
	 else					\
	   --(POS).bytepos;			\
       }					\
     while (0)

/* Set text position POS from marker MARKER.  */

#define SET_TEXT_POS_FROM_MARKER(POS, MARKER)		\
     (CHARPOS (POS) = marker_position ((MARKER)),	\
      BYTEPOS (POS) = marker_byte_position ((MARKER)))

/* Set marker MARKER from text position POS.  */

#define SET_MARKER_FROM_TEXT_POS(MARKER, POS) \
     set_marker_both ((MARKER), Qnil, CHARPOS ((POS)), BYTEPOS ((POS)))

/* Value is non-zero if character and byte positions of POS1 and POS2
   are equal.  */

#define TEXT_POS_EQUAL_P(POS1, POS2)		\
     ((POS1).charpos == (POS2).charpos		\
      && (POS1).bytepos == (POS2).bytepos)

/* When rendering glyphs, redisplay scans string or buffer text,
   overlay strings in that text, and does display table or control
   character translations.  The following structure captures a
   position taking all this into account.  */

struct display_pos
{
  /* Buffer or string position.  */
  struct text_pos pos;

  /* If this is a position in an overlay string, overlay_string_index
     is the index of that overlay string in the sequence of overlay
     strings at `pos' in the order redisplay processes them.  A value
     < 0 means that this is not a position in an overlay string.  */
  int overlay_string_index;

  /* If this is a position in an overlay string, string_pos is the
     position within that string.  */
  struct text_pos string_pos;

  /* If the character at the position above is a control character or
     has a display table entry, dpvec_index is an index in the display
     table or control character translation of that character.  A
     value < 0 means this is not a position in such a translation.  */
  int dpvec_index;
};



/***********************************************************************
				Glyphs
 ***********************************************************************/

/* Enumeration of glyph types.  Glyph structures contain a type field
   containing one of the enumerators defined here.  */

enum glyph_type
{
  /* Glyph describes a character.  */
  CHAR_GLYPH,

  /* Glyph describes a composition sequence.  */
  COMPOSITE_GLYPH,

  /* Glyph describes an image.  */
  IMAGE_GLYPH,

  /* Glyph is a space of fractional width and/or height.  */
  STRETCH_GLYPH
};


/* Structure describing how to use partial glyphs (images slicing) */

struct glyph_slice
{
  unsigned x : 16;
  unsigned y : 16;
  unsigned width : 16;
  unsigned height : 16;
};


/* Glyphs.

   Be extra careful when changing this structure!  Esp. make sure that
   functions producing glyphs, like append_glyph, fill ALL of the
   glyph structure, and that GLYPH_EQUAL_P compares all
   display-relevant members of glyphs (not to imply that these are the
   only things to check when you add a member).  */

struct glyph
{
  /* Position from which this glyph was drawn.  If `object' below is a
     Lisp string, this is a position in that string.  If it is a
     buffer, this is a position in that buffer.  A value of -1
     together with a null object means glyph is a truncation glyph at
     the start of a row.  */
  int charpos;

  /* Lisp object source of this glyph.  Currently either a buffer or
     a string, if the glyph was produced from characters which came from
     a buffer or a string; or 0 if the glyph was inserted by redisplay
     for its own purposes such as padding.  */
  Lisp_Object object;

  /* Width in pixels.  */
  short pixel_width;

  /* Ascent and descent in pixels.  */
  short ascent, descent;

  /* Vertical offset.  If < 0, the glyph is displayed raised, if > 0
     the glyph is displayed lowered.  */
  short voffset;

  /* Which kind of glyph this is---character, image etc.  Value
     should be an enumerator of type enum glyph_type.  */
  unsigned type : 2;

  /* 1 means this glyph was produced from multibyte text.  Zero
     means it was produced from unibyte text, i.e. charsets aren't
     applicable, and encoding is not performed.  */
  unsigned multibyte_p : 1;

  /* Non-zero means draw a box line at the left or right side of this
     glyph.  This is part of the implementation of the face attribute
     `:box'.  */
  unsigned left_box_line_p : 1;
  unsigned right_box_line_p : 1;

  /* Non-zero means this glyph's physical ascent or descent is greater
     than its logical ascent/descent, i.e. it may potentially overlap
     glyphs above or below it.  */
  unsigned overlaps_vertically_p : 1;

  /* 1 means glyph is a padding glyph.  Padding glyphs are used for
     characters whose visual shape consists of more than one glyph
     (e.g. Asian characters).  All but the first glyph of such a glyph
     sequence have the padding_p flag set.  Only used for terminal
     frames, and there only to minimize code changes.  A better way
     would probably be to use the width field of glyphs to express
     padding. */
  unsigned padding_p : 1;

  /* 1 means the actual glyph is not available, draw a box instead.
     This can happen when a font couldn't be loaded, or a character
     doesn't have a glyph in a font.  */
  unsigned glyph_not_available_p : 1;

#define FACE_ID_BITS	21

  /* Face of the glyph.  This is a realized face ID,
     an index in the face cache of the frame.  */
  unsigned face_id : FACE_ID_BITS;

  /* Type of font used to display the character glyph.  May be used to
     determine which set of functions to use to obtain font metrics
     for the glyph.  On W32, value should be an enumerator of the type
     w32_char_font_type.  Otherwise it equals FONT_TYPE_UNKNOWN.  */
  unsigned font_type : 3;

  struct glyph_slice slice;

  /* A union of sub-structures for different glyph types.  */
  union
  {
    /* Character code for character glyphs (type == CHAR_GLYPH).  */
    unsigned ch;

    /* Composition ID for composition glyphs (type == COMPOSITION_GLYPH)  */
    unsigned cmp_id;

    /* Image ID for image glyphs (type == IMAGE_GLYPH).  */
    unsigned img_id;

    /* Sub-structure for type == STRETCH_GLYPH.  */
    struct
    {
      /* The height of the glyph.  */
      unsigned height  : 16;

      /* The ascent of the glyph.  */
      unsigned ascent  : 16;
    }
    stretch;

    /* Used to compare all bit-fields above in one step.  */
    unsigned val;
  } u;
};


/* Default value of the glyph font_type field.  */

#define FONT_TYPE_UNKNOWN	0

/* Is GLYPH a space?  */

#define CHAR_GLYPH_SPACE_P(GLYPH) \
     (GLYPH_FROM_CHAR_GLYPH ((GLYPH)) == SPACEGLYPH)

/* Are glyph slices of glyphs *X and *Y equal */

#define GLYPH_SLICE_EQUAL_P(X, Y)		\
  ((X)->slice.x == (Y)->slice.x			\
   && (X)->slice.y == (Y)->slice.y		\
   && (X)->slice.width == (Y)->slice.width	\
   && (X)->slice.height == (Y)->slice.height)

/* Are glyphs *X and *Y displayed equal?  */

#define GLYPH_EQUAL_P(X, Y)					\
     ((X)->type == (Y)->type					\
      && (X)->u.val == (Y)->u.val				\
      && GLYPH_SLICE_EQUAL_P (X, Y)				\
      && (X)->face_id == (Y)->face_id				\
      && (X)->padding_p == (Y)->padding_p			\
      && (X)->left_box_line_p == (Y)->left_box_line_p		\
      && (X)->right_box_line_p == (Y)->right_box_line_p		\
      && (X)->voffset == (Y)->voffset				\
      && (X)->pixel_width == (Y)->pixel_width)

/* Are character codes, faces, padding_ps of glyphs *X and *Y equal?  */

#define GLYPH_CHAR_AND_FACE_EQUAL_P(X, Y)	\
  ((X)->u.ch == (Y)->u.ch			\
   && (X)->face_id == (Y)->face_id		\
   && (X)->padding_p == (Y)->padding_p)

/* Fill a character glyph GLYPH.  CODE, FACE_ID, PADDING_P correspond
   to the bits defined for the typedef `GLYPH' in lisp.h.  */

#define SET_CHAR_GLYPH(GLYPH, CODE, FACE_ID, PADDING_P)	\
     do							\
       {						\
         (GLYPH).u.ch = (CODE);				\
         (GLYPH).face_id = (FACE_ID);			\
         (GLYPH).padding_p = (PADDING_P);		\
       }						\
     while (0)

/* Fill a character type glyph GLYPH from a glyph typedef FROM as
   defined in lisp.h.  */

#define SET_CHAR_GLYPH_FROM_GLYPH(GLYPH, FROM)			\
     SET_CHAR_GLYPH ((GLYPH),					\
	 	     FAST_GLYPH_CHAR ((FROM)),			\
		     FAST_GLYPH_FACE ((FROM)),			\
		     0)

/* Construct a glyph code from a character glyph GLYPH.  If the
   character is multibyte, return -1 as we can't use glyph table for a
   multibyte character.  */

#define GLYPH_FROM_CHAR_GLYPH(GLYPH)				\
  ((GLYPH).u.ch < 256						\
   ? ((GLYPH).u.ch | ((GLYPH).face_id << CHARACTERBITS))	\
   : -1)

/* Is GLYPH a padding glyph?  */

#define CHAR_GLYPH_PADDING_P(GLYPH) (GLYPH).padding_p




/***********************************************************************
			     Glyph Pools
 ***********************************************************************/

/* Glyph Pool.

   Glyph memory for frame-based redisplay is allocated from the heap
   in one vector kept in a glyph pool structure which is stored with
   the frame.  The size of the vector is made large enough to cover
   all windows on the frame.

   Both frame and window glyph matrices reference memory from a glyph
   pool in frame-based redisplay.

   In window-based redisplay, no glyphs pools exist; windows allocate
   and free their glyph memory themselves.  */

struct glyph_pool
{
  /* Vector of glyphs allocated from the heap.  */
  struct glyph *glyphs;

  /* Allocated size of `glyphs'.  */
  int nglyphs;

  /* Number of rows and columns in a matrix.  */
  int nrows, ncolumns;
};



/***********************************************************************
			     Glyph Matrix
 ***********************************************************************/

/* Glyph Matrix.

   Three kinds of glyph matrices exist:

   1. Frame glyph matrices.  These are used for terminal frames whose
   redisplay needs a view of the whole screen due to limited terminal
   capabilities.  Frame matrices are used only in the update phase
   of redisplay.  They are built in update_frame and not used after
   the update has been performed.

   2. Window glyph matrices on frames having frame glyph matrices.
   Such matrices are sub-matrices of their corresponding frame matrix,
   i.e. frame glyph matrices and window glyph matrices share the same
   glyph memory which is allocated in form of a glyph_pool structure.
   Glyph rows in such a window matrix are slices of frame matrix rows.

   2. Free-standing window glyph matrices managing their own glyph
   storage.  This form is used in window-based redisplay which
   includes variable width and height fonts etc.

   The size of a window's row vector depends on the height of fonts
   defined on its frame.  It is chosen so that the vector is large
   enough to describe all lines in a window when it is displayed in
   the smallest possible character size.  When new fonts are loaded,
   or window sizes change, the row vector is adjusted accordingly.  */

struct glyph_matrix
{
  /* The pool from which glyph memory is allocated, if any.  This is
     null for frame matrices and for window matrices managing their
     own storage.  */
  struct glyph_pool *pool;

  /* Vector of glyph row structures.  The row at nrows - 1 is reserved
     for the mode line.  */
  struct glyph_row *rows;

  /* Number of elements allocated for the vector rows above.  */
  int rows_allocated;

  /* The number of rows used by the window if all lines were displayed
     with the smallest possible character height.  */
  int nrows;

  /* Origin within the frame matrix if this is a window matrix on a
     frame having a frame matrix.  Both values are zero for
     window-based redisplay.  */
  int matrix_x, matrix_y;

  /* Width and height of the matrix in columns and rows.  */
  int matrix_w, matrix_h;

  /* If this structure describes a window matrix of window W,
     window_left_col is the value of W->left_col, window_top_line the
     value of W->top_line, window_height and window_width are width and
     height of W, as returned by window_box, and window_vscroll is the
     value of W->vscroll at the time the matrix was last adjusted.
     Only set for window-based redisplay.  */
  int window_left_col, window_top_line;
  int window_height, window_width;
  int window_vscroll;

  /* Number of glyphs reserved for left and right marginal areas when
     the matrix was last adjusted.  */
  int left_margin_glyphs, right_margin_glyphs;

  /* Flag indicating that scrolling should not be tried in
     update_window.  This flag is set by functions like try_window_id
     which do their own scrolling.  */
  unsigned no_scrolling_p : 1;

  /* Non-zero means window displayed in this matrix has a top mode
     line.  */
  unsigned header_line_p : 1;

#ifdef GLYPH_DEBUG
  /* A string identifying the method used to display the matrix.  */
  char method[512];
#endif

  /* The buffer this matrix displays.  Set in
     mark_window_display_accurate_1.  */
  struct buffer *buffer;

  /* Values of BEGV and ZV as of last redisplay.  Set in
     mark_window_display_accurate_1.  */
  int begv, zv;
};


/* Check that glyph pointers stored in glyph rows of MATRIX are okay.
   This aborts if any pointer is found twice.  */

#if GLYPH_DEBUG
void check_matrix_pointer_lossage P_ ((struct glyph_matrix *));
#define CHECK_MATRIX(MATRIX) check_matrix_pointer_lossage ((MATRIX))
#else
#define CHECK_MATRIX(MATRIX) (void) 0
#endif



/***********************************************************************
			     Glyph Rows
 ***********************************************************************/

/* Area in window glyph matrix.  If values are added or removed, the
   function mark_object in alloc.c has to be changed.  */

enum glyph_row_area
{
  LEFT_MARGIN_AREA,
  TEXT_AREA,
  RIGHT_MARGIN_AREA,
  LAST_AREA
};


/* Rows of glyphs in a windows or frame glyph matrix.

   Each row is partitioned into three areas.  The start and end of
   each area is recorded in a pointer as shown below.

   +--------------------+-------------+---------------------+
   |  left margin area  |  text area  |  right margin area  |
   +--------------------+-------------+---------------------+
   |                    |             |                     |
   glyphs[LEFT_MARGIN_AREA]           glyphs[RIGHT_MARGIN_AREA]
			|                                   |
			glyphs[TEXT_AREA]                   |
			                      glyphs[LAST_AREA]

   Rows in frame matrices reference glyph memory allocated in a frame
   glyph pool (see the description of struct glyph_pool).  Rows in
   window matrices on frames having frame matrices reference slices of
   the glyphs of corresponding rows in the frame matrix.

   Rows in window matrices on frames having no frame matrices point to
   glyphs allocated from the heap via xmalloc;
   glyphs[LEFT_MARGIN_AREA] is the start address of the allocated
   glyph structure array.  */

struct glyph_row
{
  /* Pointers to beginnings of areas.  The end of an area A is found at
     A + 1 in the vector.  The last element of the vector is the end
     of the whole row.

     Kludge alert: Even if used[TEXT_AREA] == 0, glyphs[TEXT_AREA][0]'s
     position field is used.  It is -1 if this row does not correspond
     to any text; it is some buffer position if the row corresponds to
     an empty display line that displays a line end.  This is what old
     redisplay used to do.  (Except in code for terminal frames, this
     kludge is no longer used, I believe. --gerd).

     See also start, end, displays_text_p and ends_at_zv_p for cleaner
     ways to do it.  The special meaning of positions 0 and -1 will be
     removed some day, so don't use it in new code.  */
  struct glyph *glyphs[1 + LAST_AREA];

  /* Number of glyphs actually filled in areas.  */
  short used[LAST_AREA];

  /* Window-relative x and y-position of the top-left corner of this
     row.  If y < 0, this means that abs (y) pixels of the row are
     invisible because it is partially visible at the top of a window.
     If x < 0, this means that abs (x) pixels of the first glyph of
     the text area of the row are invisible because the glyph is
     partially visible.  */
  int x, y;

  /* Width of the row in pixels without taking face extension at the
     end of the row into account, and without counting truncation
     and continuation glyphs at the end of a row on ttys.  */
  int pixel_width;

  /* Logical ascent/height of this line.  The value of ascent is zero
     and height is 1 on terminal frames.  */
  int ascent, height;

  /* Physical ascent/height of this line.  If max_ascent > ascent,
     this line overlaps the line above it on the display.  Otherwise,
     if max_height > height, this line overlaps the line beneath it.  */
  int phys_ascent, phys_height;

  /* Portion of row that is visible.  Partially visible rows may be
     found at the top and bottom of a window.  This is 1 for tty
     frames.  It may be < 0 in case of completely invisible rows.  */
  int visible_height;

  /* Extra line spacing added after this row.  Do not consider this
     in last row when checking if row is fully visible.  */
  int extra_line_spacing;

  /* Hash code.  This hash code is available as soon as the row
     is constructed, i.e. after a call to display_line.  */
  unsigned hash;

  /* First position in this row.  This is the text position, including
     overlay position information etc, where the display of this row
     started, and can thus be less the position of the first glyph
     (e.g. due to invisible text or horizontal scrolling).  */
  struct display_pos start;

  /* Text position at the end of this row.  This is the position after
     the last glyph on this row.  It can be greater than the last
     glyph position + 1, due to truncation, invisible text etc.  In an
     up-to-date display, this should always be equal to the start
     position of the next row.  */
  struct display_pos end;

  /* Non-zero means the overlay arrow bitmap is on this line.
     -1 means use default overlay arrow bitmap, else
     it specifies actual fringe bitmap number.  */
  int overlay_arrow_bitmap;

  /* Left fringe bitmap number (enum fringe_bitmap_type).  */
  unsigned left_user_fringe_bitmap : FRINGE_ID_BITS;

  /* Right fringe bitmap number (enum fringe_bitmap_type).  */
  unsigned right_user_fringe_bitmap : FRINGE_ID_BITS;

  /* Left fringe bitmap number (enum fringe_bitmap_type).  */
  unsigned left_fringe_bitmap : FRINGE_ID_BITS;

  /* Right fringe bitmap number (enum fringe_bitmap_type).  */
  unsigned right_fringe_bitmap : FRINGE_ID_BITS;

  /* Face of the left fringe glyph.  */
  unsigned left_user_fringe_face_id : FACE_ID_BITS;

  /* Face of the right fringe glyph.  */
  unsigned right_user_fringe_face_id : FACE_ID_BITS;

  /* Face of the left fringe glyph.  */
  unsigned left_fringe_face_id : FACE_ID_BITS;

  /* Face of the right fringe glyph.  */
  unsigned right_fringe_face_id : FACE_ID_BITS;

  /* 1 means that we must draw the bitmaps of this row.  */
  unsigned redraw_fringe_bitmaps_p : 1;

  /* In a desired matrix, 1 means that this row must be updated.  In a
     current matrix, 0 means that the row has been invalidated, i.e.
     the row's contents do not agree with what is visible on the
     screen.  */
  unsigned enabled_p : 1;

  /* 1 means row displays a text line that is truncated on the left or
     right side.  */
  unsigned truncated_on_left_p : 1;
  unsigned truncated_on_right_p : 1;

  /* 1 means that this row displays a continued line, i.e. it has a
     continuation mark at the right side.  */
  unsigned continued_p : 1;

  /* 0 means that this row does not contain any text, i.e. it is
     a blank line at the window and buffer end.  */
  unsigned displays_text_p : 1;

  /* 1 means that this line ends at ZV.  */
  unsigned ends_at_zv_p : 1;

  /* 1 means the face of the last glyph in the text area is drawn to
     the right end of the window.  This flag is used in
     update_text_area to optimize clearing to the end of the area.  */
  unsigned fill_line_p : 1;

  /* Non-zero means display a bitmap on X frames indicating that this
     line contains no text and ends in ZV.  */
  unsigned indicate_empty_line_p : 1;

  /* 1 means this row contains glyphs that overlap each other because
     of lbearing or rbearing.  */
  unsigned contains_overlapping_glyphs_p : 1;

  /* 1 means this row is as wide as the window it is displayed in, including
     scroll bars, fringes, and internal borders.  This also
     implies that the row doesn't have marginal areas.  */
  unsigned full_width_p : 1;

  /* Non-zero means row is a mode or header-line.  */
  unsigned mode_line_p : 1;

  /* 1 in a current row means this row is overlapped by another row.  */
  unsigned overlapped_p : 1;

  /* 1 means this line ends in the middle of a character consisting
     of more than one glyph.  Some glyphs have been put in this row,
     the rest are put in rows below this one.  */
  unsigned ends_in_middle_of_char_p : 1;

  /* 1 means this line starts in the middle of a character consisting
     of more than one glyph.  Some glyphs have been put in the
     previous row, the rest are put in this row.  */
  unsigned starts_in_middle_of_char_p : 1;

  /* 1 in a current row means this row overlaps others.  */
  unsigned overlapping_p : 1;

  /* 1 means some glyphs in this row are displayed in mouse-face.  */
  unsigned mouse_face_p : 1;

  /* 1 means this row was ended by a newline from a string.  */
  unsigned ends_in_newline_from_string_p : 1;

  /* 1 means this row width is exactly the width of the window, and the
     final newline character is hidden in the right fringe.  */
  unsigned exact_window_width_line_p : 1;

  /* 1 means this row currently shows the cursor in the right fringe.  */
  unsigned cursor_in_fringe_p : 1;

  /* 1 means the last glyph in the row is part of an ellipsis.  */
  unsigned ends_in_ellipsis_p : 1;

  /* Non-zero means display a bitmap on X frames indicating that this
     the first line of the buffer.  */
  unsigned indicate_bob_p : 1;

  /* Non-zero means display a bitmap on X frames indicating that this
     the top line of the window, but not start of the buffer.  */
  unsigned indicate_top_line_p : 1;

  /* Non-zero means display a bitmap on X frames indicating that this
     the last line of the buffer.  */
  unsigned indicate_eob_p : 1;

  /* Non-zero means display a bitmap on X frames indicating that this
     the bottom line of the window, but not end of the buffer.  */
  unsigned indicate_bottom_line_p : 1;

  /* Continuation lines width at the start of the row.  */
  int continuation_lines_width;
};


/* Get a pointer to row number ROW in matrix MATRIX.  If GLYPH_DEBUG
   is defined to a non-zero value, the function matrix_row checks that
   we don't try to access rows that are out of bounds.  */

#if GLYPH_DEBUG
struct glyph_row *matrix_row P_ ((struct glyph_matrix *, int));
#define MATRIX_ROW(MATRIX, ROW)   matrix_row ((MATRIX), (ROW))
#else
#define MATRIX_ROW(MATRIX, ROW)	  ((MATRIX)->rows + (ROW))
#endif

/* Return a pointer to the row reserved for the mode line in MATRIX.
   Row MATRIX->nrows - 1 is always reserved for the mode line.  */

#define MATRIX_MODE_LINE_ROW(MATRIX) \
     ((MATRIX)->rows + (MATRIX)->nrows - 1)

/* Return a pointer to the row reserved for the header line in MATRIX.
   This is always the first row in MATRIX because that's the only
   way that works in frame-based redisplay.  */

#define MATRIX_HEADER_LINE_ROW(MATRIX) (MATRIX)->rows

/* Return a pointer to first row in MATRIX used for text display.  */

#define MATRIX_FIRST_TEXT_ROW(MATRIX) \
     ((MATRIX)->rows->mode_line_p ? (MATRIX)->rows + 1 : (MATRIX)->rows)

/* Return a pointer to the first glyph in the text area of a row.
   MATRIX is the glyph matrix accessed, and ROW is the row index in
   MATRIX.  */

#define MATRIX_ROW_GLYPH_START(MATRIX, ROW) \
     (MATRIX_ROW ((MATRIX), (ROW))->glyphs[TEXT_AREA])

/* Return the number of used glyphs in the text area of a row.  */

#define MATRIX_ROW_USED(MATRIX, ROW) \
     (MATRIX_ROW ((MATRIX), (ROW))->used[TEXT_AREA])

/* Return the character/ byte position at which the display of ROW
   starts.  */

#define MATRIX_ROW_START_CHARPOS(ROW) ((ROW)->start.pos.charpos)
#define MATRIX_ROW_START_BYTEPOS(ROW) ((ROW)->start.pos.bytepos)

/* Return the character/ byte position at which ROW ends.  */

#define MATRIX_ROW_END_CHARPOS(ROW) ((ROW)->end.pos.charpos)
#define MATRIX_ROW_END_BYTEPOS(ROW) ((ROW)->end.pos.bytepos)

/* Return the vertical position of ROW in MATRIX.  */

#define MATRIX_ROW_VPOS(ROW, MATRIX) ((ROW) - (MATRIX)->rows)

/* Return the last glyph row + 1 in MATRIX on window W reserved for
   text.  If W has a mode line, the last row in the matrix is reserved
   for it.  */

#define MATRIX_BOTTOM_TEXT_ROW(MATRIX, W)		\
     ((MATRIX)->rows					\
      + (MATRIX)->nrows					\
      - (WINDOW_WANTS_MODELINE_P ((W)) ? 1 : 0))

/* Non-zero if the face of the last glyph in ROW's text area has
   to be drawn to the end of the text area.  */

#define MATRIX_ROW_EXTENDS_FACE_P(ROW) ((ROW)->fill_line_p)

/* Set and query the enabled_p flag of glyph row ROW in MATRIX.  */

#define SET_MATRIX_ROW_ENABLED_P(MATRIX, ROW, VALUE) \
     (MATRIX_ROW ((MATRIX), (ROW))->enabled_p = (VALUE) != 0)

#define MATRIX_ROW_ENABLED_P(MATRIX, ROW) \
     (MATRIX_ROW ((MATRIX), (ROW))->enabled_p)

/* Non-zero if ROW displays text.  Value is non-zero if the row is
   blank but displays a line end.  */

#define MATRIX_ROW_DISPLAYS_TEXT_P(ROW) ((ROW)->displays_text_p)


/* Helper macros */

#define MR_PARTIALLY_VISIBLE(ROW)	\
  ((ROW)->height != (ROW)->visible_height)

#define MR_PARTIALLY_VISIBLE_AT_TOP(W, ROW)  \
  ((ROW)->y < WINDOW_HEADER_LINE_HEIGHT ((W)))

#define MR_PARTIALLY_VISIBLE_AT_BOTTOM(W, ROW)  \
  (((ROW)->y + (ROW)->height - (ROW)->extra_line_spacing) \
   > WINDOW_BOX_HEIGHT_NO_MODE_LINE ((W)))

/* Non-zero if ROW is not completely visible in window W.  */

#define MATRIX_ROW_PARTIALLY_VISIBLE_P(W, ROW)		\
  (MR_PARTIALLY_VISIBLE ((ROW))				\
   && (MR_PARTIALLY_VISIBLE_AT_TOP ((W), (ROW))		\
       || MR_PARTIALLY_VISIBLE_AT_BOTTOM ((W), (ROW))))



/* Non-zero if ROW is partially visible at the top of window W.  */

#define MATRIX_ROW_PARTIALLY_VISIBLE_AT_TOP_P(W, ROW)		\
  (MR_PARTIALLY_VISIBLE ((ROW))					\
   && MR_PARTIALLY_VISIBLE_AT_TOP ((W), (ROW)))

/* Non-zero if ROW is partially visible at the bottom of window W.  */

#define MATRIX_ROW_PARTIALLY_VISIBLE_AT_BOTTOM_P(W, ROW)	\
  (MR_PARTIALLY_VISIBLE ((ROW))					\
   && MR_PARTIALLY_VISIBLE_AT_BOTTOM ((W), (ROW)))

/* Return the bottom Y + 1 of ROW.   */

#define MATRIX_ROW_BOTTOM_Y(ROW) ((ROW)->y + (ROW)->height)

/* Is ROW the last visible one in the display described by the
   iterator structure pointed to by IT?.  */

#define MATRIX_ROW_LAST_VISIBLE_P(ROW, IT) \
     (MATRIX_ROW_BOTTOM_Y ((ROW)) >= (IT)->last_visible_y)

/* Non-zero if ROW displays a continuation line.  */

#define MATRIX_ROW_CONTINUATION_LINE_P(ROW) \
     ((ROW)->continuation_lines_width > 0)

/* Non-zero if ROW ends in the middle of a character.  This is the
   case for continued lines showing only part of a display table entry
   or a control char, or an overlay string.  */

#define MATRIX_ROW_ENDS_IN_MIDDLE_OF_CHAR_P(ROW)	\
     ((ROW)->end.dpvec_index > 0			\
      || (ROW)->end.overlay_string_index >= 0		\
      || (ROW)->ends_in_middle_of_char_p)

/* Non-zero if ROW ends in the middle of an overlay string.  */

#define MATRIX_ROW_ENDS_IN_OVERLAY_STRING_P(ROW) \
     ((ROW)->end.overlay_string_index >= 0)

/* Non-zero if ROW starts in the middle of a character.  See above.  */

#define MATRIX_ROW_STARTS_IN_MIDDLE_OF_CHAR_P(ROW)	\
     ((ROW)->start.dpvec_index > 0			\
      || (ROW)->starts_in_middle_of_char_p		\
      || ((ROW)->start.overlay_string_index >= 0	\
	  && (ROW)->start.string_pos.charpos > 0))

/* Non-zero means ROW overlaps its predecessor.  */

#define MATRIX_ROW_OVERLAPS_PRED_P(ROW) \
     ((ROW)->phys_ascent > (ROW)->ascent)

/* Non-zero means ROW overlaps its successor.  */

#define MATRIX_ROW_OVERLAPS_SUCC_P(ROW)		\
      ((ROW)->phys_height - (ROW)->phys_ascent	\
       > (ROW)->height - (ROW)->ascent)

/* Non-zero means that fonts have been loaded since the last glyph
   matrix adjustments.  The function redisplay_internal adjusts glyph
   matrices when this flag is non-zero.  */

extern int fonts_changed_p;

/* A glyph for a space.  */

extern struct glyph space_glyph;

/* Window being updated by update_window.  This is non-null as long as
   update_window has not finished, and null otherwise.  */

extern struct window *updated_window;

/* Glyph row and area updated by update_window_line.  */

extern struct glyph_row *updated_row;
extern int updated_area;

/* Non-zero means reading single-character input with prompt so put
   cursor on mini-buffer after the prompt.  Positive means at end of
   text in echo area; negative means at beginning of line.  */

extern int cursor_in_echo_area;

/* Non-zero means last display completed.  Zero means it was
   preempted.  */

extern int display_completed;

/* Non-zero means redisplay has been performed directly (see also
   direct_output_for_insert and direct_output_forward_char), so that
   no further updating has to be performed.  The function
   redisplay_internal checks this flag, and does nothing but reset it
   to zero if it is non-zero.  */

extern int redisplay_performed_directly_p;

/* A temporary storage area, including a row of glyphs.  Initialized
   in xdisp.c.  Used for various purposes, as an example see
   direct_output_for_insert.  */

extern struct glyph_row scratch_glyph_row;



/************************************************************************
			  Glyph Strings
 ************************************************************************/

/* Enumeration for overriding/changing the face to use for drawing
   glyphs in draw_glyphs.  */

enum draw_glyphs_face
{
  DRAW_NORMAL_TEXT,
  DRAW_INVERSE_VIDEO,
  DRAW_CURSOR,
  DRAW_MOUSE_FACE,
  DRAW_IMAGE_RAISED,
  DRAW_IMAGE_SUNKEN
};

#ifdef HAVE_WINDOW_SYSTEM

/* A sequence of glyphs to be drawn in the same face.  */

struct glyph_string
{
  /* X-origin of the string.  */
  int x;

  /* Y-origin and y-position of the base line of this string.  */
  int y, ybase;

  /* The width of the string, not including a face extension.  */
  int width;

  /* The width of the string, including a face extension.  */
  int background_width;

  /* The height of this string.  This is the height of the line this
     string is drawn in, and can be different from the height of the
     font the string is drawn in.  */
  int height;

  /* Number of pixels this string overwrites in front of its x-origin.
     This number is zero if the string has an lbearing >= 0; it is
     -lbearing, if the string has an lbearing < 0.  */
  int left_overhang;

  /* Number of pixels this string overwrites past its right-most
     nominal x-position, i.e. x + width.  Zero if the string's
     rbearing is <= its nominal width, rbearing - width otherwise.  */
  int right_overhang;

  /* The frame on which the glyph string is drawn.  */
  struct frame *f;

  /* The window on which the glyph string is drawn.  */
  struct window *w;

  /* X display and window for convenience.  */
  Display *display;
  Window window;

  /* The glyph row for which this string was built.  It determines the
     y-origin and height of the string.  */
  struct glyph_row *row;

  /* The area within row.  */
  enum glyph_row_area area;

  /* Characters to be drawn, and number of characters.  */
  XChar2b *char2b;
  int nchars;

  /* A face-override for drawing cursors, mouse face and similar.  */
  enum draw_glyphs_face hl;

  /* Face in which this string is to be drawn.  */
  struct face *face;

  /* Font in which this string is to be drawn.  */
  XFontStruct *font;

  /* Font info for this string.  */
  struct font_info *font_info;

  /* Non-null means this string describes (part of) a composition.
     All characters from char2b are drawn composed.  */
  struct composition *cmp;

  /* Index of this glyph string's first character in the glyph
     definition of CMP.  If this is zero, this glyph string describes
     the first character of a composition.  */
  int gidx;

  /* 1 means this glyph strings face has to be drawn to the right end
     of the window's drawing area.  */
  unsigned extends_to_end_of_line_p : 1;

  /* 1 means the background of this string has been drawn.  */
  unsigned background_filled_p : 1;

  /* 1 means glyph string must be drawn with 16-bit functions.  */
  unsigned two_byte_p : 1;

  /* 1 means that the original font determined for drawing this glyph
     string could not be loaded.  The member `font' has been set to
     the frame's default font in this case.  */
  unsigned font_not_found_p : 1;

  /* 1 means that the face in which this glyph string is drawn has a
     stipple pattern.  */
  unsigned stippled_p : 1;

  /* 1 means only the foreground of this glyph string must be drawn,
     and we should use the physical height of the line this glyph
     string appears in as clip rect.  */
  unsigned for_overlaps_p : 1;

  /* The GC to use for drawing this glyph string.  */
#if defined(HAVE_X_WINDOWS) || defined(MAC_OS)
  GC gc;
#endif
#if defined(HAVE_NTGUI)
  XGCValues *gc;
  HDC hdc;
#endif

  /* A pointer to the first glyph in the string.  This glyph
     corresponds to char2b[0].  Needed to draw rectangles if
     font_not_found_p is 1.  */
  struct glyph *first_glyph;

  /* Image, if any.  */
  struct image *img;

  /* Slice */
  struct glyph_slice slice;

  /* Non-null means the horizontal clipping region starts from the
     left edge of *clip_head, and ends with the right edge of
     *clip_tail, not including their overhangs.  */
  struct glyph_string *clip_head, *clip_tail;

  struct glyph_string *next, *prev;
};

#endif /* HAVE_WINDOW_SYSTEM */


/************************************************************************
			  Display Dimensions
 ************************************************************************/

/* Return the height of the mode line in glyph matrix MATRIX, or zero
   if not known.  This macro is called under circumstances where
   MATRIX might not have been allocated yet.  */

#define MATRIX_MODE_LINE_HEIGHT(MATRIX)		\
     ((MATRIX) && (MATRIX)->rows		\
      ? MATRIX_MODE_LINE_ROW (MATRIX)->height	\
      : 0)

/* Return the height of the header line in glyph matrix MATRIX, or zero
   if not known.  This macro is called under circumstances where
   MATRIX might not have been allocated yet.  */

#define MATRIX_HEADER_LINE_HEIGHT(MATRIX)	\
     ((MATRIX) && (MATRIX)->rows		\
      ? MATRIX_HEADER_LINE_ROW (MATRIX)->height	\
      : 0)

/* Return the desired face id for the mode line of a window, depending
   on whether the window is selected or not, or if the window is the
   scrolling window for the currently active minibuffer window.

   Due to the way display_mode_lines manipulates with the contents of
   selected_window, this macro needs three arguments: SELW which is
   compared against the current value of selected_window, MBW which is
   compared against minibuf_window (if SELW doesn't match), and SCRW
   which is compared against minibuf_selected_window (if MBW matches).  */

#define CURRENT_MODE_LINE_FACE_ID_3(SELW, MBW, SCRW)		\
     ((!mode_line_in_non_selected_windows			\
       || (SELW) == XWINDOW (selected_window)			\
       || (minibuf_level > 0					\
           && !NILP (minibuf_selected_window)			\
           && (MBW) == XWINDOW (minibuf_window)			\
           && (SCRW) == XWINDOW (minibuf_selected_window)))	\
      ? MODE_LINE_FACE_ID					\
      : MODE_LINE_INACTIVE_FACE_ID)


/* Return the desired face id for the mode line of window W.  */

#define CURRENT_MODE_LINE_FACE_ID(W)		\
	(CURRENT_MODE_LINE_FACE_ID_3((W), XWINDOW (selected_window), (W)))

/* Return the current height of the mode line of window W.  If not
   known from current_mode_line_height, look at W's current glyph
   matrix, or return a default based on the height of the font of the
   face `mode-line'.  */

#define CURRENT_MODE_LINE_HEIGHT(W)				\
     (current_mode_line_height >= 0				\
      ? current_mode_line_height				\
      : (MATRIX_MODE_LINE_HEIGHT ((W)->current_matrix)		\
	 ? MATRIX_MODE_LINE_HEIGHT ((W)->current_matrix)	\
	 : estimate_mode_line_height (XFRAME ((W)->frame),	\
				      CURRENT_MODE_LINE_FACE_ID (W))))

/* Return the current height of the header line of window W.  If not
   known from current_header_line_height, look at W's current glyph
   matrix, or return an estimation based on the height of the font of
   the face `header-line'.  */

#define CURRENT_HEADER_LINE_HEIGHT(W)				\
      (current_header_line_height >= 0				\
       ? current_header_line_height				\
       : (MATRIX_HEADER_LINE_HEIGHT ((W)->current_matrix)	\
	  ? MATRIX_HEADER_LINE_HEIGHT ((W)->current_matrix)	\
	  : estimate_mode_line_height (XFRAME ((W)->frame),	\
				       HEADER_LINE_FACE_ID)))

/* Return the height of the desired mode line of window W.  */

#define DESIRED_MODE_LINE_HEIGHT(W) \
     MATRIX_MODE_LINE_HEIGHT ((W)->desired_matrix)

/* Return the height of the desired header line of window W.  */

#define DESIRED_HEADER_LINE_HEIGHT(W) \
     MATRIX_HEADER_LINE_HEIGHT ((W)->desired_matrix)

/* Value is non-zero if window W wants a mode line.  */

#define WINDOW_WANTS_MODELINE_P(W)					\
     (!MINI_WINDOW_P ((W))						\
      && !(W)->pseudo_window_p						\
      && FRAME_WANTS_MODELINE_P (XFRAME (WINDOW_FRAME ((W))))		\
      && BUFFERP ((W)->buffer)						\
      && !NILP (XBUFFER ((W)->buffer)->mode_line_format)		\
      && WINDOW_TOTAL_LINES (W) > 1)

/* Value is non-zero if window W wants a header line.  */

#define WINDOW_WANTS_HEADER_LINE_P(W)					\
     (!MINI_WINDOW_P ((W))						\
      && !(W)->pseudo_window_p						\
      && FRAME_WANTS_MODELINE_P (XFRAME (WINDOW_FRAME ((W))))		\
      && BUFFERP ((W)->buffer)						\
      && !NILP (XBUFFER ((W)->buffer)->header_line_format)		\
      && WINDOW_TOTAL_LINES (W) > 1 + !NILP (XBUFFER ((W)->buffer)->mode_line_format))


/* Return proper value to be used as baseline offset of font that has
   ASCENT and DESCENT to draw characters by the font at the vertical
   center of the line of frame F.

   Here, our task is to find the value of BOFF in the following figure;

	-------------------------+-----------+-
	 -+-+---------+-+        |           |
	  | |         | |        |           |
	  | |         | |        F_ASCENT    F_HEIGHT
	  | |         | ASCENT   |           |
     HEIGHT |         | |        |           |
	  | |         |-|-+------+-----------|------- baseline
	  | |         | | BOFF   |           |
	  | |---------|-+-+      |           |
	  | |         | DESCENT  |           |
	 -+-+---------+-+        F_DESCENT   |
	-------------------------+-----------+-

	-BOFF + DESCENT + (F_HEIGHT - HEIGHT) / 2 = F_DESCENT
	BOFF = DESCENT +  (F_HEIGHT - HEIGHT) / 2 - F_DESCENT
	DESCENT = FONT->descent
	HEIGHT = FONT_HEIGHT (FONT)
	F_DESCENT = (FRAME_FONT (F)->descent
		     - F->device->output_data.x->baseline_offset)
	F_HEIGHT = FRAME_LINE_HEIGHT (F)
*/

#define VCENTER_BASELINE_OFFSET(FONT, F)			\
  (FONT_DESCENT (FONT)						\
   + (FRAME_LINE_HEIGHT ((F)) - FONT_HEIGHT ((FONT))		\
      + (FRAME_LINE_HEIGHT ((F)) > FONT_HEIGHT ((FONT)))) / 2	\
   - (FONT_DESCENT (FRAME_FONT (F)) - FRAME_BASELINE_OFFSET (F)))


/***********************************************************************
				Faces
 ***********************************************************************/

/* Indices of face attributes in Lisp face vectors.  Slot zero is the
   symbol `face'.  */

enum lface_attribute_index
{
  LFACE_FAMILY_INDEX = 1,
  LFACE_SWIDTH_INDEX,
  LFACE_HEIGHT_INDEX,
  LFACE_WEIGHT_INDEX,
  LFACE_SLANT_INDEX,
  LFACE_UNDERLINE_INDEX,
  LFACE_INVERSE_INDEX,
  LFACE_FOREGROUND_INDEX,
  LFACE_BACKGROUND_INDEX,
  LFACE_STIPPLE_INDEX,
  LFACE_OVERLINE_INDEX,
  LFACE_STRIKE_THROUGH_INDEX,
  LFACE_BOX_INDEX,
  LFACE_FONT_INDEX,
  LFACE_INHERIT_INDEX,
  LFACE_AVGWIDTH_INDEX,
  LFACE_VECTOR_SIZE
};


/* Box types of faces.  */

enum face_box_type
{
  /* No box around text.  */
  FACE_NO_BOX,

  /* Simple box of specified width and color.  Default width is 1, and
     default color is the foreground color of the face.  */
  FACE_SIMPLE_BOX,

  /* Boxes with 3D shadows.  Color equals the background color of the
     face.  Width is specified.  */
  FACE_RAISED_BOX,
  FACE_SUNKEN_BOX
};


/* Structure describing a realized face.

   For each Lisp face, 0..N realized faces can exist for different
   frames and different charsets.  Realized faces are built from Lisp
   faces and text properties/overlays by merging faces and adding
   unspecified attributes from the `default' face.  */

struct face
{
  /* The id of this face.  The id equals the index of this face in the
     vector faces_by_id of its face cache.  */
  int id;

#ifdef HAVE_WINDOW_SYSTEM

  /* If non-zero, this is a GC that we can use without modification for
     drawing the characters in this face.  */
  GC gc;

  /* Font used for this face, or null if the font could not be loaded
     for some reason.  This points to a `font' slot of a struct
     font_info, and we should not call XFreeFont on it because the
     font may still be used somewhere else.  */
  XFontStruct *font;

  /* Background stipple or bitmap used for this face.  This is
     an id as returned from load_pixmap.  */
  int stipple;

#else /* not HAVE_WINDOW_SYSTEM */

  /* Dummy.  */
  int stipple;

#endif /* not HAVE_WINDOW_SYSTEM */

  /* Pixel value of foreground color for X frames.  Color index
     for tty frames.  */
  unsigned long foreground;

  /* Pixel value or color index of background color.  */
  unsigned long background;

  /* Pixel value or color index of underline color.  */
  unsigned long underline_color;

  /* Pixel value or color index of overlined, strike-through, or box
     color.  */
  unsigned long overline_color;
  unsigned long strike_through_color;
  unsigned long box_color;

  /* The font's name.  This points to a `name' of a font_info, and it
     must not be freed.  */
  char *font_name;

  /* Font info ID for this face's font.  An ID is stored here because
     pointers to font_info structures may change.  The reason is that
     they are pointers into a font table vector that is itself
     reallocated.  */
  int font_info_id;

  /* Fontset ID if this face uses a fontset, or -1.  This is only >= 0
     if the face was realized for a composition sequence.
     Otherwise, a specific font is loaded from the set of fonts
     specified by the fontset given by the family attribute of the face.  */
  int fontset;

  /* Pixmap width and height.  */
  unsigned int pixmap_w, pixmap_h;

  /* Non-zero means characters in this face have a box that thickness
     around them.  If it is negative, the absolute value indicates the
     thickness, and the horizontal lines of box (top and bottom) are
     drawn inside of characters glyph area.  The vertical lines of box
     (left and right) are drawn as the same way as the case that this
     value is positive.  */
  int box_line_width;

  /* Type of box drawn.  A value of FACE_NO_BOX means no box is drawn
     around text in this face.  A value of FACE_SIMPLE_BOX means a box
     of width box_line_width is drawn in color box_color.  A value of
     FACE_RAISED_BOX or FACE_SUNKEN_BOX means a 3D box is drawn with
     shadow colors derived from the background color of the face.  */
  enum face_box_type box;

  /* If `box' above specifies a 3D type, 1 means use box_color for
     drawing shadows.  */
  unsigned use_box_color_for_shadows_p : 1;

  /* The Lisp face attributes this face realizes.  All attributes
     in this vector are non-nil.  */
  Lisp_Object lface[LFACE_VECTOR_SIZE];

  /* The hash value of this face.  */
  unsigned hash;

  /* The charset for which this face was realized if it was realized
     for use in multibyte text.  If fontset >= 0, this is the charset
     of the first character of the composition sequence.  A value of
     charset < 0 means the face was realized for use in unibyte text
     where the idea of Emacs charsets isn't applicable.  */
  int charset;

  /* Non-zero if text in this face should be underlined, overlined,
     strike-through or have a box drawn around it.  */
  unsigned underline_p : 1;
  unsigned overline_p : 1;
  unsigned strike_through_p : 1;

  /* 1 means that the colors specified for this face could not be
     loaded, and were replaced by default colors, so they shouldn't be
     freed.  */
  unsigned foreground_defaulted_p : 1;
  unsigned background_defaulted_p : 1;

  /* 1 means that either no color is specified for underlining or that
     the specified color couldn't be loaded.  Use the foreground
     color when drawing in that case. */
  unsigned underline_defaulted_p : 1;

  /* 1 means that either no color is specified for the corresponding
     attribute or that the specified color couldn't be loaded.
     Use the foreground color when drawing in that case. */
  unsigned overline_color_defaulted_p : 1;
  unsigned strike_through_color_defaulted_p : 1;
  unsigned box_color_defaulted_p : 1;

  /* TTY appearances.  Blinking is not yet implemented.  Colors are
     found in `lface' with empty color string meaning the default
     color of the TTY.  */
  unsigned tty_bold_p : 1;
  unsigned tty_dim_p : 1;
  unsigned tty_underline_p : 1;
  unsigned tty_alt_charset_p : 1;
  unsigned tty_reverse_p : 1;
  unsigned tty_blinking_p : 1;

  /* 1 means that colors of this face may not be freed because they
     have been copied bitwise from a base face (see
     realize_x_face).  */
  unsigned colors_copied_bitwise_p : 1;

  /* If non-zero, use overstrike (to simulate bold-face).  */
  unsigned overstrike : 1;

  /* Next and previous face in hash collision list of face cache.  */
  struct face *next, *prev;

  /* If this face is for ASCII characters, this points this face
     itself.  Otherwise, this points a face for ASCII characters.  */
  struct face *ascii_face;
};


/* Color index indicating that face uses a terminal's default color.  */

#define FACE_TTY_DEFAULT_COLOR ((unsigned long) -1)

/* Color index indicating that face uses an unknown foreground color.  */

#define FACE_TTY_DEFAULT_FG_COLOR ((unsigned long) -2)

/* Color index indicating that face uses an unknown background color.  */

#define FACE_TTY_DEFAULT_BG_COLOR ((unsigned long) -3)

/* Non-zero if FACE was realized for unibyte use.  */

#define FACE_UNIBYTE_P(FACE) ((FACE)->charset < 0)


/* IDs of important faces known by the C face code.  These are the IDs
   of the faces for CHARSET_ASCII.  */

enum face_id
{
  DEFAULT_FACE_ID,
  MODE_LINE_FACE_ID,
  MODE_LINE_INACTIVE_FACE_ID,
  TOOL_BAR_FACE_ID,
  FRINGE_FACE_ID,
  HEADER_LINE_FACE_ID,
  SCROLL_BAR_FACE_ID,
  BORDER_FACE_ID,
  CURSOR_FACE_ID,
  MOUSE_FACE_ID,
  MENU_FACE_ID,
  VERTICAL_BORDER_FACE_ID,
  BASIC_FACE_ID_SENTINEL
};

#define MAX_FACE_ID  ((1 << FACE_ID_BITS) - 1)

/* A cache of realized faces.  Each frame has its own cache because
   Emacs allows different frame-local face definitions.  */

struct face_cache
{
  /* Hash table of cached realized faces.  */
  struct face **buckets;

  /* Back-pointer to the frame this cache belongs to.  */
  struct frame *f;

  /* A vector of faces so that faces can be referenced by an ID.  */
  struct face **faces_by_id;

  /* The allocated size, and number of used slots of faces_by_id.  */
  int size, used;

  /* Flag indicating that attributes of the `menu' face have been
     changed.  */
  unsigned menu_face_changed_p : 1;
};


/* Prepare face FACE for use on frame F.  This must be called before
   using X resources of FACE.  */

#define PREPARE_FACE_FOR_DISPLAY(F, FACE)	\
     if ((FACE)->gc == 0)			\
       prepare_face_for_display ((F), (FACE));	\
     else					\
       (void) 0

/* Return a pointer to the face with ID on frame F, or null if such a
   face doesn't exist.  */

#define FACE_FROM_ID(F, ID)				\
     (((unsigned) (ID) < FRAME_FACE_CACHE (F)->used)	\
      ? FRAME_FACE_CACHE (F)->faces_by_id[ID]		\
      : NULL)

#ifdef HAVE_WINDOW_SYSTEM

/* Non-zero if FACE is suitable for displaying character CHAR.  */

#define FACE_SUITABLE_FOR_CHAR_P(FACE, CHAR)	\
  (SINGLE_BYTE_CHAR_P (CHAR)			\
   ? (FACE) == (FACE)->ascii_face		\
   : face_suitable_for_char_p ((FACE), (CHAR)))

/* Return the id of the realized face on frame F that is like the face
   with id ID but is suitable for displaying character CHAR.
   This macro is only meaningful for multibyte character CHAR.  */

#define FACE_FOR_CHAR(F, FACE, CHAR)	\
  (SINGLE_BYTE_CHAR_P (CHAR)		\
   ? (FACE)->ascii_face->id		\
   : face_for_char ((F), (FACE), (CHAR)))

#else /* not HAVE_WINDOW_SYSTEM */

#define FACE_SUITABLE_FOR_CHAR_P(FACE, CHAR) 1
#define FACE_FOR_CHAR(F, FACE, CHAR) ((FACE)->id)

#endif /* not HAVE_WINDOW_SYSTEM */

/* Non-zero means face attributes have been changed since the last
   redisplay.  Used in redisplay_internal.  */

extern int face_change_count;




/***********************************************************************
			       Fringes
 ***********************************************************************/

/* Structure used to describe where and how to draw a fringe bitmap.
   WHICH is the fringe bitmap to draw.  WD and H is the (adjusted)
   width and height of the bitmap, DH is the height adjustment (if
   bitmap is periodic).  X and Y are frame coordinates of the area to
   display the bitmap, DY is relative offset of the bitmap into that
   area.  BX, NX, BY, NY specifies the area to clear if the bitmap
   does not fill the entire area.  FACE is the fringe face.  */

struct draw_fringe_bitmap_params
{
  int which;  /* enum fringe_bitmap_type */
  unsigned short *bits;
  int wd, h, dh;
  int x, y;
  int bx, nx, by, ny;
  unsigned cursor_p : 1;
  unsigned overlay_p : 1;
  struct face *face;
};

#define MAX_FRINGE_BITMAPS (1<<FRINGE_ID_BITS)


/***********************************************************************
			    Display Iterator
 ***********************************************************************/

/* Iteration over things to display in current_buffer or in a string.

   The iterator handles:

   1. Overlay strings (after-string, before-string).
   2. Face properties.
   3. Invisible text properties.
   4. Selective display.
   5. Translation of characters via display tables.
   6. Translation of control characters to the forms `\003' or `^C'.
   7. `glyph' and `space-width' properties.

   Iterators are initialized by calling init_iterator or one of the
   equivalent functions below.  A call to get_next_display_element
   loads the iterator structure with information about what next to
   display.  A call to set_iterator_to_next increments the iterator's
   position.

   Characters from overlay strings, display table entries or control
   character translations are returned one at a time.  For example, if
   we have a text of `a\x01' where `a' has a display table definition
   of `cd' and the control character is displayed with a leading
   arrow, then the iterator will return:

   Call		Return  Source		Call next
   -----------------------------------------------------------------
   next		c	display table	move
   next		d	display table	move
   next		^	control char	move
   next		A	control char	move

   The same mechanism is also used to return characters for ellipses
   displayed at the end of invisible text.

   CAVEAT: Under some circumstances, move_.* functions can be called
   asynchronously, e.g. when computing a buffer position from an x and
   y pixel position.  This means that these functions and functions
   called from them SHOULD NOT USE xmalloc and alike.  See also the
   comment at the start of xdisp.c.  */

/* Enumeration describing what kind of display element an iterator is
   loaded with after a call to get_next_display_element.  */

enum display_element_type
{
  /* A normal character.  */
  IT_CHARACTER,

  /* A composition sequence.  */
  IT_COMPOSITION,

  /* An image.  */
  IT_IMAGE,

  /* A flexible width and height space.  */
  IT_STRETCH,

  /* End of buffer or string.  */
  IT_EOB,

  /* Truncation glyphs.  Never returned by get_next_display_element.
     Used to get display information about truncation glyphs via
     produce_glyphs.  */
  IT_TRUNCATION,

  /* Continuation glyphs.  See the comment for IT_TRUNCATION.  */
  IT_CONTINUATION
};


/* An enumerator for each text property that has a meaning for display
   purposes.  */

enum prop_idx
{
  FONTIFIED_PROP_IDX,
  FACE_PROP_IDX,
  INVISIBLE_PROP_IDX,
  DISPLAY_PROP_IDX,
  COMPOSITION_PROP_IDX,

  /* Not a property.  Used to indicate changes in overlays.  */
  OVERLAY_PROP_IDX,

  /* Sentinel.  */
  LAST_PROP_IDX
};


struct it_slice
{
  Lisp_Object x;
  Lisp_Object y;
  Lisp_Object width;
  Lisp_Object height;
};

enum it_method {
  GET_FROM_BUFFER = 0,
  GET_FROM_DISPLAY_VECTOR,
  GET_FROM_COMPOSITION,
  GET_FROM_STRING,
  GET_FROM_C_STRING,
  GET_FROM_IMAGE,
  GET_FROM_STRETCH,
  NUM_IT_METHODS
};

struct it
{
  /* The window in which we iterate over current_buffer (or a string).  */
  Lisp_Object window;
  struct window *w;

  /* The window's frame.  */
  struct frame *f;

  /* Method to use to load this structure with the next display element.  */
  enum it_method method;

  /* The next position at which to check for face changes, invisible
     text, overlay strings, end of text etc., which see.  */
  int stop_charpos;

  /* Maximum string or buffer position + 1.  ZV when iterating over
     current_buffer.  */
  int end_charpos;

  /* C string to iterate over.  Non-null means get characters from
     this string, otherwise characters are read from current_buffer
     or it->string.  */
  unsigned char *s;

  /* Number of characters in the string (s, or it->string) we iterate
     over.  */
  int string_nchars;

  /* Start and end of a visible region; -1 if the region is not
     visible in the window.  */
  int region_beg_charpos, region_end_charpos;

  /* Position at which redisplay end trigger functions should be run.  */
  int redisplay_end_trigger_charpos;

  /* 1 means multibyte characters are enabled.  */
  unsigned multibyte_p : 1;

  /* 1 means window has a mode line at its top.  */
  unsigned header_line_p : 1;

  /* 1 means `string' is the value of a `display' property.
     Don't handle some `display' properties in these strings.  */
  unsigned string_from_display_prop_p : 1;

  /* When METHOD == next_element_from_display_vector,
     this is 1 if we're doing an ellipsis.  Otherwise meaningless.  */
  unsigned ellipsis_p : 1;

  /* Display table in effect or null for none.  */
  struct Lisp_Char_Table *dp;

  /* Current display table vector to return characters from and its
     end.  dpvec null means we are not returning characters from a
     display table entry; current.dpvec_index gives the current index
     into dpvec.  This same mechanism is also used to return
     characters from translated control characters, i.e. `\003' or
     `^C'.  */
  Lisp_Object *dpvec, *dpend;

  /* Length in bytes of the char that filled dpvec.  A value of zero
     means that no such character is involved.  */
  int dpvec_char_len;

  /* Face id to use for all characters in display vector.  -1 if unused. */
  int dpvec_face_id;

  /* Face id of the iterator saved in case a glyph from dpvec contains
     a face.  The face is restored when all glyphs from dpvec have
     been delivered.  */
  int saved_face_id;

  /* Vector of glyphs for control character translation.  The pointer
     dpvec is set to ctl_chars when a control character is translated.
     This vector is also used for incomplete multibyte character
     translation (e.g \222\244).  Such a character is at most 4 bytes,
     thus we need at most 16 bytes here.  */
  Lisp_Object ctl_chars[16];

  /* Initial buffer or string position of the iterator, before skipping
     over display properties and invisible text.  */
  struct display_pos start;

  /* Current buffer or string position of the iterator, including
     position in overlay strings etc.  */
  struct display_pos current;

  /* Vector of overlays to process.  Overlay strings are processed
     OVERLAY_STRING_CHUNK_SIZE at a time.  */
#define OVERLAY_STRING_CHUNK_SIZE 16
  Lisp_Object overlay_strings[OVERLAY_STRING_CHUNK_SIZE];

  /* Total number of overlay strings to process.  This can be >
     OVERLAY_STRING_CHUNK_SIZE.  */
  int n_overlay_strings;

  /* If non-nil, a Lisp string being processed.  If
     current.overlay_string_index >= 0, this is an overlay string from
     pos.  */
  Lisp_Object string;

  /* Stack of saved values.  New entries are pushed when we begin to
     process an overlay string or a string from a `glyph' property.
     Entries are popped when we return to deliver display elements
     from what we previously had.  */
  struct iterator_stack_entry
  {
    int stop_charpos;
    int face_id;
    Lisp_Object string;
    struct display_pos pos;
    int end_charpos;
    int string_nchars;
    enum glyph_row_area area;
    unsigned multibyte_p : 1;
    unsigned string_from_display_prop_p : 1;
    unsigned display_ellipsis_p : 1;
    struct it_slice slice;
    Lisp_Object space_width;
    short voffset;
    Lisp_Object font_height;
  }
  stack[2];

  /* Stack pointer.  */
  int sp;

  /* Setting of buffer-local variable selective-display-ellipsis.  */
  unsigned selective_display_ellipsis_p : 1;

  /* 1 means control characters are translated into the form `^C'
     where the `^' can be replaced by a display table entry.  */
  unsigned ctl_arrow_p : 1;

  /* -1 means selective display hides everything between a \r and the
     next newline; > 0 means hide lines indented more than that value.  */
  int selective;

  /* An enumeration describing what the next display element is
     after a call to get_next_display_element.  */
  enum display_element_type what;

  /* Face to use.  */
  int face_id;

  /* Non-zero means that the current face has a box.  */
  unsigned face_box_p : 1;

  /* Non-null means that the current character is the first in a run
     of characters with box face.  */
  unsigned start_of_box_run_p : 1;

  /* Non-zero means that the current character is the last in a run
     of characters with box face.  */
  unsigned end_of_box_run_p : 1;

  /* 1 means overlay strings at end_charpos have been processed.  */
  unsigned overlay_strings_at_end_processed_p : 1;

  /* 1 means the actual glyph is not available in the current
     system.  */
  unsigned glyph_not_available_p : 1;

  /* 1 means the next line in display_line continues a character
     consisting of more than one glyph, and some glyphs of this
     character have been put on the previous line.  */
  unsigned starts_in_middle_of_char_p : 1;

  /* If 1, saved_face_id contains the id of the face in front of text
     skipped due to selective display.  */
  unsigned face_before_selective_p : 1;

  /* If 1, adjust current glyph so it does not increase current row
     descent/ascent (line-height property).  Reset after this glyph.  */
  unsigned constrain_row_ascent_descent_p : 1;

  /* The ID of the default face to use.  One of DEFAULT_FACE_ID,
     MODE_LINE_FACE_ID, etc, depending on what we are displaying.  */
  int base_face_id;

  /* If what == IT_CHARACTER, character and length in bytes.  This is
     a character from a buffer or string.  It may be different from
     the character displayed in case that
     unibyte_display_via_language_environment is set.

     If what == IT_COMPOSITION, the first component of a composition
     and length in bytes of the composition.  */
  int c, len;

  /* If what == IT_COMPOSITION, identification number and length in
     chars of a composition.  */
  int cmp_id, cmp_len;

  /* The character to display, possibly translated to multibyte
     if unibyte_display_via_language_environment is set.  This
     is set after produce_glyphs has been called.  */
  int char_to_display;

  /* If what == IT_IMAGE, the id of the image to display.  */
  int image_id;

  /* Values from `slice' property.  */
  struct it_slice slice;

  /* Value of the `space-width' property, if any; nil if none.  */
  Lisp_Object space_width;

  /* Computed from the value of the `raise' property.  */
  short voffset;

  /* Value of the `height' property, if any; nil if none.  */
  Lisp_Object font_height;

  /* Object and position where the current display element came from.
     Object can be a Lisp string in case the current display element
     comes from an overlay string, or it is buffer.  It may also be nil
     during mode-line update.  Position is a position in object.  */
  Lisp_Object object;
  struct text_pos position;

  /* 1 means lines are truncated.  */
  unsigned truncate_lines_p : 1;

  /* Number of columns per \t.  */
  short tab_width;

  /* Width in pixels of truncation and continuation glyphs.  */
  short truncation_pixel_width, continuation_pixel_width;

  /* First and last visible x-position in the display area.  If window
     is hscrolled by n columns, first_visible_x == n * FRAME_COLUMN_WIDTH
     (f), and last_visible_x == pixel width of W + first_visible_x.  */
  int first_visible_x, last_visible_x;

  /* Last visible y-position + 1 in the display area without a mode
     line, if the window has one.  */
  int last_visible_y;

  /* Default amount of additional space in pixels between lines (for
     window systems only.)  */
  int extra_line_spacing;

  /* Max extra line spacing added in this row.  */
  int max_extra_line_spacing;

  /* Override font height information for this glyph.
     Used if override_ascent >= 0.  Cleared after this glyph.  */
  int override_ascent, override_descent, override_boff;

  /* If non-null, glyphs are produced in glyph_row with each call to
     produce_glyphs.  */
  struct glyph_row *glyph_row;

  /* The area of glyph_row to which glyphs are added.  */
  enum glyph_row_area area;

  /* Number of glyphs needed for the last character requested via
     produce_glyphs.  This is 1 except for tabs.  */
  int nglyphs;

  /* Width of the display element in pixels.  Result of
     produce_glyphs.  */
  int pixel_width;

  /* Current, maximum logical, and maximum physical line height
     information.  Result of produce_glyphs.  */
  int ascent, descent, max_ascent, max_descent;
  int phys_ascent, phys_descent, max_phys_ascent, max_phys_descent;

  /* Current x pixel position within the display line.  This value
     does not include the width of continuation lines in front of the
     line.  The value of current_x is automatically incremented by
     pixel_width with each call to produce_glyphs.  */
  int current_x;

  /* Accumulated width of continuation lines.  If > 0, this means we
     are currently in a continuation line.  This is initially zero and
     incremented/reset by display_line, move_it_to etc.  */
  int continuation_lines_width;

  /* Current y-position.  Automatically incremented by the height of
     glyph_row in move_it_to and display_line.  */
  int current_y;

  /* Vertical matrix position of first text line in window.  */
  int first_vpos;

  /* Current vertical matrix position, or line number.  Automatically
     incremented by move_it_to and display_line.  */
  int vpos;

  /* Horizontal matrix position reached in move_it_in_display_line.
     Only set there, not in display_line.  */
  int hpos;

  /* Left fringe bitmap number (enum fringe_bitmap_type).  */
  unsigned left_user_fringe_bitmap : FRINGE_ID_BITS;

  /* Right fringe bitmap number (enum fringe_bitmap_type).  */
  unsigned right_user_fringe_bitmap : FRINGE_ID_BITS;

  /* Face of the left fringe glyph.  */
  unsigned left_user_fringe_face_id : FACE_ID_BITS;

  /* Face of the right fringe glyph.  */
  unsigned right_user_fringe_face_id : FACE_ID_BITS;
};


/* Access to positions of iterator IT.  */

#define IT_CHARPOS(IT)		CHARPOS ((IT).current.pos)
#define IT_BYTEPOS(IT)		BYTEPOS ((IT).current.pos)
#define IT_STRING_CHARPOS(IT)	CHARPOS ((IT).current.string_pos)
#define IT_STRING_BYTEPOS(IT)	BYTEPOS ((IT).current.string_pos)

/* Test if IT has reached the end of its buffer or string.  This will
   only work after get_next_display_element has been called.  */

#define ITERATOR_AT_END_P(IT) ((IT)->what == IT_EOB)

/* Non-zero means IT is at the end of a line.  This is the case if it
   is either on a newline or on a carriage return and selective
   display hides the rest of the line.  */

#define ITERATOR_AT_END_OF_LINE_P(IT)			\
     ((IT)->what == IT_CHARACTER			\
      && ((IT)->c == '\n'				\
	  || ((IT)->c == '\r' && (IT)->selective)))

/* Call produce_glyphs or produce_glyphs_hook, if set.  Shortcut to
   avoid the function call overhead.  */

#define PRODUCE_GLYPHS(IT)                              \
  do {                                                  \
    extern int inhibit_free_realized_faces;             \
    if (FRAME_RIF ((IT)->f) != NULL)                    \
      FRAME_RIF ((IT)->f)->produce_glyphs ((IT));       \
    else                                                \
      produce_glyphs ((IT));                            \
    if ((IT)->glyph_row != NULL)                        \
      inhibit_free_realized_faces = 1;                  \
  } while (0)

/* Bit-flags indicating what operation move_it_to should perform.  */

enum move_operation_enum
{
  /* Stop if specified x-position is reached.  */
  MOVE_TO_X = 0x01,

  /* Stop if specified y-position is reached.  */
  MOVE_TO_Y = 0x02,

  /* Stop if specified vpos is reached.  */
  MOVE_TO_VPOS = 0x04,

  /* Stop if specified buffer or string position is reached.  */
  MOVE_TO_POS = 0x08
};



/***********************************************************************
		   Window-based redisplay interface
 ***********************************************************************/

/* Structure used to describe runs of lines that must be scrolled.  */

struct run
{
  /* Source and destination y pixel position.  */
  int desired_y, current_y;

  /* Source and destination vpos in matrix.  */
  int desired_vpos, current_vpos;

  /* Height in pixels, number of glyph rows.  */
  int height, nrows;
};


/* Handlers for setting frame parameters.  */

typedef void (*frame_parm_handler) P_ ((struct frame *, Lisp_Object, Lisp_Object));


/* Structure holding system-dependent interface functions needed
   for window-based redisplay.  */

struct redisplay_interface
{
  /* Handlers for setting frame parameters.  */
  frame_parm_handler *frame_parm_handlers;

  /* Produce glyphs/get display metrics for the display element IT is
     loaded with.  */
  void (*produce_glyphs) P_ ((struct it *it));

  /* Write or insert LEN glyphs from STRING at the nominal output
     position.  */
  void (*write_glyphs) P_ ((struct glyph *string, int len));
  void (*insert_glyphs) P_ ((struct glyph *start, int len));

  /* Clear from nominal output position to X.  X < 0 means clear
     to right end of display.  */
  void (*clear_end_of_line) P_ ((int x));

  /* Function to call to scroll the display as described by RUN on
     window W.  */
  void (*scroll_run_hook) P_ ((struct window *w, struct run *run));

  /* Function to call after a line in a display has been completely
     updated.  Used to draw truncation marks and alike.  DESIRED_ROW
     is the desired row which has been updated.  */
  void (*after_update_window_line_hook) P_ ((struct glyph_row *desired_row));

  /* Function to call before beginning to update window W in
     window-based redisplay.  */
  void (*update_window_begin_hook) P_ ((struct window *w));

  /* Function to call after window W has been updated in window-based
     redisplay.  CURSOR_ON_P non-zero means switch cursor on.
     MOUSE_FACE_OVERWRITTEN_P non-zero means that some lines in W
     that contained glyphs in mouse-face were overwritten, so we
     have to update the mouse highlight.  */
  void (*update_window_end_hook) P_ ((struct window *w, int cursor_on_p,
				      int mouse_face_overwritten_p));

  /* Move cursor to row/column position VPOS/HPOS, pixel coordinates
     Y/X. HPOS/VPOS are window-relative row and column numbers and X/Y
     are window-relative pixel positions.  */
  void (*cursor_to) P_ ((int vpos, int hpos, int y, int x));

  /* Flush the display of frame F.  For X, this is XFlush.  */
  void (*flush_display) P_ ((struct frame *f));

  /* Flush the display of frame F if non-NULL.  This is called
     during redisplay, and should be NULL on systems which flushes
     automatically before reading input.  */
  void (*flush_display_optional) P_ ((struct frame *f));

  /* Clear the mouse hightlight in window W, if there is any.  */
  void (*clear_window_mouse_face) P_ ((struct window *w));

  /* Set *LEFT and *RIGHT to the left and right overhang of GLYPH on
     frame F.  */
  void (*get_glyph_overhangs) P_ ((struct glyph *glyph, struct frame *f,
				   int *left, int *right));

  /* Fix the display of AREA of ROW in window W for overlapping rows.
     This function is called from redraw_overlapping_rows after
     desired rows have been made current.  */
  void (*fix_overlapping_area) P_ ((struct window *w, struct glyph_row *row,
				    enum glyph_row_area area));

#ifdef HAVE_WINDOW_SYSTEM

  /* Draw a fringe bitmap in window W of row ROW using parameters P.  */
  void (*draw_fringe_bitmap) P_ ((struct window *w, struct glyph_row *row,
				  struct draw_fringe_bitmap_params *p));

  /* Define and destroy fringe bitmap no. WHICH.  */
  void (*define_fringe_bitmap) P_ ((int which, unsigned short *bits,
				    int h, int wd));
  void (*destroy_fringe_bitmap) P_ ((int which));

/* Get metrics of character CHAR2B in FONT of type FONT_TYPE.
   Value is null if CHAR2B is not contained in the font.  */
  XCharStruct * (*per_char_metric) P_ ((XFontStruct *font, XChar2b *char2b,
					int font_type));

/* Encode CHAR2B using encoding information from FONT_INFO.  CHAR2B is
   the two-byte form of C.  Encoding is returned in *CHAR2B.  If
   TWO_BYTE_P is non-null, return non-zero there if font is two-byte.  */
  int (*encode_char) P_ ((int c, XChar2b *char2b,
			  struct font_info *font_into, int *two_byte_p));

/* Compute left and right overhang of glyph string S.
   A NULL pointer if platform does not support this. */
  void (*compute_glyph_string_overhangs) P_ ((struct glyph_string *s));

/* Draw a glyph string S.  */
  void (*draw_glyph_string) P_ ((struct glyph_string *s));

/* Define cursor CURSOR on frame F.  */
  void (*define_frame_cursor) P_ ((struct frame *f, Cursor cursor));

/* Clear the area at (X,Y,WIDTH,HEIGHT) of frame F.  */
  void (*clear_frame_area) P_ ((struct frame *f, int x, int y,
				int width, int height));

/* Draw specified cursor CURSOR_TYPE of width CURSOR_WIDTH
   at row GLYPH_ROW on window W if ON_P is 1.  If ON_P is
   0, don't draw cursor.  If ACTIVE_P is 1, system caret
   should track this cursor (when applicable).  */
  void (*draw_window_cursor) P_ ((struct window *w,
				  struct glyph_row *glyph_row,
				  int x, int y,
				  int cursor_type, int cursor_width,
				  int on_p, int active_p));

/* Draw vertical border for window W from (X,Y0) to (X,Y1).  */
  void (*draw_vertical_window_border) P_ ((struct window *w,
					   int x, int y0, int y1));

/* Shift display of frame F to make room for inserted glyphs.
   The area at pixel (X,Y) of width WIDTH and height HEIGHT is
   shifted right by SHIFT_BY pixels.  */
  void (*shift_glyphs_for_insert) P_ ((struct frame *f,
				       int x, int y, int width,
				       int height, int shift_by));

#endif /* HAVE_WINDOW_SYSTEM */
};


/***********************************************************************
				Images
 ***********************************************************************/

#ifdef HAVE_WINDOW_SYSTEM

/* Structure forward declarations.  */

struct image;


/* Each image format (JPEG, TIFF, ...) supported is described by
   a structure of the type below.  */

struct image_type
{
  /* A symbol uniquely identifying the image type, .e.g `jpeg'.  */
  Lisp_Object *type;

  /* Check that SPEC is a valid image specification for the given
     image type.  Value is non-zero if SPEC is valid.  */
  int (* valid_p) P_ ((Lisp_Object spec));

  /* Load IMG which is used on frame F from information contained in
     IMG->spec.  Value is non-zero if successful.  */
  int (* load) P_ ((struct frame *f, struct image *img));

  /* Free resources of image IMG which is used on frame F.  */
  void (* free) P_ ((struct frame *f, struct image *img));

  /* Next in list of all supported image types.  */
  struct image_type *next;
};


/* Structure describing an image.  Specific image formats like XBM are
   converted into this form, so that display only has to deal with
   this type of image.  */

struct image
{
  /* The time in seconds at which the image was last displayed.  Set
     in prepare_image_for_display.  */
  unsigned long timestamp;

  /* Pixmaps of the image.  */
  Pixmap pixmap, mask;

  /* Colors allocated for this image, if any.  Allocated via xmalloc.  */
  unsigned long *colors;
  int ncolors;

  /* A single `background color' for this image, for the use of anyone that
     cares about such a thing.  Only valid if the `background_valid' field
     is true.  This should generally be accessed by calling the accessor
     macro `IMAGE_BACKGROUND', which will heuristically calculate a value
     if necessary.  */
  unsigned long background;

  /* True if this image has a `transparent' background -- that is, is
     uses an image mask.  The accessor macro for this is
     `IMAGE_BACKGROUND_TRANSPARENT'.  */
  unsigned background_transparent : 1;

  /* True if the `background' and `background_transparent' fields are
     valid, respectively. */
  unsigned background_valid : 1, background_transparent_valid : 1;

  /* Width and height of the image.  */
  int width, height;

  /* These values are used for the rectangles displayed for images
     that can't be loaded.  */
#define DEFAULT_IMAGE_WIDTH 30
#define DEFAULT_IMAGE_HEIGHT 30

  /* Percent of image height used as ascent.  A value of
     CENTERED_IMAGE_ASCENT means draw the image centered on the
     line.  */
  int ascent;
#define DEFAULT_IMAGE_ASCENT 50
#define CENTERED_IMAGE_ASCENT -1

  /* Lisp specification of this image.  */
  Lisp_Object spec;

  /* Relief to draw around the image.  */
  int relief;

  /* Optional margins around the image.  This includes the relief.  */
  int hmargin, vmargin;

  /* Reference to the type of the image.  */
  struct image_type *type;

  /* 1 means that loading the image failed.  Don't try again.  */
  unsigned load_failed_p;

  /* A place for image types to store additional data.  The member
     data.lisp_val is marked during GC, so it's safe to store Lisp data
     there.  Image types should free this data when their `free'
     function is called.  */
  struct
  {
    int int_val;
    void *ptr_val;
    Lisp_Object lisp_val;
  } data;

  /* Hash value of image specification to speed up comparisons.  */
  unsigned hash;

  /* Image id of this image.  */
  int id;

  /* Hash collision chain.  */
  struct image *next, *prev;
};


/* Cache of images.  Each frame has a cache.  X frames with the same
   x_display_info share their caches.  */

struct image_cache
{
  /* Hash table of images.  */
  struct image **buckets;

  /* Vector mapping image ids to images.  */
  struct image **images;

  /* Allocated size of `images'.  */
  unsigned size;

  /* Number of images in the cache.  */
  unsigned used;

  /* Reference count (number of frames sharing this cache).  */
  int refcount;
};


/* Value is a pointer to the image with id ID on frame F, or null if
   no image with that id exists.  */

#define IMAGE_FROM_ID(F, ID)					\
     (((ID) >= 0 && (ID) < (FRAME_X_IMAGE_CACHE (F)->used))	\
      ? FRAME_X_IMAGE_CACHE (F)->images[ID]			\
      : NULL)

/* Size of bucket vector of image caches.  Should be prime.  */

#define IMAGE_CACHE_BUCKETS_SIZE 1001

#endif /* HAVE_WINDOW_SYSTEM */



/***********************************************************************
			       Tool-bars
 ***********************************************************************/

/* Enumeration defining where to find tool-bar item information in
   tool-bar items vectors stored with frames.  Each tool-bar item
   occupies TOOL_BAR_ITEM_NSLOTS elements in such a vector.  */

enum tool_bar_item_idx
{
  /* The key of the tool-bar item.  Used to remove items when a binding
     for `undefined' is found.  */
  TOOL_BAR_ITEM_KEY,

  /* Non-nil if item is enabled.  */
  TOOL_BAR_ITEM_ENABLED_P,

  /* Non-nil if item is selected (pressed).  */
  TOOL_BAR_ITEM_SELECTED_P,

  /* Caption.  */
  TOOL_BAR_ITEM_CAPTION,

  /* Image(s) to display.  This is either a single image specification
     or a vector of specifications.  */
  TOOL_BAR_ITEM_IMAGES,

  /* The binding.  */
  TOOL_BAR_ITEM_BINDING,

  /* Button type.  One of nil, `:radio' or `:toggle'.  */
  TOOL_BAR_ITEM_TYPE,

  /* Help string.  */
  TOOL_BAR_ITEM_HELP,

  /* Sentinel = number of slots in tool_bar_items occupied by one
     tool-bar item.  */
  TOOL_BAR_ITEM_NSLOTS
};


/* An enumeration for the different images that can be specified
   for a tool-bar item.  */

enum tool_bar_item_image
{
  TOOL_BAR_IMAGE_ENABLED_SELECTED,
  TOOL_BAR_IMAGE_ENABLED_DESELECTED,
  TOOL_BAR_IMAGE_DISABLED_SELECTED,
  TOOL_BAR_IMAGE_DISABLED_DESELECTED
};

/* Margin around tool-bar buttons in pixels.  */

extern Lisp_Object Vtool_bar_button_margin;

/* Thickness of relief to draw around tool-bar buttons.  */

extern EMACS_INT tool_bar_button_relief;

/* Default values of the above variables.  */

#define DEFAULT_TOOL_BAR_BUTTON_MARGIN 4
#define DEFAULT_TOOL_BAR_BUTTON_RELIEF 1

/* The height in pixels of the default tool-bar images.  */

#define DEFAULT_TOOL_BAR_IMAGE_HEIGHT 24


/***********************************************************************
			 Terminal Capabilities
 ***********************************************************************/

/* Each of these is a bit representing a terminal `capability' (bold,
   inverse, etc).  They are or'd together to specify the set of
   capabilities being queried for when calling `tty_capable_p' (which
   returns true if the terminal supports all of them).  */

#define TTY_CAP_INVERSE		0x01
#define TTY_CAP_UNDERLINE	0x02
#define TTY_CAP_BOLD		0x04
#define TTY_CAP_DIM		0x08
#define TTY_CAP_BLINK		0x10
#define TTY_CAP_ALT_CHARSET	0x20


/***********************************************************************
			  Function Prototypes
 ***********************************************************************/

/* Defined in xdisp.c */

struct glyph_row *row_containing_pos P_ ((struct window *, int,
					  struct glyph_row *,
					  struct glyph_row *, int));
int string_buffer_position P_ ((struct window *, Lisp_Object, int));
int line_bottom_y P_ ((struct it *));
int display_prop_intangible_p P_ ((Lisp_Object));
void resize_echo_area_exactly P_ ((void));
int resize_mini_window P_ ((struct window *, int));
int try_window P_ ((Lisp_Object, struct text_pos, int));
void window_box P_ ((struct window *, int, int *, int *, int *, int *));
int window_box_height P_ ((struct window *));
int window_text_bottom_y P_ ((struct window *));
int window_box_width P_ ((struct window *, int));
int window_box_left P_ ((struct window *, int));
int window_box_left_offset P_ ((struct window *, int));
int window_box_right P_ ((struct window *, int));
int window_box_right_offset P_ ((struct window *, int));
void window_box_edges P_ ((struct window *, int, int *, int *, int *, int *));
int estimate_mode_line_height P_ ((struct frame *, enum face_id));
void pixel_to_glyph_coords P_ ((struct frame *, int, int, int *, int *,
				NativeRectangle *, int));
int glyph_to_pixel_coords P_ ((struct window *, int, int, int *, int *));
void mark_window_display_accurate P_ ((Lisp_Object, int));
void redisplay_preserve_echo_area P_ ((int));
void set_cursor_from_row P_ ((struct window *, struct glyph_row *,
			      struct glyph_matrix *, int, int, int, int));
void init_iterator P_ ((struct it *, struct window *, int,
			int, struct glyph_row *, enum face_id));
void init_iterator_to_row_start P_ ((struct it *, struct window *,
				     struct glyph_row *));
int get_next_display_element P_ ((struct it *));
void set_iterator_to_next P_ ((struct it *, int));
void produce_glyphs P_ ((struct it *));
void produce_special_glyphs P_ ((struct it *, enum display_element_type));
void start_display P_ ((struct it *, struct window *, struct text_pos));
void move_it_to P_ ((struct it *, int, int, int, int, int));
void move_it_vertically P_ ((struct it *, int));
void move_it_vertically_backward P_ ((struct it *, int));
void move_it_by_lines P_ ((struct it *, int, int));
void move_it_past_eol P_ ((struct it *));
int in_display_vector_p P_ ((struct it *));
int frame_mode_line_height P_ ((struct frame *));
void highlight_trailing_whitespace P_ ((struct frame *, struct glyph_row *));
extern Lisp_Object Qtool_bar;
extern Lisp_Object Vshow_trailing_whitespace;
extern int mode_line_in_non_selected_windows;
extern int redisplaying_p;
extern void add_to_log P_ ((char *, Lisp_Object, Lisp_Object));
extern int help_echo_showing_p;
extern int current_mode_line_height, current_header_line_height;
extern Lisp_Object help_echo_string, help_echo_window;
extern Lisp_Object help_echo_object, previous_help_echo_string;
extern int help_echo_pos;
extern struct frame *last_mouse_frame;
extern int last_tool_bar_item;
extern int mouse_autoselect_window;
extern void reseat_at_previous_visible_line_start P_ ((struct it *));

extern int calc_pixel_width_or_height P_ ((double *, struct it *, Lisp_Object,
					   /* XFontStruct */ void *, int, int *));

#ifdef HAVE_WINDOW_SYSTEM

#if GLYPH_DEBUG
extern void dump_glyph_string P_ ((struct glyph_string *));
#endif

extern void x_get_glyph_overhangs P_ ((struct glyph *, struct frame *,
				       int *, int *));
extern void x_produce_glyphs P_ ((struct it *));

extern void x_write_glyphs P_ ((struct glyph *, int));
extern void x_insert_glyphs P_ ((struct glyph *, int len));
extern void x_clear_end_of_line P_ ((int));

extern int x_stretch_cursor_p;
extern struct cursor_pos output_cursor;

extern void x_fix_overlapping_area P_ ((struct window *, struct glyph_row *,
					enum glyph_row_area));
extern void draw_phys_cursor_glyph P_ ((struct window *,
					  struct glyph_row *,
					  enum draw_glyphs_face));
extern int get_phys_cursor_geometry P_ ((struct window *, struct glyph_row *,
					 struct glyph *, int *));
extern void erase_phys_cursor P_ ((struct window *));
extern void display_and_set_cursor P_ ((struct window *,
					  int, int, int, int, int));

extern void set_output_cursor P_ ((struct cursor_pos *));
extern void x_cursor_to P_ ((int, int, int, int));

extern void x_update_cursor P_ ((struct frame *, int));
extern void x_clear_cursor P_ ((struct window *));
extern void x_draw_vertical_border P_ ((struct window *w));

extern void frame_to_window_pixel_xy P_ ((struct window *, int *, int *));
extern void get_glyph_string_clip_rect P_ ((struct glyph_string *,
					    NativeRectangle *nr));
extern Lisp_Object find_hot_spot P_ ((Lisp_Object, int, int));
extern void note_mouse_highlight P_ ((struct frame *, int, int));
extern void x_clear_window_mouse_face P_ ((struct window *));
extern void cancel_mouse_face P_ ((struct frame *));

extern void handle_tool_bar_click P_ ((struct frame *,
				       int, int, int, unsigned int));

/* msdos.c defines its own versions of these functions. */
extern int clear_mouse_face P_ ((Display_Info *));
extern void show_mouse_face P_ ((Display_Info *, enum draw_glyphs_face));
extern int cursor_in_mouse_face_p P_ ((struct window *w));

extern void expose_frame P_ ((struct frame *, int, int, int, int));
extern int x_intersect_rectangles P_ ((XRectangle *, XRectangle *,
				       XRectangle *));
#endif

/* Defined in fringe.c */

int lookup_fringe_bitmap (Lisp_Object);
void draw_fringe_bitmap P_ ((struct window *, struct glyph_row *, int));
void draw_row_fringe_bitmaps P_ ((struct window *, struct glyph_row *));
int draw_window_fringes P_ ((struct window *, int));
int update_window_fringes P_ ((struct window *, int));
void compute_fringe_widths P_ ((struct frame *, int));

#ifdef WINDOWS_NT
void w32_init_fringe P_ ((void));
void w32_reset_fringes P_ ((void));
#endif

/* Defined in image.c */

#ifdef HAVE_WINDOW_SYSTEM

extern int x_bitmap_height P_ ((struct frame *, int));
extern int x_bitmap_width P_ ((struct frame *, int));
extern int x_bitmap_pixmap P_ ((struct frame *, int));
extern void x_reference_bitmap P_ ((struct frame *, int));
extern int x_create_bitmap_from_data P_ ((struct frame *, char *,
					  unsigned int, unsigned int));
extern int x_create_bitmap_from_file P_ ((struct frame *, Lisp_Object));
#ifndef x_destroy_bitmap
extern void x_destroy_bitmap P_ ((struct frame *, int));
#endif
extern void x_destroy_all_bitmaps P_ ((Display_Info *));
extern int x_create_bitmap_mask P_ ((struct frame * , int));
extern Lisp_Object x_find_image_file P_ ((Lisp_Object));

void x_kill_gs_process P_ ((Pixmap, struct frame *));
struct image_cache *make_image_cache P_ ((void));
void free_image_cache P_ ((struct frame *));
void clear_image_cache P_ ((struct frame *, int));
void forall_images_in_image_cache P_ ((struct frame *,
				       void (*) P_ ((struct image *))));
int valid_image_p P_ ((Lisp_Object));
void prepare_image_for_display P_ ((struct frame *, struct image *));
int lookup_image P_ ((struct frame *, Lisp_Object));

unsigned long image_background P_ ((struct image *, struct frame *,
				    XImagePtr_or_DC ximg));
int image_background_transparent P_ ((struct image *, struct frame *,
				      XImagePtr_or_DC mask));

int image_ascent P_ ((struct image *, struct face *, struct glyph_slice *));

#endif

/* Defined in sysdep.c */

void get_tty_size P_ ((int, int *, int *));
void request_sigio P_ ((void));
void unrequest_sigio P_ ((void));
int tabs_safe_p P_ ((int));
void init_baud_rate P_ ((int));
void init_sigio P_ ((int));

/* Defined in xfaces.c */

#ifdef HAVE_X_WINDOWS
void x_free_colors P_ ((struct frame *, unsigned long *, int));
#endif

void update_face_from_frame_parameter P_ ((struct frame *, Lisp_Object,
					   Lisp_Object));
Lisp_Object tty_color_name P_ ((struct frame *, int));
void clear_face_cache P_ ((int));
unsigned long load_color P_ ((struct frame *, struct face *, Lisp_Object,
			      enum lface_attribute_index));
void unload_color P_ ((struct frame *, unsigned long));
int face_font_available_p P_ ((struct frame *, Lisp_Object));
int ascii_face_of_lisp_face P_ ((struct frame *, int));
void prepare_face_for_display P_ ((struct frame *, struct face *));
int xstricmp P_ ((const unsigned char *, const unsigned char *));
int lookup_face P_ ((struct frame *, Lisp_Object *, int, struct face *));
int lookup_named_face P_ ((struct frame *, Lisp_Object, int, int));
int smaller_face P_ ((struct frame *, int, int));
int face_with_height P_ ((struct frame *, int, int));
int lookup_derived_face P_ ((struct frame *, Lisp_Object, int, int, int));
void init_frame_faces P_ ((struct frame *));
void free_frame_faces P_ ((struct frame *));
void recompute_basic_faces P_ ((struct frame *));
int face_at_buffer_position P_ ((struct window *, int, int, int, int *,
				 int, int));
int face_at_string_position P_ ((struct window *, Lisp_Object, int, int, int,
				 int, int *, enum face_id, int));
int merge_faces P_ ((struct frame *, Lisp_Object, int, int));
int compute_char_face P_ ((struct frame *, int, Lisp_Object));
void free_all_realized_faces P_ ((Lisp_Object));
extern Lisp_Object Qforeground_color, Qbackground_color;
extern Lisp_Object Qframe_set_background_mode;
extern char unspecified_fg[], unspecified_bg[];
void free_realized_multibyte_face P_ ((struct frame *, int));

/* Defined in xfns.c  */

#ifdef HAVE_X_WINDOWS
void gamma_correct P_ ((struct frame *, XColor *));
#endif
#ifdef WINDOWSNT
void gamma_correct P_ ((struct frame *, COLORREF *));
#endif
#ifdef MAC_OS
void gamma_correct P_ ((struct frame *, unsigned long *));
#endif

#ifdef HAVE_WINDOW_SYSTEM

int x_screen_planes P_ ((struct frame *));
void x_implicitly_set_name P_ ((struct frame *, Lisp_Object, Lisp_Object));

extern Lisp_Object tip_frame;
extern Window tip_window;
EXFUN (Fx_show_tip, 6);
EXFUN (Fx_hide_tip, 0);
extern void start_hourglass P_ ((void));
extern void cancel_hourglass P_ ((void));
extern int hourglass_started P_ ((void));
extern int display_hourglass_p;

/* Returns the background color of IMG, calculating one heuristically if
   necessary.  If non-zero, XIMG is an existing XImage object to use for
   the heuristic.  */

#define IMAGE_BACKGROUND(img, f, ximg)					      \
   ((img)->background_valid						      \
    ? (img)->background							      \
    : image_background (img, f, ximg))

/* Returns true if IMG has a `transparent' background, using heuristics
   to decide if necessary.  If non-zero, MASK is an existing XImage
   object to use for the heuristic.  */

#define IMAGE_BACKGROUND_TRANSPARENT(img, f, mask)			      \
   ((img)->background_transparent_valid					      \
    ? (img)->background_transparent					      \
    : image_background_transparent (img, f, mask))

#endif /* HAVE_WINDOW_SYSTEM */


/* Defined in xmenu.c  */

int popup_activated P_ ((void));

/* Defined in dispnew.c  */

extern int inverse_video;
extern int required_matrix_width P_ ((struct window *));
extern int required_matrix_height P_ ((struct window *));
extern Lisp_Object buffer_posn_from_coords P_ ((struct window *,
						int *, int *,
						struct display_pos *,
						Lisp_Object *,
						int *, int *, int *, int *));
extern Lisp_Object mode_line_string P_ ((struct window *, enum window_part,
					 int *, int *, int *,
					 Lisp_Object *,
					 int *, int *, int *, int *));
extern Lisp_Object marginal_area_string P_ ((struct window *, enum window_part,
					     int *, int *, int *,
					     Lisp_Object *,
					     int *, int *, int *, int *));
extern void redraw_frame P_ ((struct frame *));
extern void redraw_garbaged_frames P_ ((void));
extern void cancel_line P_ ((int, struct frame *));
extern void init_desired_glyphs P_ ((struct frame *));
extern int scroll_frame_lines P_ ((struct frame *, int, int, int, int));
extern int direct_output_for_insert P_ ((int));
extern int direct_output_forward_char P_ ((int));
extern int update_frame P_ ((struct frame *, int, int));
extern int scrolling P_ ((struct frame *));
extern void bitch_at_user P_ ((void));
void adjust_glyphs P_ ((struct frame *));
void free_glyphs P_ ((struct frame *));
void free_window_matrices P_ ((struct window *));
void check_glyph_memory P_ ((void));
void mirrored_line_dance P_ ((struct glyph_matrix *, int, int, int *, char *));
void clear_glyph_matrix P_ ((struct glyph_matrix *));
void clear_current_matrices P_ ((struct frame *f));
void clear_desired_matrices P_ ((struct frame *));
void shift_glyph_matrix P_ ((struct window *, struct glyph_matrix *,
			     int, int, int));
void rotate_matrix P_ ((struct glyph_matrix *, int, int, int));
void increment_matrix_positions P_ ((struct glyph_matrix *,
				     int, int, int, int));
void blank_row P_ ((struct window *, struct glyph_row *, int));
void increment_row_positions P_ ((struct glyph_row *, int, int));
void enable_glyph_matrix_rows P_ ((struct glyph_matrix *, int, int, int));
void clear_glyph_row P_ ((struct glyph_row *));
void prepare_desired_row P_ ((struct glyph_row *));
int line_hash_code P_ ((struct glyph_row *));
void set_window_update_flags P_ ((struct window *, int));
void write_glyphs P_ ((struct frame *, struct glyph *, int));
void insert_glyphs P_ ((struct frame *, struct glyph *, int));
void redraw_frame P_ ((struct frame *));
void redraw_garbaged_frames P_ ((void));
int scroll_cost P_ ((struct frame *, int, int, int));
int direct_output_for_insert P_ ((int));
int direct_output_forward_char P_ ((int));
int update_frame P_ ((struct frame *, int, int));
void update_single_window P_ ((struct window *, int));
int scrolling P_ ((struct frame *));
void do_pending_window_change P_ ((int));
void change_frame_size P_ ((struct frame *, int, int, int, int, int));
void bitch_at_user P_ ((void));
Lisp_Object sit_for P_ ((int, int, int, int, int));
void init_display P_ ((void));
void syms_of_display P_ ((void));
extern Lisp_Object Qredisplay_dont_pause;
GLYPH spec_glyph_lookup_face P_ ((struct window *, GLYPH));

/* Defined in term.c */

extern void ring_bell P_ ((struct frame *));
extern void update_begin P_ ((struct frame *));
extern void update_end P_ ((struct frame *));
extern void set_terminal_window P_ ((struct frame *, int));
extern void set_scroll_region P_ ((struct frame *, int, int));
extern void turn_off_insert P_ ((struct tty_display_info *));
extern void turn_off_highlight P_ ((struct tty_display_info *));
extern void background_highlight P_ ((struct tty_display_info *));
extern void clear_frame P_ ((struct frame *));
extern void clear_end_of_line P_ ((struct frame *, int));
extern void clear_end_of_line_raw P_ ((struct frame *, int));
extern void tty_clear_end_of_line P_ ((struct frame *, int));
extern void delete_glyphs P_ ((struct frame *, int));
extern void ins_del_lines P_ ((struct frame *, int, int));
extern int string_cost P_ ((char *));
extern int per_line_cost P_ ((char *));
extern void calculate_costs P_ ((struct frame *));
extern void set_tty_color_mode P_ ((struct frame *, Lisp_Object));
<<<<<<< HEAD
extern void tty_setup_colors P_ ((struct tty_display_info *, int));
extern struct device *get_device P_ ((Lisp_Object display, int));
extern struct device *get_tty_device P_ ((Lisp_Object terminal));
extern struct device *get_named_tty P_ ((char *));
EXFUN (Fdisplay_tty_type, 1);
extern struct device *init_initial_device P_ ((void));
extern struct device *init_tty P_ ((char *, char *, int));
extern void delete_tty P_ ((struct device *));
extern void fatal P_ ((/* char *, ... */));
extern void cursor_to P_ ((struct frame *, int, int));
extern int tty_capable_p P_ ((struct tty_display_info *, unsigned, unsigned long, unsigned long));
extern void tty_set_terminal_modes P_ ((struct device *));
extern void tty_reset_terminal_modes P_ ((struct device *));
extern void create_tty_output P_ ((struct frame *));

=======
extern void tty_setup_colors P_ ((int));
extern void term_init P_ ((char *));
void cursor_to P_ ((int, int));
extern int tty_capable_p P_ ((struct frame *, unsigned, unsigned long, unsigned long));
>>>>>>> 20ef8673

/* Defined in scroll.c */

extern int scrolling_max_lines_saved P_ ((int, int, int *, int *, int *));
extern int scroll_cost P_ ((struct frame *, int, int, int));
extern void do_line_insertion_deletion_costs P_ ((struct frame *, char *,
						  char *, char *, char *,
						  char *, char *, int));
void scrolling_1 P_ ((struct frame *, int, int, int, int *, int *, int *,
		      int *, int));

/* Defined in frame.c */

#ifdef HAVE_WINDOW_SYSTEM

/* Types we might convert a resource string into.  */
enum resource_types
{
  RES_TYPE_NUMBER,
  RES_TYPE_FLOAT,
  RES_TYPE_BOOLEAN,
  RES_TYPE_STRING,
  RES_TYPE_SYMBOL
};

extern Lisp_Object x_get_arg P_ ((Display_Info *, Lisp_Object,
				  Lisp_Object, char *, char *class,
				  enum resource_types));
extern Lisp_Object x_frame_get_arg P_ ((struct frame *, Lisp_Object,
					Lisp_Object, char *, char *,
					enum resource_types));
extern Lisp_Object x_frame_get_and_record_arg P_ ((
					struct frame *, Lisp_Object,
					Lisp_Object, char *, char *,
					enum resource_types));
extern Lisp_Object x_default_parameter P_ ((struct frame *, Lisp_Object,
					    Lisp_Object, Lisp_Object,
					    char *, char *,
					    enum resource_types));

#endif /* HAVE_WINDOW_SYSTEM */

#endif /* not DISPEXTERN_H_INCLUDED */

/* arch-tag: c65c475f-1c1e-4534-8795-990b8509fd65
   (do not change this comment) */<|MERGE_RESOLUTION|>--- conflicted
+++ resolved
@@ -2944,7 +2944,6 @@
 extern int per_line_cost P_ ((char *));
 extern void calculate_costs P_ ((struct frame *));
 extern void set_tty_color_mode P_ ((struct frame *, Lisp_Object));
-<<<<<<< HEAD
 extern void tty_setup_colors P_ ((struct tty_display_info *, int));
 extern struct device *get_device P_ ((Lisp_Object display, int));
 extern struct device *get_tty_device P_ ((Lisp_Object terminal));
@@ -2953,19 +2952,12 @@
 extern struct device *init_initial_device P_ ((void));
 extern struct device *init_tty P_ ((char *, char *, int));
 extern void delete_tty P_ ((struct device *));
-extern void fatal P_ ((/* char *, ... */));
 extern void cursor_to P_ ((struct frame *, int, int));
 extern int tty_capable_p P_ ((struct tty_display_info *, unsigned, unsigned long, unsigned long));
 extern void tty_set_terminal_modes P_ ((struct device *));
 extern void tty_reset_terminal_modes P_ ((struct device *));
 extern void create_tty_output P_ ((struct frame *));
 
-=======
-extern void tty_setup_colors P_ ((int));
-extern void term_init P_ ((char *));
-void cursor_to P_ ((int, int));
-extern int tty_capable_p P_ ((struct frame *, unsigned, unsigned long, unsigned long));
->>>>>>> 20ef8673
 
 /* Defined in scroll.c */
 
