--- conflicted
+++ resolved
@@ -1,12 +1,7 @@
 /* Declare __fpending.
 
-<<<<<<< HEAD
-   Copyright (C) 2000, 2003, 2005-2006, 2009-2015 Free Software Foundation,
-   Inc.
-=======
    Copyright (C) 2000, 2003, 2005-2006, 2009-2015 Free Software
    Foundation, Inc.
->>>>>>> a012c7bb
 
    This program is free software: you can redistribute it and/or modify
    it under the terms of the GNU General Public License as published by
