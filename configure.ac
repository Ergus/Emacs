dnl  Autoconf script for GNU Emacs
dnl To rebuild the 'configure' script from this, execute the command
dnl	autoconf
dnl in the directory containing this script.
dnl If you changed any AC_DEFINES, also run autoheader.
dnl
dnl Copyright (C) 1994-1996, 1999-2021 Free Software Foundation, Inc.
dnl
dnl  This file is part of GNU Emacs.
dnl
dnl  GNU Emacs is free software: you can redistribute it and/or modify
dnl  it under the terms of the GNU General Public License as published by
dnl  the Free Software Foundation, either version 3 of the License, or
dnl  (at your option) any later version.
dnl
dnl  GNU Emacs is distributed in the hope that it will be useful,
dnl  but WITHOUT ANY WARRANTY; without even the implied warranty of
dnl  MERCHANTABILITY or FITNESS FOR A PARTICULAR PURPOSE.  See the
dnl  GNU General Public License for more details.
dnl
dnl  You should have received a copy of the GNU General Public License
dnl  along with GNU Emacs.  If not, see <https://www.gnu.org/licenses/>.

AC_PREREQ(2.65)
dnl Note this is parsed by (at least) make-dist and lisp/cedet/ede/emacs.el.
AC_INIT(GNU Emacs, 29.0.50, bug-gnu-emacs@gnu.org, , https://www.gnu.org/software/emacs/)

dnl Set emacs_config_options to the options of 'configure', quoted for the shell,
dnl and then quoted again for a C string.  Separate options with spaces.
dnl Add some environment variables, if they were passed via the environment
dnl rather than on the command-line.
emacs_config_options=
optsep=
dnl This is the documented way to record the args passed to configure,
dnl rather than $ac_configure_args.
for opt in "$@" CFLAGS CPPFLAGS LDFLAGS; do
  case $opt in
    -n | --no-create | --no-recursion)
      continue ;;
    CFLAGS | CPPFLAGS | LDFLAGS)
      eval 'test "${'$opt'+set}" = set' || continue
      case " $*" in
	*" $opt="*) continue ;;
      esac
      eval opt=$opt=\$$opt ;;
  esac

  emacs_shell_specials=$IFS\''"#$&()*;<>?@<:@\\`{|~'
  case $opt in
    *[["$emacs_shell_specials"]]*)
      case $opt in
	*\'*)
	  emacs_quote_apostrophes="s/'/'\\\\''/g"
	  opt=`AS_ECHO(["$opt"]) | sed "$emacs_quote_apostrophes"` ;;
      esac
      opt="'$opt'"
      case $opt in
	*[['"\\']]*)
	  emacs_quote_for_c='s/[["\\]]/\\&/g; $!s/$/\\n\\/'
	  opt=`AS_ECHO(["$opt"]) | sed "$emacs_quote_for_c"` ;;
      esac ;;
  esac
  AS_VAR_APPEND([emacs_config_options], ["$optsep$opt"])
  optsep=' '
done

AC_CONFIG_HEADERS(src/config.h:src/config.in)
AC_CONFIG_SRCDIR(src/lisp.h)
AC_CONFIG_AUX_DIR(build-aux)
AC_CONFIG_MACRO_DIR(m4)

xcsdkdir=
AC_CHECK_PROGS(XCRUN, [xcrun])
if test -n "$XCRUN"; then
  if test -z "$MAKE"; then
    dnl Call the variable MAKE_PROG, not MAKE, to avoid confusion with
    dnl the usual MAKE variable that 'make' itself uses.
    AC_CHECK_PROG([MAKE_PROG], [make], [yes])
    if test -z "$MAKE_PROG"; then
      MAKE="$XCRUN MAKE"
      export MAKE
      xcsdkdir=`$XCRUN --show-sdk-path 2>/dev/null`
    fi
  fi
fi

dnl Check for GNU Make and possibly set MAKE.
[emacs_check_gnu_make ()
{
  emacs_makeout=`($1 --version) 2>/dev/null` &&
  case $emacs_makeout in
    'GNU Make '3.8[1-9]* | 'GNU Make '3.9[0-9]* | \
    'GNU Make '3.[1-9][0-9][0-9]* | 'GNU Make '[4-9]* | 'GNU Make '[1-9][0-9]* )
       ac_path_MAKE_found=:;;
  esac
}]
AC_CACHE_CHECK([for GNU Make], [ac_cv_path_MAKE],
  [ac_path_MAKE_found=false
   if test -n "$MAKE"; then
     emacs_check_gnu_make "$MAKE"
     ac_cv_path_MAKE=$MAKE
   else
     emacs_tried_make=false
     emacs_tried_gmake=false
     emacs_tried_gnumake=false
     AC_PATH_PROGS_FEATURE_CHECK([MAKE], [make gmake gnumake],
       [[emacs_check_gnu_make "$ac_path_MAKE"
	 if $ac_path_MAKE_found; then
	   # Use the fully-qualified program name only if the basename
	   # would not resolve to it.
	   if eval \$emacs_tried_$ac_prog; then
	     ac_cv_path_MAKE=$ac_path_MAKE
	   else
	     ac_cv_path_MAKE=$ac_prog
	   fi
	 fi
	 eval emacs_tried_$ac_prog=:]])
   fi])
$ac_path_MAKE_found || {
AC_MSG_ERROR([[Building Emacs requires GNU Make, at least version 3.81.
If you have it installed under another name, configure with 'MAKE=...'.
For example, run '$0 MAKE=gnu-make'.]])
}
MAKE=$ac_cv_path_MAKE
export MAKE

dnl Canonicalize the configuration name.
AC_CANONICAL_HOST

case $host in
 *-mingw*)

  if test -z "$host_alias"; then

      # No --host argument was given to 'configure'; therefore $host
      # was set to a default value based on the build platform.  But
      # this default value may be wrong if we are building from a
      # 64-bit MSYS[2] pre-configured to build 32-bit MinGW programs.
      # Therefore, we'll try to get the right host platform from the
      # compiler's target.

      AC_MSG_CHECKING([the compiler's target])
      if test -z "$CC"; then
	  cc=gcc
      else
	  cc=$CC
      fi
      cc_target=`$cc -v 2>&1 | sed -n 's/Target: //p'`
      case "$cc_target" in
          *-*) host=$cc_target
	      ;;
          "") AC_MSG_ERROR([Impossible to obtain $cc compiler target.
Please explicitly provide --host.])
              ;;
	  *) AC_MSG_WARN([Compiler reported non-standard target.
Defaulting to $host.])
              ;;
      esac
      AC_MSG_RESULT([$host])
  fi

  . $srcdir/nt/mingw-cfg.site

  case $srcdir in
    /* | ?:*)
      # srcdir is an absolute path.  In this case, force the format
      # "/c/foo/bar", to simplify later conversions to native Windows
      # format ("c:/foo/bar").
      srcdir=`cd "${srcdir}" && pwd -W`
      # 'eval' pacifies strict POSIX non-MinGW shells (Bug#18612).
      # We downcase the drive letter to avoid warnings when
      # generating autoloads.
      eval 'srcdir=/`echo ${srcdir:0:1} | sed "y/ABCDEFGHIJKLMNOPQRSTUVWXYZ/abcdefghijklmnopqrstuvwxyz/"`"${srcdir:2}"'
      ;;
  esac;;
esac

canonical=$host
configuration=${host_alias-${build_alias-$host}}
emacs_uname_r=`uname -r`

dnl Support for --program-prefix, --program-suffix and
dnl --program-transform-name options
AC_ARG_PROGRAM

dnl It is important that variables on the RHS not be expanded here,
dnl hence the single quotes.  This is per the GNU coding standards, see
dnl (autoconf) Installation Directory Variables
dnl See also epaths.h below.
lispdirrel='${version}/lisp'
lispdir='${datadir}/emacs/'${lispdirrel}
standardlisppath='${lispdir}'
locallisppath='${datadir}/emacs/${version}/site-lisp:'\
'${datadir}/emacs/site-lisp'
lisppath='${locallisppath}:${standardlisppath}'
etcdir='${datadir}/emacs/${version}/etc'
archlibdir='${libexecdir}/emacs/${version}/${configuration}'
etcdocdir='${datadir}/emacs/${version}/etc'
gamedir='${localstatedir}/games/emacs'

dnl Special option to disable the most of other options.
AC_ARG_WITH(all,
[AS_HELP_STRING([--without-all],
		[omit almost all features and build
		small executable with minimal dependencies])],
  [with_features=$withval],
  [with_features=yes])

dnl OPTION_DEFAULT_OFF(NAME, HELP-STRING)
dnl Create a new --with option that defaults to being disabled.
dnl NAME is the base name of the option.  The shell variable with_NAME
dnl   will be set to either the user's value (if the option is
dnl   specified; 'yes' for a plain --with-NAME) or to 'no' (if the
dnl   option is not specified).  Note that the shell variable name is
dnl   constructed as autoconf does, by replacing non-alphanumeric
dnl   characters with "_".
dnl HELP-STRING is the help text for the option.
AC_DEFUN([OPTION_DEFAULT_OFF], [dnl
  AC_ARG_WITH([$1],[AS_HELP_STRING([--with-$1],[$2])],[],[dnl
    m4_bpatsubst([with_$1], [[^0-9a-z]], [_])=no])dnl
])dnl

dnl OPTION_DEFAULT_IFAVAILABLE(NAME, HELP-STRING)
dnl Create a new --with option that defaults to 'ifavailable'.
dnl NAME is the base name of the option.  The shell variable with_NAME
dnl   will be set to either the user's value (if the option is
dnl   specified; 'yes' for a plain --with-NAME) or to 'ifavailable' (if the
dnl   option is not specified).  Note that the shell variable name is
dnl   constructed as autoconf does, by replacing non-alphanumeric
dnl   characters with "_".
dnl HELP-STRING is the help text for the option.
AC_DEFUN([OPTION_DEFAULT_IFAVAILABLE], [dnl
  AC_ARG_WITH([$1],[AS_HELP_STRING([--with-$1],[$2])],[],[dnl
    m4_bpatsubst([with_$1], [[^0-9a-z]], [_])=ifavailable])dnl
])dnl


dnl OPTION_DEFAULT_ON(NAME, HELP-STRING)
dnl Create a new --with option that defaults to $with_features.
dnl NAME is the base name of the option.  The shell variable with_NAME
dnl   will be set either to 'no' (for a plain --without-NAME) or to
dnl   'yes' (if the option is not specified).  Note that the shell
dnl   variable name is constructed as autoconf does, by replacing
dnl   non-alphanumeric characters with "_".
dnl HELP-STRING is the help text for the option.
AC_DEFUN([OPTION_DEFAULT_ON], [dnl
  AC_ARG_WITH([$1],[AS_HELP_STRING([--without-$1],[$2])],[],[dnl
   m4_bpatsubst([with_$1], [[^0-9a-z]], [_])=$with_features])dnl
])dnl

# For retrieving mail, unencrypted network connections are the default
# only on native MS-Windows platforms.  (FIXME: These platforms should
# also be secure by default.)

AC_ARG_WITH([mailutils],
  [AS_HELP_STRING([--with-mailutils],
     [rely on GNU Mailutils, so that the --without-pop through --with-mailhost
      options are irrelevant; this is the default if GNU Mailutils is
      installed])],
  [],
  [with_mailutils=$with_features
   if test "$with_mailutils" = yes; then
     (movemail --version) >/dev/null 2>&1 || with_mailutils=no
   fi])
if test "$with_mailutils" = no; then
  with_mailutils=
fi
AC_SUBST([with_mailutils])

AC_ARG_WITH([pop],
  [AS_HELP_STRING([--with-pop],
     [Support POP mail retrieval if Emacs movemail is used (not recommended,
      as Emacs movemail POP is insecure).  This is the default only on
      native MS-Windows.])],
  [],
  [case $host in
     *-mingw*) with_pop=yes;;
     *) with_pop=no-by-default;;
   esac])
if test "$with_pop" = yes; then
   AC_DEFINE(MAIL_USE_POP)
fi
AH_TEMPLATE(MAIL_USE_POP, [Define to support POP mail retrieval.])dnl

OPTION_DEFAULT_OFF([kerberos],[support Kerberos-authenticated POP])
if test "$with_kerberos" != no; then
   AC_DEFINE(KERBEROS)
fi
AH_TEMPLATE(KERBEROS,
	    [Define to support Kerberos-authenticated POP mail retrieval.])dnl

OPTION_DEFAULT_OFF([kerberos5],[support Kerberos version 5 authenticated POP])
if test "${with_kerberos5}" != no; then
  if test "${with_kerberos}" = no; then
    with_kerberos=yes
    AC_DEFINE(KERBEROS)
  fi
  AC_DEFINE(KERBEROS5, 1, [Define to use Kerberos 5 instead of Kerberos 4.])
fi

OPTION_DEFAULT_OFF([hesiod],[support Hesiod to get the POP server host])
dnl FIXME hesiod support may not be present, so it seems like an error
dnl to define, or at least use, this unconditionally.
if test "$with_hesiod" != no; then
  AC_DEFINE(HESIOD, 1, [Define to support using a Hesiod database to find the POP server.])
fi

OPTION_DEFAULT_OFF([mail-unlink],[unlink, rather than empty, mail spool after reading])
if test "$with_mail_unlink" != no; then
   AC_DEFINE(MAIL_UNLINK_SPOOL, 1, [Define to unlink, rather than empty, mail spool after reading.])
fi

AC_ARG_WITH([mailhost],[AS_HELP_STRING([--with-mailhost=HOSTNAME],
    [string giving default POP mail host])],
    AC_DEFINE_UNQUOTED(MAILHOST, ["$withval"], [String giving fallback POP mail host.]))

AC_ARG_WITH([sound],[AS_HELP_STRING([--with-sound=VALUE],
  [compile with sound support (VALUE one of: yes, alsa, oss, bsd-ossaudio, no;
default yes).  Only for GNU/Linux, FreeBSD, NetBSD, MinGW, Cygwin.])],
  [ case "${withval}" in
      yes|no|alsa|oss|bsd-ossaudio) val=$withval ;;
      *) AC_MSG_ERROR(['--with-sound=$withval' is invalid;
this option's value should be 'yes', 'no', 'alsa', 'oss', or 'bsd-ossaudio'.])
      ;;
    esac
    with_sound=$val
  ],
  [with_sound=$with_features])

AC_ARG_WITH([pdumper],
  AS_HELP_STRING(
    [--with-pdumper=VALUE],
    [enable pdumper support unconditionally
      ('yes', 'no', or 'auto': default 'auto')]),
    [ case "${withval}" in
        yes|no|auto) val=$withval ;;
        *) AC_MSG_ERROR(
           ['--with-pdumper=$withval' is invalid;
this option's value should be 'yes' or 'no'.]) ;;
      esac
      with_pdumper=$val
    ],
    [with_pdumper=auto])

AC_ARG_WITH([unexec],
  AS_HELP_STRING(
    [--with-unexec=VALUE],
    [enable unexec support unconditionally
      ('yes', 'no', or 'auto': default 'auto')]),
    [ case "${withval}" in
        yes|no|auto) val=$withval ;;
        *) AC_MSG_ERROR(
           ['--with-unexec=$withval' is invalid;
this option's value should be 'yes' or 'no'.]) ;;
      esac
      with_unexec=$val
    ],
    [with_unexec=auto])

AC_ARG_WITH([dumping],[AS_HELP_STRING([--with-dumping=VALUE],
    [kind of dumping to use for initial Emacs build
(VALUE one of: pdumper, unexec, none; default pdumper)])],
    [ case "${withval}" in
        pdumper|unexec|none) val=$withval ;;
        *) AC_MSG_ERROR(['--with-dumping=$withval is invalid;
this option's value should be 'pdumper', 'unexec', or 'none'.])
        ;;
      esac
      with_dumping=$val
    ],
    [with_dumping=pdumper])

if test "$with_pdumper" = "auto"; then
  if test "$with_dumping" = "pdumper"; then
    with_pdumper=yes
  else
    with_pdumper=no
  fi
fi

if test "$with_unexec" = "auto"; then
  if test "$with_dumping" = "unexec"; then
    with_unexec=yes
  else
    with_unexec=no
  fi
fi

if test "$with_dumping" = "pdumper" && test "$with_pdumper" = "no"; then
  AC_MSG_ERROR(['--with-dumping=pdumper' requires pdumper support])
fi

if test "$with_dumping" = "unexec" && test "$with_unexec" = "no"; then
  AC_MSG_ERROR(['--with-dumping=unexec' requires unexec support])
fi

if test "$with_pdumper" = "yes"; then
  AC_DEFINE([HAVE_PDUMPER], 1, [Define to build with portable dumper support])
  HAVE_PDUMPER=yes
else
  HAVE_PDUMPER=no
fi
AC_SUBST([HAVE_PDUMPER])

DUMPING=$with_dumping
AC_SUBST(DUMPING)

dnl FIXME currently it is not the last.
dnl This should be the last --with option, because --with-x is
dnl added later on when we find the file name of X, and it's best to
dnl keep them together visually.
AC_ARG_WITH([x-toolkit],[AS_HELP_STRING([--with-x-toolkit=KIT],
 [use an X toolkit (KIT one of: yes or gtk, gtk2, gtk3, lucid or athena, no)])],
[	  case "${withval}" in
	    y | ye | yes )	val=gtk ;;
	    n | no )		val=no  ;;
	    l | lu | luc | luci | lucid )	val=lucid ;;
	    a | at | ath | athe | athen | athena )	val=athena ;;
	    g | gt | gtk  )	val=gtk ;;
	    gtk2  )	val=gtk2 ;;
	    gtk3  )	val=gtk3 ;;
	    * )
AC_MSG_ERROR(['--with-x-toolkit=$withval' is invalid;
this option's value should be 'yes', 'no', 'lucid', 'athena', 'gtk',
'gtk2' or 'gtk3'.  'yes' and 'gtk' are synonyms.
'athena' and 'lucid' are synonyms.])
	    ;;
	  esac
	  with_x_toolkit=$val
])

OPTION_DEFAULT_OFF([wide-int],
  [prefer wide Emacs integers (typically 62-bit);
   on 32-bit hosts, this allows buffer and string size up to 2GB,
   at the cost of 10% to 30% slowdown of Lisp interpreter
   and larger memory footprint])
if test "$with_wide_int" = yes; then
  AC_DEFINE([WIDE_EMACS_INT], 1, [Use long long for EMACS_INT if available.])
fi

dnl _ON results in a '--without' option in the --help output, so
dnl the help text should refer to "don't compile", etc.
with_xpm_set=${with_xpm+set}
OPTION_DEFAULT_ON([xpm],[don't compile with XPM image support])
OPTION_DEFAULT_ON([jpeg],[don't compile with JPEG image support])
OPTION_DEFAULT_ON([tiff],[don't compile with TIFF image support])
OPTION_DEFAULT_ON([gif],[don't compile with GIF image support])
OPTION_DEFAULT_ON([png],[don't compile with PNG image support])
OPTION_DEFAULT_ON([rsvg],[don't compile with SVG image support])
OPTION_DEFAULT_ON([webp],[don't compile with WebP image support])
OPTION_DEFAULT_ON([lcms2],[don't compile with Little CMS support])
OPTION_DEFAULT_ON([libsystemd],[don't compile with libsystemd support])
OPTION_DEFAULT_ON([cairo],[don't compile with Cairo drawing])
OPTION_DEFAULT_ON([xml2],[don't compile with XML parsing support])
OPTION_DEFAULT_OFF([imagemagick],[compile with ImageMagick image support])
OPTION_DEFAULT_ON([native-image-api], [don't use native image APIs (GDI+ on Windows)])
OPTION_DEFAULT_IFAVAILABLE([json], [compile with native JSON support])

OPTION_DEFAULT_ON([xft],[don't use XFT for anti aliased fonts])
OPTION_DEFAULT_ON([harfbuzz],[don't use HarfBuzz for text shaping])
OPTION_DEFAULT_ON([libotf],[don't use libotf for OpenType font support])
OPTION_DEFAULT_ON([m17n-flt],[don't use m17n-flt for text shaping])

OPTION_DEFAULT_ON([toolkit-scroll-bars],[don't use Xaw3d/GTK toolkit scroll bars])
OPTION_DEFAULT_ON([xaw3d],[don't use Xaw3d])
OPTION_DEFAULT_ON([xim],[at runtime, default X11 XIM to off])
OPTION_DEFAULT_ON([xdbe],[don't use X11 double buffering support])
AC_ARG_WITH([ns],[AS_HELP_STRING([--with-ns],
[use Nextstep (macOS Cocoa or GNUstep) windowing system.
On by default on macOS.])],[],[with_ns=maybe])
OPTION_DEFAULT_OFF([w32], [use native MS Windows GUI in a Cygwin build])
OPTION_DEFAULT_OFF([pgtk], [use pure GTK build without reliance on X libs (Wayland support) (requires cairo) - Experimental])

OPTION_DEFAULT_ON([gpm],[don't use -lgpm for mouse support on a GNU/Linux console])
OPTION_DEFAULT_ON([dbus],[don't compile with D-Bus support])
AC_ARG_WITH([gconf],[AS_HELP_STRING([--with-gconf],
[compile with Gconf support (Gsettings replaces this)])],[],
[if test $with_features = yes; then
with_gconf=maybe
else
with_gconf=no
fi])
OPTION_DEFAULT_ON([gsettings],[don't compile with GSettings support])
OPTION_DEFAULT_ON([selinux],[don't compile with SELinux support])
OPTION_DEFAULT_ON([gnutls],[don't use -lgnutls for SSL/TLS support])
OPTION_DEFAULT_ON([zlib],[don't compile with zlib decompression support])
OPTION_DEFAULT_ON([modules],[don't compile with dynamic modules support])
OPTION_DEFAULT_ON([threads],[don't compile with elisp threading support])
OPTION_DEFAULT_OFF([native-compilation],[compile with Emacs Lisp native compiler support])
OPTION_DEFAULT_OFF([cygwin32-native-compilation],[use native compilation on 32-bit Cygwin])

AC_ARG_WITH([file-notification],[AS_HELP_STRING([--with-file-notification=LIB],
 [use a file notification library (LIB one of: yes, inotify, kqueue, gfile, w32, no)])],
 [ case "${withval}" in
    y | ye | yes )	val=yes ;;
    n | no )		val=no  ;;
    i | in | ino | inot | inoti | inotif | inotify )	val=inotify ;;
    k | kq | kqu | kque | kqueu | kqueue )	val=kqueue ;;
    g | gf | gfi | gfil | gfile )	val=gfile ;;
    w | w3 | w32 )	val=w32 ;;
    * ) AC_MSG_ERROR(['--with-file-notification=$withval' is invalid;
this option's value should be 'yes', 'no', 'inotify', 'kqueue', 'gfile' or 'w32'.
'yes' is a synonym for 'w32' on MS-Windows, for 'no' on Nextstep,
otherwise for the first of 'inotify', 'kqueue' or 'gfile' that is usable.])
    ;;
   esac
   with_file_notification=$val
 ],
 [with_file_notification=$with_features])

OPTION_DEFAULT_OFF([xwidgets],
  [enable use of xwidgets in Emacs buffers (requires gtk3 or macOS Cocoa)])

## Makefile.in needs the cache file name.
AC_SUBST(cache_file)

## This is an option because I do not know if all info/man support
## compressed files, nor how to test if they do so.
OPTION_DEFAULT_ON([compress-install],
  [don't compress some files (.el, .info, etc.) when installing.  Equivalent to:
make GZIP_PROG= install])

AC_ARG_WITH(gameuser,dnl
[AS_HELP_STRING([--with-gameuser=USER_OR_GROUP],
		[user for shared game score files.
		An argument prefixed by ':' specifies a group instead.])])
gameuser=
gamegroup=
case ${with_gameuser} in
  '' | no) ;;
  yes) gamegroup=games ;;
  :*) gamegroup=${with_gameuser#:} ;;
  *) gameuser=${with_gameuser} ;;
esac

AC_ARG_WITH([gnustep-conf],dnl
[AS_HELP_STRING([--with-gnustep-conf=FILENAME],
   [name of GNUstep configuration file to use on systems where the command
    'gnustep-config' does not work; default $GNUSTEP_CONFIG_FILE, or
    /etc/GNUstep/GNUstep.conf])])
test "X${with_gnustep_conf}" != X && test "${with_gnustep_conf}" != yes && \
  GNUSTEP_CONFIG_FILE="${with_gnustep_conf}"
test "X$GNUSTEP_CONFIG_FILE" = "X" && \
     GNUSTEP_CONFIG_FILE=/etc/GNUstep/GNUstep.conf

AC_ARG_ENABLE(ns-self-contained,
[AS_HELP_STRING([--disable-ns-self-contained],
                [disable self contained build under NeXTstep])],
   EN_NS_SELF_CONTAINED=$enableval,
   EN_NS_SELF_CONTAINED=yes)

locallisppathset=no
AC_ARG_ENABLE(locallisppath,
[AS_HELP_STRING([--enable-locallisppath=PATH],
                [directories Emacs should search for lisp files specific
		 to this site])],
if test "${enableval}" = "no"; then
  locallisppath=
elif test "${enableval}" != "yes"; then
  locallisppath=${enableval} locallisppathset=yes
fi)

AC_ARG_ENABLE(checking,
[AS_HELP_STRING([--enable-checking@<:@=LIST@:>@],
		[enable expensive checks.  With LIST,
		 enable only specific categories of checks.
		 Categories are: all,yes,no.
		 Flags are: stringbytes, stringoverrun, stringfreelist,
		 structs, glyphs])],
[ac_checking_flags="${enableval}"],[])
IFS="${IFS= 	}"; ac_save_IFS="$IFS"; IFS="$IFS,"
CHECK_STRUCTS=false
for check in $ac_checking_flags
do
	case $check in
	# these set all the flags to specific states
	yes)		ac_enable_checking=1 ;;
	no)		ac_enable_checking= ;
			CHECK_STRUCTS=false
			ac_gc_check_stringbytes= ;
	                ac_gc_check_string_overrun= ;
	                ac_gc_check_string_free_list= ;
			ac_glyphs_debug= ;;
	all)		ac_enable_checking=1 ;
			CHECK_STRUCTS=true
			ac_gc_check_stringbytes=1 ;
	                ac_gc_check_string_overrun=1 ;
	                ac_gc_check_string_free_list=1 ;
			ac_glyphs_debug=1 ;;
	# these enable particular checks
	stringbytes)	ac_gc_check_stringbytes=1 ;;
	stringoverrun)	ac_gc_check_string_overrun=1 ;;
	stringfreelist) ac_gc_check_string_free_list=1 ;;
	structs)	CHECK_STRUCTS=true ;;
	glyphs)		ac_glyphs_debug=1 ;;
	*)	AC_MSG_ERROR(unknown check category $check) ;;
	esac
done
IFS="$ac_save_IFS"

if test x$ac_enable_checking != x ; then
  AC_DEFINE(ENABLE_CHECKING, 1,
[Define to 1 if expensive run-time data type and consistency checks are enabled.])
fi
if $CHECK_STRUCTS; then
  AC_DEFINE([CHECK_STRUCTS], 1,
    [Define this to check whether someone updated the portable dumper
     code after changing the layout of a structure that it uses.
     If you change one of these structures, check that the pdumper.c
     code is still valid, and update the pertinent hash in pdumper.c
     by manually copying the hash from the newly-generated dmpstruct.h.])
fi
AC_SUBST([CHECK_STRUCTS])
if test x$ac_gc_check_stringbytes != x ; then
  AC_DEFINE(GC_CHECK_STRING_BYTES, 1,
[Define this temporarily to hunt a bug.  If defined, the size of
   strings is redundantly recorded in sdata structures so that it can
   be compared to the sizes recorded in Lisp strings.])
fi
if test x$ac_gc_check_string_overrun != x ; then
  AC_DEFINE(GC_CHECK_STRING_OVERRUN, 1,
[Define this to check for short string overrun.])
fi
if test x$ac_gc_check_string_free_list != x ; then
  AC_DEFINE(GC_CHECK_STRING_FREE_LIST, 1,
[Define this to check the string free list.])
fi
if test x$ac_glyphs_debug != x ; then
  AC_DEFINE(GLYPH_DEBUG, 1,
[Define this to enable glyphs debugging code.])
fi

dnl The name of this option is unfortunate.  It predates, and has no
dnl relation to, the "sampling-based elisp profiler" added in 24.3.
dnl Actually, it stops it working.
dnl https://lists.gnu.org/r/emacs-devel/2012-11/msg00393.html
AC_ARG_ENABLE(profiling,
[AS_HELP_STRING([--enable-profiling],
		[build emacs with low-level, gprof profiling support.
                Mainly useful for debugging Emacs itself.  May not work on
                all platforms.  Stops profiler.el working.])],
[ac_enable_profiling="${enableval}"],[])
if test x$ac_enable_profiling != x ; then
   PROFILING_CFLAGS="-DPROFILING=1 -pg"
else
   PROFILING_CFLAGS=
fi
AC_SUBST(PROFILING_CFLAGS)

AC_ARG_ENABLE(autodepend,
[AS_HELP_STRING([--enable-autodepend],
		[automatically generate dependencies to .h-files.
		 Requires gcc, enabled if found.])],
[ac_enable_autodepend="${enableval}"],[ac_enable_autodepend=yes])

AC_ARG_ENABLE(gtk-deprecation-warnings,
[AS_HELP_STRING([--enable-gtk-deprecation-warnings],
		[Show Gtk+/Gdk deprecation warnings for Gtk+ >= 3.0])],
[ac_enable_gtk_deprecation_warnings="${enableval}"],[])

BUILD_DETAILS=
AC_ARG_ENABLE([build-details],
  [AS_HELP_STRING([--disable-build-details],
		  [Make the build more deterministic by omitting host
		   names, time stamps, etc. from the output.])],
  [test "$enableval" = no && BUILD_DETAILS=--no-build-details])
AC_SUBST([BUILD_DETAILS])

dnl This used to use changequote, but, apart from 'changequote is evil'
dnl per the autoconf manual, we can speed up autoconf somewhat by quoting
dnl the great gob of text.  Thus it's not processed for possible expansion.
dnl Just make sure the brackets remain balanced.
dnl
dnl Since Emacs can't find matching pairs of quotes, boundaries are
dnl indicated by comments.
dnl quotation begins
[

### If you add support for a new configuration, add code to this
### switch statement to recognize your configuration name and select
### the appropriate opsys.

### As far as handling version numbers on operating systems is
### concerned, make sure things will fail in a fixable way.  If
### /etc/MACHINES doesn't say anything about version numbers, be
### prepared to handle anything reasonably.  If version numbers
### matter, be sure /etc/MACHINES says something about it.

opsys='' unported=no
case "${canonical}" in

  ## GNU/Linux and similar ports
  *-*-linux* )
    opsys=gnu-linux
  ;;

  ## FreeBSD ports
  *-*-freebsd* )
    opsys=freebsd
  ;;

  ## DragonFly ports
  *-*-dragonfly* )
    opsys=dragonfly
  ;;

  ## FreeBSD kernel + glibc based userland
  *-*-kfreebsd*gnu* )
    opsys=gnu-kfreebsd
  ;;

  ## NetBSD ports
  *-*-netbsd* )
    opsys=netbsd
  ;;

  ## OpenBSD ports
  *-*-openbsd* | *-*-mirbsd* )
    opsys=openbsd
  ;;

  ## Apple Darwin / macOS
  *-apple-darwin* )
    case "${canonical}" in
      *-apple-darwin[0-9].*) unported=yes ;;
      i[3456]86-* | x86_64-* | arm-* | aarch64-* )  ;;
      * )            unported=yes ;;
    esac
    opsys=darwin
    ## FIXME: Find a way to use Fink if available (Bug#11507).
  ;;

  ## Chromium Native Client
  *-nacl )
    opsys=nacl
  ;;

  ## Cygwin ports
  *-*-cygwin )
    opsys=cygwin
  ;;

  ## HP 9000 series 700 and 800, running HP/UX
  hppa*-hp-hpux10.2* )
    opsys=hpux10-20
  ;;
  hppa*-hp-hpux1[1-9]* )
    opsys=hpux11
    CFLAGS="-D_INCLUDE__STDC_A1_SOURCE $CFLAGS"
  ;;

  ## IBM machines
  rs6000-ibm-aix4.[23]* )
    opsys=aix4-2
  ;;
  powerpc-ibm-aix4.[23]*  )
    opsys=aix4-2
  ;;
  rs6000-ibm-aix[56]* )
    opsys=aix4-2
  ;;
  powerpc-ibm-aix[5-9]* | powerpc-ibm-aix[1-9][0-9]* )
    opsys=aix4-2
  ;;

  ## Solaris
  *-*-solaris* | *-*-sunos*)
    case "${canonical}" in
      i[3456]86-*-* )   ;;
      amd64-*-*|x86_64-*-*) ;;
      sparc* )		;;
      * )		unported=yes ;;
    esac
    opsys=solaris
    ## Watch out for a compiler that we know will not work.
    if [ "$CC" = /usr/ucb/cc ]; then
      ## /usr/ucb/cc doesn't work;
      ## we should find some other compiler that does work.
      unset CC
    fi
  ;;

  ## QNX Neutrino
  *-nto-qnx* )
    opsys=qnxnto
    test -z "$CC" && CC=qcc
    LDFLAGS="-N2M $LDFLAGS"
  ;;

  ## Intel 386 machines where we don't care about the manufacturer.
  i[3456]86-*-* )
    case "${canonical}" in
      *-darwin* )               opsys=darwin ;;
      *-mingw* )
		opsys=mingw32
		# MinGW overrides and adds some system headers in nt/inc.
		GCC_TEST_OPTIONS="-I $srcdir/nt/inc"
		;;
      *-sysv4.2uw* )		opsys=unixware ;;
      *-sysv5uw* )		opsys=unixware ;;
      *-sysv5OpenUNIX* )	opsys=unixware ;;
      ## Otherwise, we'll fall through to the generic opsys code at the bottom.
    esac
  ;;

  # MinGW64
  x86_64-*-* )
    case "${canonical}" in
      *-mingw* )
		opsys=mingw32
		# MinGW overrides and adds some system headers in nt/inc.
		GCC_TEST_OPTIONS="-I $srcdir/nt/inc"
		;;
      ## Otherwise, we'll fall through to the generic opsys code at the bottom.
    esac
  ;;

  * )
    unported=yes
  ;;
esac

### If the code above didn't choose an operating system, just choose
### an operating system based on the configuration name.  You really
### only want to use this when you have no idea what the right
### operating system is; if you know what operating systems a machine
### runs, it's cleaner to make it explicit in the case statement
### above.
if test x"${opsys}" = x; then
  case "${canonical}" in
    *-gnu* )				opsys=gnu ;;
    * )
      unported=yes
    ;;
  esac
fi

]
dnl quotation ends

if test $unported = yes; then
  AC_MSG_ERROR([Emacs does not support '${canonical}' systems.
If you think it should, please send a report to ${PACKAGE_BUGREPORT}.
Check 'etc/MACHINES' for recognized configuration names.])
fi

#### Choose a compiler.

dnl Don't bother to test for C89.
AC_DEFUN([_AC_PROG_CC_C89], [$2])

dnl Sets GCC=yes if using gcc.
AC_PROG_CC([gcc cc cl clang "$XCRUN gcc" "$XCRUN clang"])
if test -n "$XCRUN"; then
  AC_CHECK_PROGS(AR, [ar "$XCRUN ar"])
  test -n "$AR" && export AR
fi

dnl Emacs needs C99 or later.
gl_PROG_CC_C99

AC_PROG_CC_C_O

if test x$GCC = xyes; then
  test "x$GCC_TEST_OPTIONS" != x && CC="$CC $GCC_TEST_OPTIONS"
fi

# Avoid gnulib's tests for -lcrypto, so that there's no static dependency on it.
AC_DEFUN([gl_CRYPTO_CHECK])
# Avoid gnulib's tests for HAVE_WORKING_O_NOATIME and HAVE_WORKING_O_NOFOLLOW,
# as we don't use them.
AC_DEFUN([gl_FCNTL_O_FLAGS])
# Avoid gnulib's test for pthread_sigmask.
funcs=
for func in $ac_func_list; do
  test $func = pthread_sigmask || AS_VAR_APPEND([funcs], [" $func"])
done
ac_func_list=$funcs
# Emacs does not use the wchar or wctype-h modules.
AC_DEFUN([gt_TYPE_WINT_T],
  [GNULIBHEADERS_OVERRIDE_WINT_T=0
   AC_SUBST([GNULIBHEADERS_OVERRIDE_WINT_T])])

# Initialize gnulib right after choosing the compiler.
dnl Amongst other things, this sets AR and ARFLAGS.
gl_EARLY

if test "$ac_test_CFLAGS" != set; then
  # It's helpful to have C macros available to GDB, so prefer -g3 to -g
  # if -g3 works and the user does not specify CFLAGS.
  # This test must follow gl_EARLY; otherwise AC_LINK_IFELSE complains.
  case $CFLAGS in
    '-g')
      emacs_g3_CFLAGS='-g3';;
    '-g -O2')
      emacs_g3_CFLAGS='-g3 -O2';;
    *)
      emacs_g3_CFLAGS='';;
  esac
  if test -n "$emacs_g3_CFLAGS"; then
    emacs_save_CFLAGS=$CFLAGS
    CFLAGS=$emacs_g3_CFLAGS
    AC_CACHE_CHECK([whether $CC accepts $emacs_g3_CFLAGS],
      [emacs_cv_prog_cc_g3],
      [AC_LINK_IFELSE([AC_LANG_PROGRAM()],
	 [emacs_cv_prog_cc_g3=yes],
	 [emacs_cv_prog_cc_g3=no])])
    if test $emacs_cv_prog_cc_g3 != yes; then
      CFLAGS=$emacs_save_CFLAGS
    fi
    if test $opsys = mingw32; then
      CFLAGS="$CFLAGS -gdwarf-2"
    fi
  fi

  case $CFLAGS in
    *-O*) ;;
    *)
      # No optimization flag was inferred for this non-GCC compiler.
      # Try -O.  This is needed for xlc on AIX; see Bug#14258.
      emacs_save_CFLAGS=$CFLAGS
      test -z "$CFLAGS" || CFLAGS="$CFLAGS "
      CFLAGS=${CFLAGS}-O
      AC_CACHE_CHECK([whether $CC accepts -O],
        [emacs_cv_prog_cc_o],
	[AC_LINK_IFELSE([AC_LANG_PROGRAM()],
	   [emacs_cv_prog_cc_o=yes],
	   [emacs_cv_prog_cc_o=no])])
      if test $emacs_cv_prog_cc_o != yes; then
	CFLAGS=$emacs_save_CFLAGS
      fi ;;
  esac
fi

# gl_GCC_VERSION_IFELSE([major], [minor], [run-if-found], [run-if-not-found])
# ---------------------------------------------------------------------------
# If $CPP is gcc-MAJOR.MINOR or newer, then run RUN-IF-FOUND.
# Otherwise, run RUN-IF-NOT-FOUND.
AC_DEFUN([gl_GCC_VERSION_IFELSE],
  [AC_PREPROC_IFELSE(
    [AC_LANG_PROGRAM(
      [[
#if ($1) < __GNUC__ || (($1) == __GNUC__ && ($2) <= __GNUC_MINOR__)
/* ok */
#else
# error "your version of gcc is older than $1.$2"
#endif
      ]]),
    ], [$3], [$4])
  ]
)

AC_ARG_ENABLE([gcc-warnings],
  [AS_HELP_STRING([--enable-gcc-warnings@<:@=TYPE@:>@],
                  [control generation of GCC warnings.  The TYPE 'yes'
		   means to fail if any warnings are issued; 'warn-only'
		   means issue warnings without failing (default for
		   developer builds); 'no' means disable warnings
		   (default for non-developer builds).])],
  [case $enableval in
     yes|no|warn-only) ;;
     *)      AC_MSG_ERROR([bad value $enableval for gcc-warnings option]) ;;
   esac
   gl_gcc_warnings=$enableval],
  [# By default, use 'warn-only' if it looks like the invoker of 'configure'
   # is a developer as opposed to a builder.  This is most likely true
   # if GCC is recent enough and there is a .git directory or file;
   # however, if there is also a .tarball-version file it is probably
   # just a release imported into Git for patch management.
   gl_gcc_warnings=no
   if test -e "$srcdir"/.git && test ! -f "$srcdir"/.tarball-version; then
     gl_GCC_VERSION_IFELSE([5], [3], [gl_gcc_warnings=warn-only])
   fi])

AC_ARG_ENABLE([check-lisp-object-type],
  [AS_HELP_STRING([--enable-check-lisp-object-type],
     [Enable compile time checks for the Lisp_Object data type,
      which can catch some bugs during development.])])
if test "$enable_check_lisp_object_type" = yes; then
  AC_DEFINE([CHECK_LISP_OBJECT_TYPE], 1,
    [Define to enable compile-time checks for the Lisp_Object data type.])
fi

# clang is unduly picky about some things.
AC_CACHE_CHECK([whether the compiler is clang], [emacs_cv_clang],
  [AC_COMPILE_IFELSE(
     [AC_LANG_PROGRAM([[
	  #ifndef __clang__
	    error "not clang";
	  #endif
        ]])],
     [emacs_cv_clang=yes],
     [emacs_cv_clang=no])])

WERROR_CFLAGS=
# When compiling with GCC, prefer -isystem to -I when including system
# include files, to avoid generating useless diagnostics for the files.
AS_IF([test $gl_gcc_warnings = no],
 [
  isystem='-I'
  AS_IF([test "$emacs_cv_clang" = yes],
   [
     # Turn off some warnings if supported.
     gl_WARN_ADD([-Wno-switch])
     gl_WARN_ADD([-Wno-pointer-sign])
     gl_WARN_ADD([-Wno-string-plus-int])
     gl_WARN_ADD([-Wno-unknown-attributes])
   ])
 ],[
  isystem='-isystem '

  # This, $nw, is the list of warnings we disable.
  nw=

  case $with_x_toolkit in
    lucid | athena | motif)
       # Old toolkits mishandle 'const'.
       nw="$nw -Wwrite-strings"
       ;;
  esac
  AS_IF([test $gl_gcc_warnings = yes],
    [WERROR_CFLAGS=-Werror],
    [# Use -fanalyzer and related options only if --enable-gcc-warnings,
     # as they slow GCC considerably.
     nw="$nw -fanalyzer -Wno-analyzer-double-free -Wno-analyzer-malloc-leak"
     nw="$nw -Wno-analyzer-null-dereference -Wno-analyzer-use-after-free"
     # Use -Wsuggest-attribute=malloc only if --enable-gcc-warnings,
     # as it doesn't flag code that is wrong in any way.
     nw="$nw -Wsuggest-attribute=malloc"])

  nw="$nw -Wcast-align=strict"      # Emacs is tricky with pointers.
  nw="$nw -Wduplicated-branches"    # Too many false alarms
  nw="$nw -Wformat-overflow=2"      # False alarms due to GCC bug 80776
  nw="$nw -Wsystem-headers"         # Don't let system headers trigger warnings
  nw="$nw -Woverlength-strings"     # Not a problem these days
  nw="$nw -Wvla"                    # Emacs uses <vla.h>.
  nw="$nw -Wunused-const-variable=2" # lisp.h declares const objects.
  nw="$nw -Winline"                 # OK to ignore 'inline'
  nw="$nw -Wstrict-overflow"        # OK to optimize assuming that
                                    # signed overflow has undefined behavior
  nw="$nw -Wsync-nand"              # irrelevant here, and provokes ObjC warning
  nw="$nw -Wunsafe-loop-optimizations" # OK to suppress unsafe optimizations
  nw="$nw -Wbad-function-cast"      # These casts are no worse than others.

  # Emacs doesn't care about shadowing; see
  # <https://lists.gnu.org/r/emacs-diffs/2011-11/msg00265.html>.
  nw="$nw -Wshadow"

  # Emacs's use of alloca inhibits protecting the stack.
  nw="$nw -Wstack-protector"

  # Emacs's use of __attribute__ ((cold)) causes false alarms with this option.
  nw="$nw -Wsuggest-attribute=cold"

  # Emacs's use of partly-const functions such as Fgnutls_available_p
  # make this option problematic.
  nw="$nw -Wsuggest-attribute=const"

  # Emacs's use of partly-pure functions such as CHECK_TYPE make this
  # option problematic.
  nw="$nw -Wsuggest-attribute=pure"

  if test "$emacs_cv_clang" = yes; then
    nw="$nw -Wdouble-promotion"
  fi

  # This causes too much noise in the MinGW build.
  if test $opsys = mingw32; then
    nw="$nw -Wsuggest-attribute=format"
  fi

  gl_MANYWARN_ALL_GCC([ws])
  gl_MANYWARN_COMPLEMENT([ws], [$ws], [$nw])
  for w in $ws; do
    gl_WARN_ADD([$w])
  done
  gl_WARN_ADD([-Wredundant-decls])     # Prefer this, as we don't use Bison.
  gl_WARN_ADD([-Wno-missing-field-initializers]) # We need this one
  gl_WARN_ADD([-Wno-override-init])    # More trouble than it is worth
  gl_WARN_ADD([-Wno-sign-compare])     # Too many warnings for now
  gl_WARN_ADD([-Wno-type-limits])      # Too many warnings for now
  gl_WARN_ADD([-Wno-unused-parameter]) # Too many warnings for now
  gl_WARN_ADD([-Wno-format-nonliteral])

  # clang is unduly picky about some things.
  if test "$emacs_cv_clang" = yes; then
    gl_WARN_ADD([-Wno-missing-braces])
    gl_WARN_ADD([-Wno-null-pointer-arithmetic])
  fi

  # This causes too much noise in the MinGW build
  if test $opsys = mingw32; then
    gl_WARN_ADD([-Wno-pointer-sign])
  fi

  AC_DEFINE([GCC_LINT], [1], [Define to 1 if --enable-gcc-warnings.])
  AS_IF([test $gl_gcc_warnings = yes],
    [AC_DEFINE([GNULIB_PORTCHECK], [1], [enable some gnulib portability checks])
     AH_VERBATIM([GNULIB_PORTCHECK_FORTIFY_SOURCE],
     [/* Enable compile-time and run-time bounds-checking, and some warnings,
	 without upsetting glibc 2.15+. */
      #if (defined GNULIB_PORTCHECK && !defined _FORTIFY_SOURCE \
	   && defined __OPTIMIZE__ && __OPTIMIZE__)
      # define _FORTIFY_SOURCE 2
      #endif
     ])])
 ])

# clang is picky about these regardless of whether
# --enable-gcc-warnings is specified.
if test "$emacs_cv_clang" = yes; then
  gl_WARN_ADD([-Wno-initializer-overrides])
  gl_WARN_ADD([-Wno-tautological-compare])
  gl_WARN_ADD([-Wno-tautological-constant-out-of-range-compare])
fi

# Use a slightly smaller set of warning options for lib/.
nw=
nw="$nw -Wunused-macros"
gl_MANYWARN_COMPLEMENT([GNULIB_WARN_CFLAGS], [$WARN_CFLAGS], [$nw])

AC_SUBST([WERROR_CFLAGS])
AC_SUBST([GNULIB_WARN_CFLAGS])

edit_cflags="
  s,///*,/,g
  s/^/ /
  s/ -I/ $isystem/g
  s/^ //
"

AC_ARG_ENABLE(link-time-optimization,
[AS_HELP_STRING([--enable-link-time-optimization],
                [build with link-time optimization
		 (experimental; see INSTALL)])],
if test "${enableval}" != "no"; then
   ac_lto_supported=no
   if test "$emacs_cv_clang" = yes; then
      AC_MSG_CHECKING([whether link-time optimization is supported by clang])
      GOLD_PLUGIN=`$CC -print-file-name=LLVMgold.so 2>/dev/null`
      if test -x "$GOLD_PLUGIN"; then
	 LTO="-flto"
      fi
   elif test x$GCC = xyes; then
      AC_MSG_CHECKING([whether link-time optimization is supported by gcc])
      CPUS=`getconf _NPROCESSORS_ONLN 2>/dev/null`
      if test x$CPUS != x; then
	 LTO="-flto=$CPUS"
      else
	 LTO="-flto"
      fi
   else
      AC_MSG_ERROR([Link-time optimization is not supported with your compiler.])
   fi
   if test -z "$LTO"; then
      ac_lto_supported=no
   else
      old_CFLAGS=$CFLAGS
      CFLAGS="$CFLAGS $LTO"
      AC_COMPILE_IFELSE([AC_LANG_PROGRAM([[]], [[]])],
         [ac_lto_supported=yes], [ac_lto_supported=no])
         CFLAGS="$old_CFLAGS"
   fi
   AC_MSG_RESULT([$ac_lto_supported])
   if test "$ac_lto_supported" = "yes"; then
      CFLAGS="$CFLAGS $LTO"
      if test "$emacs_cv_clang" = yes; then
	 AC_MSG_WARN([Please read INSTALL before using link-time optimization with clang])
	 # WARNING: 'ar --plugin ...' doesn't work without
	 # command, so plugin name is appended to ARFLAGS.
	 ARFLAGS="cru --plugin $GOLD_PLUGIN"
	 RANLIB="$RANLIB --plugin $GOLD_PLUGIN"
      else
        dnl The following is needed for GCC 4.9.0.  The GCC 4.9.0 release notes
        dnl suggest that instead of -ffat-lto-objects we should use gcc-ar and
        dnl gcc-ranlib in place of ar and ranlib, but gcc-ar makes /usr/bin/ar
        dnl dump core on Fedora 20, so play it safe for now.
        gl_COMPILER_OPTION_IF([-ffat-lto-objects],
          [CFLAGS="$CFLAGS -ffat-lto-objects"])
      fi
   fi
fi)


dnl Automake replacements.
AC_DEFUN([AM_CONDITIONAL],
  [$2 && $1=1 || $1=
   AC_SUBST([$1])])

dnl Prefer silent make output.  For verbose output, use
dnl 'configure --disable-silent-rules' or 'make V=1' .
AC_ARG_ENABLE([silent-rules],
  [AS_HELP_STRING(
     [--disable-silent-rules],
     [verbose build output (undo: "make V=0")])])
if test "$enable_silent_rules" = no; then
  AM_DEFAULT_VERBOSITY=1
else
  AM_DEFAULT_VERBOSITY=0
fi
AC_SUBST([AM_DEFAULT_VERBOSITY])
AC_CONFIG_FILES([src/verbose.mk])

dnl Some other nice autoconf tests.
AC_PROG_INSTALL
dnl These are commented out, since gl_EARLY and/or Autoconf already does them.
dnl AC_PROG_MKDIR_P
dnl if test "x$RANLIB" = x; then
dnl   AC_PROG_RANLIB
dnl fi


dnl Sadly, AC_PROG_LN_S is too restrictive.  It also tests whether links
dnl can be made to directories.  This is not relevant for our usage, and
dnl excludes some cases that work fine for us.  Eg MS Windows or files
dnl hosted on AFS, both examples where simple links work, but links to
dnl directories fail.  We use a cut-down version instead.
dnl AC_PROG_LN_S

AC_CACHE_CHECK([command to symlink files in the same directory], [emacs_cv_ln_s_fileonly],
[rm -f conf$$ conf$$.file

emacs_cv_ln_s_fileonly='cp -p'

dnl On MinGW, ensure we will call the MSYS /bin/ln.exe, not some
dnl random program in the current directory.
if (echo >conf$$.file) 2>/dev/null; then
  if test "$opsys" = "mingw32"; then
    emacs_cv_ln_s_fileonly=/bin/ln
  elif ln -s conf$$.file conf$$ 2>/dev/null; then
    emacs_cv_ln_s_fileonly='ln -s'
  elif ln conf$$.file conf$$ 2>/dev/null; then
    emacs_cv_ln_s_fileonly=ln
  fi
fi

rm -f conf$$ conf$$.file])
LN_S_FILEONLY=$emacs_cv_ln_s_fileonly

AC_SUBST(LN_S_FILEONLY)


dnl AC_PROG_LN_S sets LN_S to 'cp -pR' for MinGW, on the premise that 'ln'
dnl doesn't support links to directories, as in "ln file dir".  But that
dnl use is non-portable, and OTOH MinGW wants to use hard links for Emacs
dnl executables at "make install" time.
dnl See https://lists.gnu.org/r/emacs-devel/2013-04/msg00475.html
dnl for more details.
if test "$opsys" = "mingw32"; then
  LN_S="/bin/ln"
fi

dnl On some Debian versions, "install-info" prints irritating messages
dnl "This is not dpkg install-info anymore, but GNU install-info"
dnl if called via an absolute file name.
dnl Use the entirely-identical-but-quieter ginstall-info instead if present.
dnl Sadly some people may have an old ginstall-info installed on
dnl non-Debian systems, so we can't use this.
dnl AC_PATH_PROGS(INSTALL_INFO, [ginstall-info install-info], :,
dnl   $PATH$PATH_SEPARATOR/usr/sbin$PATH_SEPARATOR/sbin)

AC_PATH_PROG(INSTALL_INFO, install-info, :,
  $PATH$PATH_SEPARATOR/usr/sbin$PATH_SEPARATOR/sbin)
dnl Don't use GZIP, which is used by gzip for additional parameters.
AC_PATH_PROG(GZIP_PROG, gzip)

test $with_compress_install != yes && test -n "$GZIP_PROG" && \
   GZIP_PROG=" # $GZIP_PROG # (disabled by configure --without-compress-install)"

if test "$with_dumping" = "unexec" && test "$opsys" = "nacl"; then
  AC_MSG_ERROR([nacl is not compatible with --with-dumping=unexec])
fi

AC_CACHE_CHECK([for 'find' args to delete a file],
  [emacs_cv_find_delete],
  [if touch conftest.tmp && find conftest.tmp -delete 2>/dev/null &&
      test ! -f conftest.tmp
   then emacs_cv_find_delete="-delete"
   else emacs_cv_find_delete="-exec rm -f {} ';'"
   fi])
FIND_DELETE=$emacs_cv_find_delete
AC_SUBST([FIND_DELETE])

PAXCTL_dumped=
PAXCTL_notdumped=
if test $with_unexec = yes && test $opsys = gnu-linux; then
  if test "${SETFATTR+set}" != set; then
    AC_CACHE_CHECK([for setfattr],
      [emacs_cv_prog_setfattr],
      [touch conftest.tmp
       if (setfattr -n user.pax.flags conftest.tmp) >/dev/null 2>&1; then
	 emacs_cv_prog_setfattr=yes
       else
	 emacs_cv_prog_setfattr=no
       fi])
    if test "$emacs_cv_prog_setfattr" = yes; then
      PAXCTL_notdumped='$(SETFATTR) -n user.pax.flags -v er'
      SETFATTR=setfattr
    else
      SETFATTR=
    fi
  fi
  case $opsys,$PAXCTL_notdumped,$emacs_uname_r in
    gnu-linux,,* | netbsd,,[0-7].*)
      AC_PATH_PROG([PAXCTL], [paxctl], [],
	[$PATH$PATH_SEPARATOR/sbin$PATH_SEPARATOR/usr/sbin])
      if test -n "$PAXCTL"; then
	if test "$opsys" = netbsd; then
	  PAXCTL_dumped='$(PAXCTL) +a'
	  PAXCTL_notdumped=$PAXCTL_dumped
	else
	  AC_MSG_CHECKING([whether binaries have a PT_PAX_FLAGS header])
	  AC_LINK_IFELSE([AC_LANG_PROGRAM([], [])],
	    [if $PAXCTL -v conftest$EXEEXT >/dev/null 2>&1; then
	       AC_MSG_RESULT([yes])
	     else
	       AC_MSG_RESULT([no])
	       PAXCTL=
	     fi])
	  if test -n "$PAXCTL"; then
	    PAXCTL_dumped='$(PAXCTL) -zex'
	    PAXCTL_notdumped='$(PAXCTL) -r'
	  fi
	fi
      fi;;
  esac
fi
AC_SUBST([PAXCTL_dumped])
AC_SUBST([PAXCTL_notdumped])
AC_SUBST([SETFATTR])

# Makeinfo on macOS is ancient, check whether there is a more recent
# version installed by Homebrew.
AC_CHECK_PROGS(BREW, [brew])
if test -n "$BREW"; then
  AC_PATH_PROG([MAKEINFO], [makeinfo], [],
    [`$BREW --prefix texinfo 2>/dev/null`/bin$PATH_SEPARATOR$PATH])
fi

# Check MacPorts on macOS.
if test $opsys = darwin; then
  AC_PATH_PROG(HAVE_MACPORTS, port)
fi

## Require makeinfo >= 4.13 (last of the 4.x series) to build the manuals.
: ${MAKEINFO:=makeinfo}
case `($MAKEINFO --version) 2>/dev/null` in
  *' (GNU texinfo) '4.1[[3-9]]* | \
  *' (GNU texinfo) '[[5-9]]* | \
  *' (GNU texinfo) '[[1-9][0-9]]* ) ;;
  *) MAKEINFO=no;;
esac

## Makeinfo is unusual.  For a released Emacs, the manuals are
## pre-built, and not deleted by the normal clean rules.  makeinfo is
## therefore in the category of "special tools" not normally required, which
## configure does not have to check for (eg autoconf itself).
## In a repository checkout on the other hand, the manuals are not included.
## So makeinfo is a requirement to build from the repository, and configure
## should test for it as it does for any other build requirement.
## We use the presence of $srcdir/info/emacs to distinguish a release,
## with pre-built manuals, from a repository checkout.
if test "$MAKEINFO" = "no"; then
  MAKEINFO=makeinfo
  if test ! -e "$srcdir/info/emacs" && test ! -e "$srcdir/info/emacs.info"; then
    AC_MSG_ERROR( [You do not seem to have makeinfo >= 4.13, and your
source tree does not seem to have pre-built manuals in the 'info' directory.
Please install a suitable version of makeinfo.] )
  else
    AC_MSG_WARN( [You do not seem to have makeinfo >= 4.13.
You will not be able to rebuild the manuals if you delete them or change
their sources.] )
  fi
fi
AC_SUBST([MAKEINFO])

if test $opsys = mingw32; then
   DOCMISC_W32=efaq-w32
else
   DOCMISC_W32=
fi
AC_SUBST(DOCMISC_W32)

dnl Add our options to ac_link now, after it is set up.

if test x$GCC = xyes; then
  test "x$GCC_LINK_TEST_OPTIONS" != x && \
    ac_link="$ac_link $GCC_LINK_TEST_OPTIONS"
else
  test "x$NON_GCC_LINK_TEST_OPTIONS" != x && \
    ac_link="$ac_link $NON_GCC_LINK_TEST_OPTIONS"
fi

dnl On some platforms using GNU ld, linking temacs needs -znocombreloc.
dnl Although this has something to do with dumping, the details are unknown.
dnl If the flag is used but not needed,
dnl Emacs should still work (albeit a bit more slowly),
dnl so use the flag everywhere that it is supported.
dnl When testing whether the flag works, treat GCC specially
dnl since it just gives a non-fatal 'unrecognized option'
dnl if not built to support GNU ld.
if test "$GCC" = yes; then
  LDFLAGS_NOCOMBRELOC="-Wl,-znocombreloc"
else
  LDFLAGS_NOCOMBRELOC="-znocombreloc"
fi

AC_CACHE_CHECK([for -znocombreloc], [emacs_cv_znocombreloc],
  [if test $with_unexec = no; then
     emacs_cv_znocombreloc='not needed'
   else
     save_LDFLAGS=$LDFLAGS
     LDFLAGS="$LDFLAGS $LDFLAGS_NOCOMBRELOC"
     AC_LINK_IFELSE([AC_LANG_PROGRAM([], [])],
       [emacs_cv_znocombreloc=yes], [emacs_cv_znocombreloc=no])
     LDFLAGS=$save_LDFLAGS
   fi])

case $emacs_cv_znocombreloc in
  no*)
    LDFLAGS_NOCOMBRELOC= ;;
esac


AC_CACHE_CHECK([whether addresses are sanitized],
  [emacs_cv_sanitize_address],
  [AC_COMPILE_IFELSE(
     [AC_LANG_PROGRAM(
	[[#ifndef __has_feature
	  #define __has_feature(f) 0
	  #endif
	  #if defined __SANITIZE_ADDRESS__ || __has_feature (address_sanitizer)
	  #else
	   error "Addresses are not sanitized.";
	  #endif
	]])],
     [emacs_cv_sanitize_address=yes],
     [emacs_cv_sanitize_address=no])])

if test $with_unexec = yes; then
  AC_DEFINE([HAVE_UNEXEC], 1, [Define if Emacs supports unexec.])
  if test "$emacs_cv_sanitize_address" = yes; then
    AC_MSG_WARN([[Addresses are sanitized; suggest --without-unexec]])
  fi
fi


UNEXEC_OBJ=
test $with_unexec = yes &&
case "$opsys" in
  # MSDOS uses unexcoff.o
  aix4-2)
   UNEXEC_OBJ=unexaix.o
   ;;
  cygwin)
   UNEXEC_OBJ=unexcw.o
   ;;
  darwin)
   UNEXEC_OBJ=unexmacosx.o
   ;;
  hpux10-20 | hpux11)
   UNEXEC_OBJ=unexhp9k800.o
   ;;
  mingw32)
   UNEXEC_OBJ=unexw32.o
   ;;
  solaris)
   # Use the Solaris dldump() function, called from unexsol.c, to dump
   # emacs, instead of the generic ELF dump code found in unexelf.c.
   # The resulting binary has a complete symbol table, and is better
   # for debugging and other observability tools (debuggers, pstack, etc).
   UNEXEC_OBJ=unexsol.o
   ;;
  *)
   UNEXEC_OBJ=unexelf.o
   ;;
esac
AC_SUBST(UNEXEC_OBJ)

LD_SWITCH_SYSTEM=
test "$with_unexec" = no || case "$opsys" in
  freebsd|dragonfly)
   ## Let 'ld' find image libs and similar things in /usr/local/lib.
   ## The system compiler, GCC, has apparently been modified to not
   ## look there, contrary to what a stock GCC would do.
### It's not our place to do this.  See bug#10313#17.
###   LD_SWITCH_SYSTEM=-L/usr/local/lib
      :
   ;;

  gnu-linux)
   ## cpp test was "ifdef __mips__", but presumably this is equivalent...
   case $host_cpu in mips*) LD_SWITCH_SYSTEM="-G 0";; esac
   ;;

  netbsd)
### It's not our place to do this.  See bug#10313#17.
###   LD_SWITCH_SYSTEM="-Wl,-rpath,/usr/pkg/lib -L/usr/pkg/lib -Wl,-rpath,/usr/local/lib -L/usr/local/lib"
      :
   ;;

  openbsd)
   ## Han Boetes <han@boetes.org> says this is necessary,
   ## otherwise Emacs dumps core on elf systems.
   LD_SWITCH_SYSTEM="-Z"
   ;;
esac
AC_SUBST(LD_SWITCH_SYSTEM)

ac_link="$ac_link $LD_SWITCH_SYSTEM"

## This setting of LD_SWITCH_SYSTEM references LD_SWITCH_X_SITE_RPATH,
## which has not been defined yet.  When this was handled with cpp,
## it was expanded to null when configure sourced the s/*.h file.
## Thus LD_SWITCH_SYSTEM had different values in configure and the Makefiles.
## FIXME it would be cleaner to put this in LD_SWITCH_SYSTEM_TEMACS
## (or somesuch), but because it is supposed to go at the _front_
## of LD_SWITCH_SYSTEM, we cannot do that in exactly the same way.
## Compare with the gnu-linux case below, which added to the end
## of LD_SWITCH_SYSTEM, and so can instead go at the front of
## LD_SWITCH_SYSTEM_TEMACS.
case "$opsys" in
  netbsd|openbsd)
   LD_SWITCH_SYSTEM="\$(LD_SWITCH_X_SITE_RPATH) $LD_SWITCH_SYSTEM" ;;
esac

C_SWITCH_MACHINE=

test $with_unexec = yes &&
case $canonical in
 alpha*)
    ## With ELF, make sure that all common symbols get allocated to in the
    ## data section.  Otherwise, the dump of temacs may miss variables in
    ## the shared library that have been initialized.  For example, with
    ## GNU libc, __malloc_initialized would normally be resolved to the
    ## shared library's .bss section, which is fatal.
    if test "x$GCC" = "xyes"; then
      C_SWITCH_MACHINE="-fno-common"
    else
      AC_MSG_ERROR([Non-GCC compilers are not supported.])
    fi
  ;;
esac
AC_SUBST(C_SWITCH_MACHINE)

C_SWITCH_SYSTEM=
## Some programs in src produce warnings saying certain subprograms
## are too complex and need a MAXMEM value greater than 2000 for
## additional optimization.  --nils@exp-math.uni-essen.de
test "$opsys" = "aix4.2" && test "x$GCC" != "xyes" && \
  C_SWITCH_SYSTEM="-ma -qmaxmem=4000"
if test "$opsys" = "mingw32"; then
  case "$canonical" in
    x86_64-*-mingw*) C_SWITCH_SYSTEM="-mtune=generic" ;;
    *) C_SWITCH_SYSTEM="-mtune=pentium4" ;;
  esac
fi
## gnu-linux might need -D_BSD_SOURCE on old libc5 systems.
## It is redundant in glibc2, since we define _GNU_SOURCE.
AC_SUBST(C_SWITCH_SYSTEM)


LIBS_SYSTEM=
case "$opsys" in
  ## IBM's X11R5 uses -lIM and -liconv in AIX 3.2.2.
  aix4-2) LIBS_SYSTEM="-lrts -lIM -liconv" ;;

  freebsd|dragonfly) LIBS_SYSTEM="-lutil" ;;

  hpux*) LIBS_SYSTEM="-l:libdld.sl" ;;

  qnxnto) LIBS_SYSTEM="-lsocket" ;;

  solaris) LIBS_SYSTEM="-lsocket -lnsl" ;;

  ## Motif needs -lgen.
  unixware) LIBS_SYSTEM="-lsocket -lnsl -lelf -lgen" ;;
esac

AC_SUBST(LIBS_SYSTEM)

### Make sure subsequent tests use flags consistent with the build flags.

if test x"${OVERRIDE_CPPFLAGS}" != x; then
  CPPFLAGS="${OVERRIDE_CPPFLAGS}"
else
  CPPFLAGS="$C_SWITCH_SYSTEM $C_SWITCH_MACHINE $CPPFLAGS"
fi

# Suppress obsolescent Autoconf test for size_t; Emacs assumes C99 or better.
AC_DEFUN([AC_TYPE_SIZE_T])
# Likewise for obsolescent test for uid_t, gid_t; Emacs assumes them.
AC_DEFUN([AC_TYPE_UID_T])

# sqrt and other floating-point functions such as fmod and frexp
# are found in -lm on many systems.
OLD_LIBS=$LIBS
AC_SEARCH_LIBS([sqrt], [m])
if test "X$LIBS" = "X$OLD_LIBS"; then
  LIB_MATH=
else
  LIB_MATH=$ac_cv_search_sqrt
fi
LIBS=$OLD_LIBS

dnl Current possibilities handled by sed (aix4-2 -> aix,
dnl gnu-linux -> gnu/linux, etc.):
dnl gnu, gnu/linux, gnu/kfreebsd, aix, cygwin, darwin, hpux.
dnl And special cases: berkeley-unix, usg-unix-v, ms-dos, windows-nt.
SYSTEM_TYPE=`echo $opsys | sed -e 's/[[0-9]].*//' -e 's|-|/|'`

case $opsys in
  cygwin )
    LIB_MATH=
    ;;
  darwin )
    ## Adding -lm confuses the dynamic linker, so omit it.
    LIB_MATH=
    ;;
  freebsd | dragonfly )
    SYSTEM_TYPE=berkeley-unix
    ;;
  gnu-linux | gnu-kfreebsd )
    ;;
  hpux10-20 | hpux11 )
    ;;
  mingw32 )
    LIB_MATH=
    SYSTEM_TYPE=windows-nt
    ;;
  netbsd | openbsd )
    SYSTEM_TYPE=berkeley-unix
    ;;

  solaris | unixware )
    SYSTEM_TYPE=usg-unix-v
    ;;

esac

AC_SUBST(LIB_MATH)
AC_DEFINE_UNQUOTED(SYSTEM_TYPE, "$SYSTEM_TYPE",
  [The type of system you are compiling for; sets 'system-type'.])
AC_SUBST([SYSTEM_TYPE])


pre_PKG_CONFIG_CFLAGS=$CFLAGS
pre_PKG_CONFIG_LIBS=$LIBS

PKG_PROG_PKG_CONFIG(0.9.0)

dnl EMACS_CHECK_MODULES(GSTUFF, gtk+-2.0 >= 1.3 glib = 1.3.4)
dnl acts like PKG_CHECK_MODULES(GSTUFF, gtk+-2.0 >= 1.3 glib = 1.3.4,
dnl HAVE_GSTUFF=yes, HAVE_GSTUFF=no) -- see pkg-config man page --
dnl except that it postprocesses CFLAGS as needed for --enable-gcc-warnings.
dnl EMACS_CHECK_MODULES accepts optional 3rd and 4th arguments that
dnl can take the place of the default HAVE_GSTUFF=yes and HAVE_GSTUFF=no
dnl actions.
AC_DEFUN([EMACS_CHECK_MODULES],
  [PKG_CHECK_MODULES([$1], [$2],
     [$1_CFLAGS=`AS_ECHO(["$$1_CFLAGS"]) | sed -e "$edit_cflags"`
      m4_default([$3], [HAVE_$1=yes])],
     [m4_default([$4], [HAVE_$1=no])])])

HAVE_SOUND=no
if test "${with_sound}" != "no"; then
  # Sound support for GNU/Linux, the free BSDs, MinGW, and Cygwin.
  AC_CHECK_HEADERS([machine/soundcard.h sys/soundcard.h soundcard.h mmsystem.h],
    have_sound_header=yes, [], [
    #ifdef __MINGW32__
    #define WIN32_LEAN_AND_MEAN
    #include <windows.h>
    #endif
    ])
  test "${with_sound}" = "oss" && test "${have_sound_header}" != "yes" && \
    AC_MSG_ERROR([OSS sound support requested but not found.])

  if test "${with_sound}" = "bsd-ossaudio" || test "${with_sound}" = "yes"; then
    # Emulation library used on NetBSD.
    AC_CHECK_LIB(ossaudio, _oss_ioctl, LIBSOUND=-lossaudio, LIBSOUND=)
    test "${with_sound}" = "bsd-ossaudio" && test -z "$LIBSOUND" && \
      AC_MSG_ERROR([bsd-ossaudio sound support requested but not found.])
    dnl FIXME?  If we did find ossaudio, should we set with_sound=bsd-ossaudio?
    dnl Traditionally, we go on to check for alsa too.  Does that make sense?
  fi
  AC_SUBST(LIBSOUND)

  if test "${with_sound}" = "alsa" || test "${with_sound}" = "yes"; then
    ALSA_REQUIRED=1.0.0
    ALSA_MODULES="alsa >= $ALSA_REQUIRED"
    EMACS_CHECK_MODULES([ALSA], [$ALSA_MODULES])
    if test $HAVE_ALSA = yes; then
      LIBSOUND="$LIBSOUND $ALSA_LIBS"
      CFLAGS_SOUND="$CFLAGS_SOUND $ALSA_CFLAGS"
      AC_DEFINE(HAVE_ALSA, 1, [Define to 1 if ALSA is available.])
    elif test "${with_sound}" = "alsa"; then
      AC_MSG_ERROR([ALSA sound support requested but not found.])
    fi
  fi                            dnl with_sound = alsa|yes

  dnl Define HAVE_SOUND if we have sound support.  We know it works and
  dnl compiles only on the specified platforms.  For others, it
  dnl probably doesn't make sense to try.
  dnl FIXME So surely we should bypass this whole section if not using
  dnl one of these platforms?
  if test x$have_sound_header = xyes || test $HAVE_ALSA = yes; then
     case "$opsys" in
       dnl defined __FreeBSD__ || defined __NetBSD__ || defined __linux__
       dnl Adjust the --with-sound help text if you change this.
       gnu-linux|freebsd|netbsd|mingw32|cygwin)
         AC_DEFINE(HAVE_SOUND, 1, [Define to 1 if you have sound support.])
         HAVE_SOUND=yes
         ;;
     esac
  fi

  AC_SUBST(CFLAGS_SOUND)
fi

dnl checks for header files
AC_CHECK_HEADERS_ONCE(
  linux/fs.h
  malloc.h
  sys/systeminfo.h
  sys/sysinfo.h
  coff.h pty.h
  sys/resource.h
  sys/utsname.h pwd.h utmp.h util.h
  sanitizer/lsan_interface.h)

AC_CACHE_CHECK([for ADDR_NO_RANDOMIZE],
  [emacs_cv_personality_addr_no_randomize],
  [AC_COMPILE_IFELSE(
     [AC_LANG_PROGRAM([[#include <sys/personality.h>]],
		      [[personality (personality (0xffffffff)
				     | ADDR_NO_RANDOMIZE)]])],
     [emacs_cv_personality_addr_no_randomize=yes],
     [emacs_cv_personality_addr_no_randomize=no])])
if test $emacs_cv_personality_addr_no_randomize = yes; then
  AC_DEFINE([HAVE_PERSONALITY_ADDR_NO_RANDOMIZE], [1],
            [Define to 1 if personality flag ADDR_NO_RANDOMIZE exists.])
fi

# Note that Solaris has sys/sysinfo.h which defines struct
# sysinfo as well.  To make sure that we're using GNU/Linux
# sysinfo, we explicitly set one of its fields.
if test "$ac_cv_header_sys_sysinfo_h" = yes; then
  AC_CACHE_CHECK([if Linux sysinfo may be used], [emacs_cv_linux_sysinfo],
  [AC_COMPILE_IFELSE([AC_LANG_PROGRAM([[#include <sys/sysinfo.h>]],
                                     [[struct sysinfo si;
                                       si.totalram = 0;
                                       sysinfo (&si)]])],
    emacs_cv_linux_sysinfo=yes, emacs_cv_linux_sysinfo=no)])

  if test $emacs_cv_linux_sysinfo = yes; then
    AC_DEFINE([HAVE_LINUX_SYSINFO], 1, [Define to 1 if you have Linux sysinfo function.])
    AC_COMPILE_IFELSE([AC_LANG_PROGRAM([[#include <sys/sysinfo.h>]],
                                       [[struct sysinfo si; return si.mem_unit]])],
      AC_DEFINE(LINUX_SYSINFO_UNIT, 1,
                [Define to 1 if Linux sysinfo sizes are in multiples of mem_unit bytes.]))
  fi
fi

dnl On Solaris 8 there's a compilation warning for term.h because
dnl it doesn't define 'bool'.
AC_PREPROC_IFELSE([AC_LANG_PROGRAM([[#include <term.h>]],[[]])],
  AC_DEFINE(HAVE_TERM_H, 1, [Define to 1 if you have the <term.h> header file.]))
AC_HEADER_SYS_WAIT

AC_CHECK_HEADERS_ONCE(sys/socket.h)
AC_CHECK_HEADERS(net/if.h, , , [AC_INCLUDES_DEFAULT
#if HAVE_SYS_SOCKET_H
#include <sys/socket.h>
#endif])
AC_CHECK_HEADERS(ifaddrs.h, , , [AC_INCLUDES_DEFAULT
#if HAVE_SYS_SOCKET_H
#include <sys/socket.h>
#endif])
AC_CHECK_HEADERS(net/if_dl.h, , , [AC_INCLUDES_DEFAULT
#if HAVE_SYS_SOCKET_H
#include <sys/socket.h>
#endif])

dnl checks for structure members
AC_CHECK_MEMBERS([struct ifreq.ifr_flags, struct ifreq.ifr_hwaddr,
		  struct ifreq.ifr_netmask, struct ifreq.ifr_broadaddr,
		  struct ifreq.ifr_addr,
		  struct ifreq.ifr_addr.sa_len], , ,
		 [AC_INCLUDES_DEFAULT
#if HAVE_SYS_SOCKET_H
#include <sys/socket.h>
#endif
#if HAVE_NET_IF_H
#include <net/if.h>
#endif])

dnl Check for endianness.
dnl AC_C_BIGENDIAN is done by gnulib.

dnl check for Make feature

AUTO_DEPEND=no
AUTODEPEND_PARENTS='lib src'
dnl check if we have GCC and autodepend is on.
if test "$GCC" = yes && test "$ac_enable_autodepend" = yes; then
   AC_CACHE_CHECK([whether gcc understands -MMD -MF], [emacs_cv_autodepend],
   [SAVE_CFLAGS="$CFLAGS"
   CFLAGS="$CFLAGS -MMD -MF deps.d -MP"
   AC_COMPILE_IFELSE([AC_LANG_PROGRAM([[]], [[]])],
     [emacs_cv_autodepend=yes], [emacs_cv_autodepend=no])
   CFLAGS="$SAVE_CFLAGS"
   test -f deps.d || emacs_cv_autodepend=no
   rm -rf deps.d])
   if test $emacs_cv_autodepend = yes; then
      AUTO_DEPEND=yes
   fi
fi
AC_SUBST(AUTO_DEPEND)

#### Choose a window system.

## We leave window_system equal to none if
## we end up building without one.  Any new window system should
## set window_system to an appropriate value and add objects to
## window-system-specific substs.

window_system=none

if test "${with_pgtk}" = "yes"; then
  window_system=pgtk
fi


AC_PATH_X
if test "$no_x" != yes && test "${with_pgtk}" != "yes"; then
  window_system=x11
fi

LD_SWITCH_X_SITE_RPATH=
if test "${x_libraries}" != NONE; then
  if test -n "${x_libraries}"; then
    LD_SWITCH_X_SITE=-L`AS_ECHO(["$x_libraries"]) | sed -e 's/:/ -L/g'`
    LD_SWITCH_X_SITE_RPATH=-Wl,-rpath,`
      AS_ECHO(["$x_libraries"]) | sed -e 's/:/ -Wl,-rpath,/g'
    `
  fi
  x_default_search_path=""
  x_search_path=${x_libraries}
  if test -z "${x_search_path}"; then
    x_search_path=/usr/lib
  fi
  for x_library in `AS_ECHO(["$x_search_path:"]) | \
		    sed -e "s/:/ /g" -e p -e "s:/lib[[^ /]]* :/share :g"`; do
    x_search_path="\
${x_library}/X11/%L/%T/%N%C%S:\
${x_library}/X11/%l/%T/%N%C%S:\
${x_library}/X11/%T/%N%C%S:\
${x_library}/X11/%L/%T/%N%S:\
${x_library}/X11/%l/%T/%N%S:\
${x_library}/X11/%T/%N%S"
    if test x"${x_default_search_path}" = x; then
      x_default_search_path=${x_search_path}
    else
      x_default_search_path="${x_search_path}:${x_default_search_path}"
    fi
  done
fi
AC_SUBST(LD_SWITCH_X_SITE_RPATH)

if test "${x_includes}" != NONE && test -n "${x_includes}"; then
  C_SWITCH_X_SITE=$isystem`AS_ECHO(["$x_includes"]) | sed -e "s/:/ $isystem/g"`
fi

if test x"${x_includes}" = x; then
  bitmapdir=/usr/include/X11/bitmaps
else
  # accumulate include directories that have X11 bitmap subdirectories
  bmd_acc=
  for bmd in `AS_ECHO(["$x_includes"]) | sed -e 's/:/ /g'`; do
    if test -d "${bmd}/X11/bitmaps"; then
      bmd_acc="${bmd_acc}:${bmd}/X11/bitmaps"
    fi
    if test -d "${bmd}/bitmaps"; then
      bmd_acc="${bmd_acc}:${bmd}/bitmaps"
    fi
  done
  bitmapdir=${bmd_acc#:}
fi

NATIVE_IMAGE_API=no

test "${with_ns}" = maybe && test "${opsys}" != darwin && with_ns=no
HAVE_NS=no
NS_GNUSTEP_CONFIG=no
NS_IMPL_COCOA=no
NS_IMPL_GNUSTEP=no
tmp_CPPFLAGS="$CPPFLAGS"
tmp_CFLAGS="$CFLAGS"
CPPFLAGS="$CPPFLAGS -x objective-c"
CFLAGS="$CFLAGS -x objective-c"
GNU_OBJC_CFLAGS=""
LIBS_GNUSTEP=
if test "${with_ns}" != no; then
  # macfont.o requires macuvs.h which is absent after 'make extraclean',
  # so avoid NS_IMPL_COCOA if macuvs.h is absent.
  # Even a headless Emacs can build macuvs.h, so this should let you bootstrap.
  if test "${opsys}" = darwin && test -f "$srcdir/src/macuvs.h"; then
     NS_IMPL_COCOA=yes
     ns_appdir=`pwd`/nextstep/Emacs.app
     ns_appbindir=${ns_appdir}/Contents/MacOS
     ns_applibexecdir=${ns_appdir}/Contents/MacOS/libexec
     ns_applibdir=${ns_appdir}/Contents/Frameworks
     ns_appresdir=${ns_appdir}/Contents/Resources
     ns_appsrc=Cocoa/Emacs.base
     ns_fontfile=macfont.o
  elif flags=$( (gnustep-config --objc-flags) 2>/dev/null); then
     NS_IMPL_GNUSTEP=yes
     NS_GNUSTEP_CONFIG=yes
     GNU_OBJC_CFLAGS="$flags"
     LIBS_GNUSTEP=$(gnustep-config --gui-libs) || exit
  elif test -f $GNUSTEP_CONFIG_FILE; then
     NS_IMPL_GNUSTEP=yes
     dnl FIXME sourcing this several times in subshells seems inefficient.
     GNUSTEP_SYSTEM_HEADERS=$(
       . $GNUSTEP_CONFIG_FILE
       AS_ECHO(["$GNUSTEP_SYSTEM_HEADERS"])
     )
     GNUSTEP_SYSTEM_LIBRARIES=$(
       . $GNUSTEP_CONFIG_FILE
       AS_ECHO(["$GNUSTEP_SYSTEM_LIBRARIES"])
     )
     dnl I seemed to need these as well with GNUstep-startup 0.25.
     GNUSTEP_LOCAL_HEADERS=$(
       . $GNUSTEP_CONFIG_FILE
       AS_ECHO(["$GNUSTEP_LOCAL_HEADERS"])
     )
     GNUSTEP_LOCAL_LIBRARIES=$(
       . $GNUSTEP_CONFIG_FILE
       AS_ECHO(["$GNUSTEP_LOCAL_LIBRARIES"])
     )
     test "x${GNUSTEP_LOCAL_HEADERS}" != "x" && \
       GNUSTEP_LOCAL_HEADERS="-I${GNUSTEP_LOCAL_HEADERS}"
     test "x${GNUSTEP_LOCAL_LIBRARIES}" != "x" && \
       GNUSTEP_LOCAL_LIBRARIES="-L${GNUSTEP_LOCAL_LIBRARIES}"
     CPPFLAGS="$CPPFLAGS -I${GNUSTEP_SYSTEM_HEADERS} ${GNUSTEP_LOCAL_HEADERS}"
     CFLAGS="$CFLAGS -I${GNUSTEP_SYSTEM_HEADERS} ${GNUSTEP_LOCAL_HEADERS}"
     LDFLAGS="$LDFLAGS -L${GNUSTEP_SYSTEM_LIBRARIES} ${GNUSTEP_LOCAL_LIBRARIES}"
     LIBS_GNUSTEP="-lgnustep-gui -lgnustep-base -lobjc -lpthread"
     dnl GNUstep defines BASE_NATIVE_OBJC_EXCEPTIONS to 0 or 1.
     dnl If they had chosen to either define it or not, we could have
     dnl just used AC_CHECK_DECL here.
     AC_CACHE_CHECK(if GNUstep defines BASE_NATIVE_OBJC_EXCEPTIONS,
       emacs_cv_objc_exceptions,
AC_COMPILE_IFELSE([AC_LANG_PROGRAM([[#include <GNUstepBase/GSConfig.h>]],
[[#if defined BASE_NATIVE_OBJC_EXCEPTIONS && BASE_NATIVE_OBJC_EXCEPTIONS > 0
1;
#else
fail;
#endif]])], emacs_cv_objc_exceptions=yes, emacs_cv_objc_exceptions=no ) )
     if test $emacs_cv_objc_exceptions = yes; then
       dnl _NATIVE_OBJC_EXCEPTIONS is used by the GNUstep headers.
       AC_DEFINE(_NATIVE_OBJC_EXCEPTIONS, 1,
         [Define if GNUstep uses ObjC exceptions.])
       GNU_OBJC_CFLAGS="$GNU_OBJC_CFLAGS -fobjc-exceptions"
     fi
  fi
  if test $NS_IMPL_GNUSTEP = yes; then
     ns_appdir=`pwd`/nextstep/Emacs.app
     ns_appbindir=${ns_appdir}
     ns_applibexecdir=${ns_appdir}/libexec
     ns_applibdir=${ns_appdir}/Frameworks
     ns_appresdir=${ns_appdir}/Resources
     ns_appsrc=GNUstep/Emacs.base
     ns_fontfile=nsfont.o
  fi

  dnl This is only used while we test the NS headers, it gets reset below.
  CPPFLAGS="$CPPFLAGS $GNU_OBJC_CFLAGS"
  CFLAGS="$CFLAGS $GNU_OBJC_CFLAGS"

  AC_CHECK_HEADER([AppKit/AppKit.h], [HAVE_NS=yes],
		  [AC_MSG_ERROR([The include files (AppKit/AppKit.h etc) that
are required for a Nextstep build are missing or cannot be compiled.
Either fix this, or re-configure with the option '--without-ns'.])])

  macfont_file=""
  if test "${NS_IMPL_COCOA}" = "yes"; then
    AC_MSG_CHECKING([for Mac OS X 10.6 or newer])
    AC_COMPILE_IFELSE([AC_LANG_PROGRAM([#include <AppKit/AppKit.h>],
                                     [
#ifdef MAC_OS_X_VERSION_MAX_ALLOWED
#if MAC_OS_X_VERSION_MAX_ALLOWED >= 1060
 ; /* OK */
#else
 error "Mac OS X 10.6 or newer required";
#endif
#endif
		    ])],
		    ns_osx_have_106=yes,
		    ns_osx_have_106=no)
    AC_MSG_RESULT([$ns_osx_have_106])

    if test $ns_osx_have_106 = no; then
       AC_MSG_ERROR([Mac OS X 10.6 or newer is required]);
    fi
  fi

  if test "${with_native_image_api}" = yes; then
     AC_DEFINE(HAVE_NATIVE_IMAGE_API, 1, [Define to use native OS APIs for images.])
     NATIVE_IMAGE_API="yes (ns)"
  fi
fi

AC_SUBST(LIBS_GNUSTEP)

INSTALL_ARCH_INDEP_EXTRA=install-etc
ns_self_contained=no
NS_OBJ=
NS_OBJC_OBJ=
if test "${HAVE_NS}" = yes; then
  if test "$with_toolkit_scroll_bars" = "no"; then
    AC_MSG_WARN([Non-toolkit scroll bars are not implemented for Nextstep.])
  fi

  window_system=nextstep
  # set up packaging dirs
  if test "${EN_NS_SELF_CONTAINED}" = yes; then
     AC_DEFINE(NS_SELF_CONTAINED, 1, [Build an NS bundled app])
     ns_self_contained=yes
     prefix=${ns_appresdir}
     exec_prefix=${ns_appbindir}
     dnl This one isn't really used, only archlibdir is.
     libexecdir="\${ns_applibexecdir}"
     archlibdir="\${ns_applibexecdir}"
     etcdocdir="\${ns_appresdir}/etc"
     etcdir="\${ns_appresdir}/etc"
     dnl FIXME maybe set datarootdir instead.
     dnl That would also get applications, icons, man.
     infodir="\${ns_appresdir}/info"
     mandir="\${ns_appresdir}/man"
     lispdir="\${ns_appresdir}/lisp"
     lispdirrel="\${ns_appresdir}/lisp"
     test "$locallisppathset" = no && locallisppath="\${ns_appresdir}/site-lisp"
     INSTALL_ARCH_INDEP_EXTRA=
  fi

  NS_OBJC_OBJ="nsterm.o nsfns.o nsmenu.o nsselect.o nsimage.o $ns_fontfile"
fi
CFLAGS="$tmp_CFLAGS"
CPPFLAGS="$tmp_CPPFLAGS"
AC_SUBST(INSTALL_ARCH_INDEP_EXTRA)
AC_SUBST(ns_self_contained)
AC_SUBST(NS_OBJ)
AC_SUBST(NS_OBJC_OBJ)

if test "${HAVE_NS}" = yes; then
  AC_CACHE_CHECK(
    [if the Objective C compiler supports instancetype],
    [emacs_cv_objc_instancetype],
    [AC_LANG_PUSH([Objective C])
     AC_COMPILE_IFELSE(
       [AC_LANG_SOURCE([[@interface Test
                          + (instancetype)test;
                          @end]])],
       emacs_cv_objc_instancetype=yes,
       emacs_cv_objc_instancetype=no)
     AC_LANG_POP([Objective C])])

  if test x$emacs_cv_objc_instancetype = xyes ; then
    AC_DEFINE(NATIVE_OBJC_INSTANCETYPE, 1,
              [Define if ObjC compiler supports instancetype natively.])
  fi

  AC_CACHE_CHECK(
    [if the Objective C compiler defaults to C99],
    [emacs_cv_objc_c99],
    [AC_LANG_PUSH([Objective C])
     AC_COMPILE_IFELSE(
       [AC_LANG_PROGRAM([], [[for (int i = 0;;);]])],
       emacs_cv_objc_c99=yes,
       emacs_cv_objc_c99=no)
     AC_LANG_POP([Objective C])])

   if test x$emacs_cv_objc_c99 = xno ; then
     GNU_OBJC_CFLAGS="$GNU_OBJC_CFLAGS -std=c99"
   fi
fi

HAVE_W32=no
W32_OBJ=
W32_LIBS=
EMACSRES=
CLIENTRES=
CLIENTW=
W32_RES_LINK=
EMACS_MANIFEST=
if test "${with_w32}" != no; then
  case "${opsys}" in
    cygwin)
      AC_CHECK_HEADER([windows.h], [HAVE_W32=yes],
             [AC_MSG_ERROR(['--with-w32' was specified, but windows.h
                   cannot be found.])])
    ;;
    mingw32)
    ## Using --with-w32 with MinGW is a no-op, but we allow it.
    ;;
    *)
      AC_MSG_ERROR([Using w32 with an autotools build is only supported for Cygwin and MinGW32.])
    ;;
  esac
fi

if test "${opsys}" = "mingw32"; then
  AC_CACHE_CHECK([whether Windows API headers are recent enough], [emacs_cv_w32api],
  [AC_COMPILE_IFELSE([AC_LANG_PROGRAM([[
     #include <windows.h>
     #include <usp10.h>]],
   [[PIMAGE_NT_HEADERS pHeader;
     PIMAGE_SECTION_HEADER pSection = IMAGE_FIRST_SECTION(pHeader)]])],
   [emacs_cv_w32api=yes], [emacs_cv_w32api=no])])
  if test "${emacs_cv_w32api}" = "no"; then
    AC_MSG_ERROR([the Windows API headers are too old to support this build.])
  fi
  HAVE_W32=${emacs_cv_w32api}
fi

FIRSTFILE_OBJ=
NTDIR=
LIBS_ECLIENT=
LIB_WSOCK32=
NTLIB=
CM_OBJ="cm.o"
XARGS_LIMIT=
if test "${HAVE_W32}" = "yes"; then
  AC_DEFINE(HAVE_NTGUI, 1, [Define to use native MS Windows GUI.])
  if test "$with_toolkit_scroll_bars" = "no"; then
    AC_MSG_ERROR([Non-toolkit scroll bars are not implemented for w32 build.])
  fi
  AC_CHECK_TOOL(WINDRES, [windres],
                [AC_MSG_ERROR([No resource compiler found.])])
  W32_OBJ="w32fns.o w32menu.o w32reg.o w32font.o w32term.o"
  W32_OBJ="$W32_OBJ w32xfns.o w32select.o w32uniscribe.o w32cygwinx.o"
  EMACSRES="emacs.res"
  case "$canonical" in
    x86_64-*-*) EMACS_MANIFEST="emacs-x64.manifest" ;;
    *) EMACS_MANIFEST="emacs-x86.manifest" ;;
  esac
  dnl Construct something of the form "24,4,0,0" with 4 components.
  comma_version=`echo "${PACKAGE_VERSION}.0.0" | sed -e 's/\./,/g' -e 's/^\([[^,]]*,[[^,]]*,[[^,]]*,[[^,]]*\).*/\1/'`

  comma_space_version=`echo "$comma_version" | sed 's/,/, /g'`
  AC_SUBST(comma_version)
  AC_SUBST(comma_space_version)
  AC_CONFIG_FILES([nt/emacs.rc nt/emacsclient.rc])
  if test "${opsys}" = "cygwin"; then
    W32_LIBS="$W32_LIBS -lkernel32 -luser32 -lusp10 -lgdi32"
    W32_LIBS="$W32_LIBS -lole32 -lcomdlg32 -lcomctl32 -lwinspool"
    # Tell the linker that emacs.res is an object (which we compile from
    # the rc file), not a linker script.
    W32_RES_LINK="-Wl,emacs.res"
  else
    W32_OBJ="$W32_OBJ w32.o w32console.o w32heap.o w32inevt.o w32proc.o"
    dnl FIXME: This should probably be supported for Cygwin/w32 as
    dnl well, but the Cygwin build needs to link against -lgdiplus
    if test "${with_native_image_api}" = yes; then
      AC_DEFINE(HAVE_NATIVE_IMAGE_API, 1, [Define to use native OS APIs for images.])
      NATIVE_IMAGE_API="yes (w32)"
      W32_OBJ="$W32_OBJ w32image.o"
    fi
    W32_LIBS="$W32_LIBS -lwinmm -lusp10 -lgdi32 -lcomdlg32"
    W32_LIBS="$W32_LIBS -lmpr -lwinspool -lole32 -lcomctl32"
    W32_RES_LINK="\$(EMACSRES)"
    CLIENTRES="emacsclient.res"
    CLIENTW="emacsclientw\$(EXEEXT)"
    FIRSTFILE_OBJ=firstfile.o
    NTDIR=nt
    CM_OBJ=
    LIBS_ECLIENT="-lcomctl32"
    LIB_WSOCK32="-lwsock32"
    NTLIB="ntlib.$ac_objext"
    XARGS_LIMIT="-s 10000"
  fi
fi

if test "${HAVE_W32}" = "no" && test "${opsys}" = "cygwin"; then
  W32_LIBS="-lkernel32"
  W32_OBJ="w32cygwinx.o"
fi

AC_SUBST(W32_OBJ)
AC_SUBST(W32_LIBS)
AC_SUBST(EMACSRES)
AC_SUBST(EMACS_MANIFEST)
AC_SUBST(CLIENTRES)
AC_SUBST(CLIENTW)
AC_SUBST(W32_RES_LINK)
AC_SUBST(FIRSTFILE_OBJ)
AC_SUBST(NTDIR)
AC_SUBST(CM_OBJ)
AC_SUBST(LIBS_ECLIENT)
AC_SUBST(LIB_WSOCK32)
AC_SUBST(NTLIB)
AC_SUBST(XARGS_LIMIT)

if test "${HAVE_W32}" = "yes"; then
  window_system=w32
  with_xft=no
fi

## $window_system is now set to the window system we will
## ultimately use.

term_header=
HAVE_X_WINDOWS=no
HAVE_X11=no
USE_X_TOOLKIT=none

case "${window_system}" in
  x11 )
    HAVE_X_WINDOWS=yes
    HAVE_X11=yes
    term_header=xterm.h
    case "${with_x_toolkit}" in
      athena | lucid ) USE_X_TOOLKIT=LUCID ;;
      motif ) USE_X_TOOLKIT=MOTIF ;;
      gtk ) with_gtk=yes
            term_header=gtkutil.h
dnl Don't set this for GTK.  A lot of tests below assumes Xt when
dnl USE_X_TOOLKIT is set.
            USE_X_TOOLKIT=none ;;
      gtk2 ) with_gtk2=yes
             term_header=gtkutil.h
             USE_X_TOOLKIT=none ;;
      gtk3 ) with_gtk3=yes
             term_header=gtkutil.h
             USE_X_TOOLKIT=none ;;
      no ) USE_X_TOOLKIT=none ;;
dnl If user did not say whether to use a toolkit, make this decision later:
dnl use the toolkit if we have gtk, or X11R5 or newer.
      * ) USE_X_TOOLKIT=maybe ;;
    esac
  ;;
  nextstep )
    term_header=nsterm.h
  ;;
  w32 )
    term_header=w32term.h
  ;;
  pgtk )
    term_header=pgtkterm.h
    with_gtk3=yes
    USE_X_TOOLKIT=none
  ;;
esac

if test "$window_system" = none && test "X$with_x" != "Xno"; then
   AC_CHECK_PROG(HAVE_XSERVER, X, true, false)
   if test "$HAVE_XSERVER" = true ||
      test -n "$DISPLAY" ||
      {
        for emacs_libX11 in /usr/lib/libX11.*; do break; done
        test "$emacs_libX11" != '/usr/lib/libX11.*'
      }
   then
        AC_MSG_ERROR([You seem to be running X, but no X development libraries
were found.  You should install the relevant development files for X
and for the toolkit you want, such as Gtk+.  Also make
sure you have development files for image handling, i.e.
tiff, gif, jpeg, png and xpm.
If you are sure you want Emacs compiled without X window support, pass
  --without-x
to configure.])
   fi
fi

# Does the opsystem file prohibit the use of the GNU malloc?
# Assume not, until told otherwise.
GNU_MALLOC=yes

AC_CACHE_CHECK(
  [whether malloc is Doug Lea style],
  [emacs_cv_var_doug_lea_malloc],
  [emacs_cv_var_doug_lea_malloc=no
   dnl Hooks do not work with address sanitization.
   if test "$emacs_cv_sanitize_address" != yes; then
     AC_LINK_IFELSE(
       [AC_LANG_PROGRAM(
	  [[#include <malloc.h>
	    static void hook (void) {}]],
	  [[malloc_set_state (malloc_get_state ());
	    __after_morecore_hook = hook;
	    __malloc_initialize_hook = hook;]])],
       [emacs_cv_var_doug_lea_malloc=yes])
   fi])
doug_lea_malloc=$emacs_cv_var_doug_lea_malloc

hybrid_malloc=
system_malloc=yes

dnl This must be before the test of $ac_cv_func_sbrk below.
AC_CHECK_FUNCS_ONCE([sbrk])

test $with_unexec = yes &&
case "$opsys" in
  ## darwin ld insists on the use of malloc routines in the System framework.
  darwin | mingw32 | nacl | solaris) ;;
  cygwin | qnxnto | freebsd)
	  hybrid_malloc=yes
          system_malloc= ;;
  *) test "$ac_cv_func_sbrk" = yes && system_malloc=$emacs_cv_sanitize_address;;
esac

if test "${system_malloc}" != yes && test "${doug_lea_malloc}" != yes \
   && test "${UNEXEC_OBJ}" = unexelf.o; then
  hybrid_malloc=yes
fi

GMALLOC_OBJ=
HYBRID_MALLOC=
if test "${system_malloc}" = "yes"; then
  AC_DEFINE([SYSTEM_MALLOC], 1,
    [Define to 1 to use the system memory allocator, even if it is not
     Doug Lea style.])
  GNU_MALLOC=no
  GNU_MALLOC_reason="
    (The GNU allocators don't work with this system configuration.)"
  VMLIMIT_OBJ=
elif test "$hybrid_malloc" = yes; then
  AC_DEFINE(HYBRID_MALLOC, 1,
    [Define to use gmalloc before dumping and the system malloc after.])
  HYBRID_MALLOC=1
  GNU_MALLOC=no
  GNU_MALLOC_reason=" (only before dumping)"
  GMALLOC_OBJ=gmalloc.o
  VMLIMIT_OBJ=
else
  test "$doug_lea_malloc" != "yes" && GMALLOC_OBJ=gmalloc.o
  VMLIMIT_OBJ=vm-limit.o

  AC_CHECK_HEADERS([sys/vlimit.h])
  AC_CACHE_CHECK([for data_start], [emacs_cv_data_start],
    [AC_LINK_IFELSE(
       [AC_LANG_PROGRAM(
	 [[extern char data_start[]; char ch;]],
	 [[return data_start < &ch;]])],
       [emacs_cv_data_start=yes],
       [emacs_cv_data_start=no])])
  if test $emacs_cv_data_start = yes; then
    AC_DEFINE([HAVE_DATA_START], 1,
      [Define to 1 if data_start is the address of the start
       of the main data segment.])
  fi
fi
AC_SUBST([HYBRID_MALLOC])
AC_SUBST(GMALLOC_OBJ)
AC_SUBST(VMLIMIT_OBJ)

if test "$doug_lea_malloc" = "yes" && test "$hybrid_malloc" != yes; then
  if test "$GNU_MALLOC" = yes ; then
    GNU_MALLOC_reason="
      (Using Doug Lea's new malloc from the GNU C Library.)"
  fi
  AC_DEFINE(DOUG_LEA_MALLOC, 1,
    [Define to 1 if the system memory allocator is Doug Lea style,
     with malloc hooks and malloc_set_state.])

  ## Use mmap directly for allocating larger buffers.
  ## FIXME this comes from src/s/{gnu,gnu-linux}.h:
  ## #ifdef DOUG_LEA_MALLOC; #undef REL_ALLOC; #endif
  ## Does the AC_FUNC_MMAP test below make this check unnecessary?
  case "$opsys" in
    mingw32|gnu*) REL_ALLOC=no ;;
  esac
fi

if test x"${REL_ALLOC}" = x; then
  REL_ALLOC=${GNU_MALLOC}
fi

use_mmap_for_buffers=no
case "$opsys" in
  mingw32) use_mmap_for_buffers=yes ;;
esac

AC_FUNC_MMAP
if test $use_mmap_for_buffers = yes; then
  AC_DEFINE(USE_MMAP_FOR_BUFFERS, 1, [Define to use mmap to allocate buffer text.])
  REL_ALLOC=no
fi

LIBS="$LIBS_SYSTEM $LIBS"

dnl FIXME replace main with a function we actually want from this library.
AC_CHECK_LIB(Xbsd, main, LD_SWITCH_X_SITE="$LD_SWITCH_X_SITE -lXbsd")

dnl Check for the POSIX thread library.
LIB_PTHREAD=
AC_CHECK_HEADERS_ONCE(pthread.h)
if test "$ac_cv_header_pthread_h" && test "$opsys" != "mingw32"; then
  AC_CACHE_CHECK([for pthread library],
    [emacs_cv_pthread_lib],
    [emacs_cv_pthread_lib=no
     OLD_LIBS=$LIBS
     for emacs_pthread_lib in 'none needed' -lpthread; do
       case $emacs_pthread_lib in
	 -*) LIBS="$OLD_LIBS $emacs_pthread_lib";;
       esac
       AC_LINK_IFELSE(
	 [AC_LANG_PROGRAM(
	    [[#include <pthread.h>
	      #include <signal.h>
	      sigset_t old_mask, new_mask;
	      void noop (void) {}]],
	    [[pthread_t th = pthread_self ();
	      int status = 0;
	      status += pthread_create (&th, 0, 0, 0);
	      status += pthread_sigmask (SIG_BLOCK, &new_mask, &old_mask);
	      status += pthread_kill (th, 0);
	      #if ! (defined SYSTEM_MALLOC || defined HYBRID_MALLOC \
		     || defined DOUG_LEA_MALLOC)
	      /* Test for pthread_atfork only if gmalloc uses it,
		 as older-style hosts like MirBSD 10 lack it.  */
	      status += pthread_atfork (noop, noop, noop);
	      #endif
	      return status;]])],
	 [emacs_cv_pthread_lib=$emacs_pthread_lib])
       LIBS=$OLD_LIBS
       if test "$emacs_cv_pthread_lib" != no; then
	 break
       fi
     done])
  if test "$emacs_cv_pthread_lib" != no; then
    AC_DEFINE([HAVE_PTHREAD], 1, [Define to 1 if you have POSIX threads.])
    case $emacs_cv_pthread_lib in
      -*) LIB_PTHREAD=$emacs_cv_pthread_lib;;
    esac
    ac_cv_func_pthread_sigmask=yes
    # Some systems optimize for single-threaded programs by default, and
    # need special flags to disable these optimizations. For example, the
    # definition of 'errno' in <errno.h>.
    case $opsys in
      hpux* | solaris)
	AC_DEFINE([_REENTRANT], 1,
	  [Define to 1 if your system requires this in multithreaded code.]);;
      aix4-2)
	AC_DEFINE([_THREAD_SAFE], 1,
	  [Define to 1 if your system requires this in multithreaded code.]);;
    esac
  fi
fi
AC_SUBST([LIB_PTHREAD])

AC_MSG_CHECKING([for thread support])
threads_enabled=no
if test "$with_threads" = yes; then
   if test "$emacs_cv_pthread_lib" != no; then
      AC_DEFINE(THREADS_ENABLED, 1,
                [Define to 1 if you want elisp thread support.])
      threads_enabled=yes
   elif test "${opsys}" = "mingw32"; then
      dnl MinGW can do native Windows threads even without pthreads
      AC_DEFINE(THREADS_ENABLED, 1,
                [Define to 1 if you want elisp thread support.])
      threads_enabled=yes
   fi
fi
AC_MSG_RESULT([$threads_enabled])

dnl Check for need for bigtoc support on IBM AIX

case ${host_os} in
aix*)
  AC_CACHE_CHECK([for -bbigtoc option], [gdb_cv_bigtoc], [
    case $GCC in
    yes) gdb_cv_bigtoc=-Wl,-bbigtoc ;;
    *) gdb_cv_bigtoc=-bbigtoc ;;
    esac

    LDFLAGS=$LDFLAGS\ $gdb_cv_bigtoc
    AC_LINK_IFELSE([AC_LANG_PROGRAM([[]], [[int i;]])], [], [gdb_cv_bigtoc=])
  ])
  ;;
esac

# Change CFLAGS, CPPFLAGS, and LIBS temporarily so that C_SWITCH_X_SITE
# is for the tests that follow.  We set them back later on.

REAL_CFLAGS="$CFLAGS"
REAL_CPPFLAGS="$CPPFLAGS"
REAL_LIBS="$LIBS"

if test "${HAVE_X11}" = "yes"; then
  DEFS="$C_SWITCH_X_SITE $DEFS"
  LDFLAGS="$LDFLAGS $LD_SWITCH_X_SITE"
  LIBS="-lX11 $LIBS"
  CFLAGS="$C_SWITCH_X_SITE $CFLAGS"
  CPPFLAGS="$C_SWITCH_X_SITE $CPPFLAGS"

  # On Solaris, arrange for LD_RUN_PATH to point to the X libraries for tests.
  # This is handled by LD_SWITCH_X_SITE_RPATH during the real build,
  # but it's more convenient here to set LD_RUN_PATH since this
  # also works on hosts that don't understand LD_SWITCH_X_SITE_RPATH.
  if test "${x_libraries}" != NONE && test -n "${x_libraries}"; then
    LD_RUN_PATH=$x_libraries${LD_RUN_PATH+:}$LD_RUN_PATH
    export LD_RUN_PATH
  fi

  if test "${opsys}" = "gnu-linux"; then
    AC_CACHE_CHECK([whether X on GNU/Linux needs -b to link], [emacs_cv_b_link],
    [AC_LINK_IFELSE([AC_LANG_PROGRAM([[]],
     [[XOpenDisplay ("foo");]])],
     [xgnu_linux_first_failure=no],
     [xgnu_linux_first_failure=yes])
    if test "${xgnu_linux_first_failure}" = "yes"; then
      OLD_CPPFLAGS="$CPPFLAGS"
      OLD_LIBS="$LIBS"
      CPPFLAGS="$CPPFLAGS -b i486-linuxaout"
      LIBS="$LIBS -b i486-linuxaout"
      AC_LINK_IFELSE([AC_LANG_PROGRAM([[]],
       [[XOpenDisplay ("foo");]])],
       [xgnu_linux_second_failure=no],
       [xgnu_linux_second_failure=yes])
      if test "${xgnu_linux_second_failure}" = "yes"; then
	# If we get the same failure with -b, there is no use adding -b.
	# So leave it out.  This plays safe.
        emacs_cv_b_link=no
      else
        emacs_cv_b_link=yes
      fi
      CPPFLAGS=$OLD_CPPFLAGS
      LIBS=$OLD_LIBS
    else
      emacs_cv_b_link=no
    fi])
    if test "x$emacs_cv_b_link" = xyes ; then
      LD_SWITCH_X_SITE="$LD_SWITCH_X_SITE -b i486-linuxaout"
      C_SWITCH_X_SITE="$C_SWITCH_X_SITE -b i486-linuxaout"
    fi
  fi

  # Reportedly, some broken Solaris systems have XKBlib.h but are missing
  # header files included from there.
  AC_CACHE_CHECK([for Xkb], [emacs_cv_xkb],
  [AC_LINK_IFELSE([AC_LANG_PROGRAM([[#include <X11/Xlib.h>
#include <X11/XKBlib.h>]],
	[[XkbDescPtr kb = XkbGetKeyboard (0, XkbAllComponentsMask, XkbUseCoreKbd);]])],
	emacs_cv_xkb=yes, emacs_cv_xkb=no)])
  if test $emacs_cv_xkb = yes; then
    AC_DEFINE(HAVE_XKB, 1, [Define to 1 if you have the Xkb extension.])
  fi

  AC_CHECK_FUNCS(XrmSetDatabase XScreenResourceString \
XScreenNumberOfScreen)
fi

if test "${window_system}" = "x11"; then
  AC_MSG_CHECKING(X11 version 6)
  AC_CACHE_VAL(emacs_cv_x11_version_6,
  [AC_LINK_IFELSE([AC_LANG_PROGRAM([[#include <X11/Xlib.h>]],
[[#if XlibSpecificationRelease < 6
fail;
#endif
]])], emacs_cv_x11_version_6=yes, emacs_cv_x11_version_6=no)])
  if test $emacs_cv_x11_version_6 = yes; then
    AC_MSG_RESULT(6 or newer)
    AC_DEFINE(HAVE_X11R6, 1,
	      [Define to 1 if you have the X11R6 or newer version of Xlib.])
    AC_DEFINE(HAVE_X_I18N, 1, [Define if you have usable i18n support.])
    ## inoue@ainet.or.jp says Solaris has a bug related to X11R6-style
    ## XIM support.
    case "$opsys" in
      solaris) : ;;
      *) AC_DEFINE(HAVE_X11R6_XIM, 1,
           [Define if you have usable X11R6-style XIM support.])
         ;;
    esac
  else
    AC_MSG_RESULT(before 6)
  fi
fi


### Use -lrsvg-2 if available, unless '--with-rsvg=no' is specified.
HAVE_RSVG=no
if test "${HAVE_X11}" = "yes" || test "${HAVE_NS}" = "yes" || test "${window_system}" = "pgtk" || test "${opsys}" = "mingw32"; then
  if test "${with_rsvg}" != "no"; then
    RSVG_REQUIRED=2.14.0
    RSVG_MODULE="librsvg-2.0 >= $RSVG_REQUIRED"

    EMACS_CHECK_MODULES([RSVG], [$RSVG_MODULE])
    AC_SUBST(RSVG_CFLAGS)
    AC_SUBST(RSVG_LIBS)

    if test $HAVE_RSVG = yes; then
      AC_DEFINE(HAVE_RSVG, 1, [Define to 1 if using librsvg.])
      CFLAGS="$CFLAGS $RSVG_CFLAGS"
      # Windows loads librsvg dynamically
      if test "${opsys}" = "mingw32"; then
	RSVG_LIBS=
      fi
    fi
  fi
fi

### Use -lwebp if available, unless '--with-webp=no'
HAVE_WEBP=no
if test "${with_webp}" != "no"; then
   if test "${HAVE_X11}" = "yes" || test "${opsys}" = "mingw32" \
   || test "${HAVE_W32}" = "yes" || test "${HAVE_NS}" = "yes"; then
      WEBP_REQUIRED=0.6.0
      WEBP_MODULE="libwebp >= $WEBP_REQUIRED"

      EMACS_CHECK_MODULES([WEBP], [$WEBP_MODULE])
      AC_SUBST(WEBP_CFLAGS)
      AC_SUBST(WEBP_LIBS)
   fi
   if test $HAVE_WEBP = yes; then
      AC_DEFINE(HAVE_WEBP, 1, [Define to 1 if using libwebp.])
      CFLAGS="$CFLAGS $WEBP_CFLAGS"
      # Windows loads libwebp dynamically
      if test "${opsys}" = "mingw32"; then
	WEBP_LIBS=
      fi
   fi
fi

HAVE_IMAGEMAGICK=no
if test "${HAVE_X11}" = "yes" || test "${HAVE_NS}" = "yes" || test "${window_system}" = "pgtk" || test "${HAVE_W32}" = "yes"; then
  if test "${with_imagemagick}" != "no"; then
    if test -n "$BREW"; then
      # Homebrew doesn't link ImageMagick 6 by default, so make sure
      # pkgconfig can find it.
      export PKG_CONFIG_PATH="$PKG_CONFIG_PATH$PATH_SEPARATOR`$BREW --prefix imagemagick@6 2>/dev/null`/lib/pkgconfig"
    fi

    EMACS_CHECK_MODULES([IMAGEMAGICK], [MagickWand >= 7])
    if test $HAVE_IMAGEMAGICK = yes; then
       AC_DEFINE([HAVE_IMAGEMAGICK7], 1, [Define to 1 if using ImageMagick7.])
    else
       ## 6.3.5 is the earliest version known to work; see Bug#17339.
       ## 6.8.2 makes Emacs crash; see Bug#13867.
       EMACS_CHECK_MODULES([IMAGEMAGICK], [Wand >= 6.3.5 Wand != 6.8.2])
    fi

    if test $HAVE_IMAGEMAGICK = yes; then
      OLD_CFLAGS=$CFLAGS
      OLD_LIBS=$LIBS
      CFLAGS="$CFLAGS $IMAGEMAGICK_CFLAGS"
      LIBS="$IMAGEMAGICK_LIBS $LIBS"
      AC_CHECK_FUNCS([MagickRelinquishMemory MagickExportImagePixels \
		      MagickMergeImageLayers MagickAutoOrientImage])
      CFLAGS=$OLD_CFLAGS
      LIBS=$OLD_LIBS
      # Check that ImageMagick links.  It does not link on Fedora 25
      # with './configure CC=clang', as pkg-config outputs flags like
      # -lomp that work for GCC but not Clang.
      if test "$ac_cv_func_MagickRelinquishMemory" != yes; then
	HAVE_IMAGEMAGICK=no
      fi
    fi
    if test $HAVE_IMAGEMAGICK = yes; then
      AC_DEFINE([HAVE_IMAGEMAGICK], 1, [Define to 1 if using ImageMagick.])
    else
      if test "${with_imagemagick}" != "no"; then
        AC_MSG_ERROR([ImageMagick wanted, but it does not compile.  Maybe some library files are missing?]);
      fi
      IMAGEMAGICK_CFLAGS=
      IMAGEMAGICK_LIBS=
    fi
    AC_SUBST([IMAGEMAGICK_CFLAGS])
    AC_SUBST([IMAGEMAGICK_LIBS])
  fi
fi

AC_CHECK_LIB(anl, getaddrinfo_a, HAVE_GETADDRINFO_A=yes)
if test "${HAVE_GETADDRINFO_A}" = "yes"; then
  AC_DEFINE(HAVE_GETADDRINFO_A, 1,
[Define to 1 if you have getaddrinfo_a for asynchronous DNS resolution.])
  GETADDRINFO_A_LIBS="-lanl"
  AC_SUBST(GETADDRINFO_A_LIBS)
fi

HAVE_GTK=no
GTK_OBJ=
gtk_term_header=$term_header
check_gtk2=no
gtk3_pkg_errors=
if test "${opsys}" != "mingw32"; then
  if test "${with_gtk3}" = "yes" || test "${with_gtk}" = "yes" || test "$USE_X_TOOLKIT" = "maybe"; then
    GLIB_REQUIRED=2.37.5
    GTK_REQUIRED=3.10
    GTK_MODULES="gtk+-3.0 >= $GTK_REQUIRED glib-2.0 >= $GLIB_REQUIRED"

    dnl Checks for libraries.
    EMACS_CHECK_MODULES([GTK], [$GTK_MODULES],
      [pkg_check_gtk=yes], [pkg_check_gtk=no])
    if test "$pkg_check_gtk" = "no" && test "$with_gtk3" = "yes"; then
       AC_MSG_ERROR($GTK_PKG_ERRORS)
    fi
    if test "$pkg_check_gtk" = "yes"; then
       AC_DEFINE(HAVE_GTK3, 1, [Define to 1 if using GTK 3 or later.])
       GTK_OBJ=emacsgtkfixed.o
       gtk_term_header=gtkutil.h
       USE_GTK_TOOLKIT="GTK3"
       if test "x$ac_enable_gtk_deprecation_warnings" = x; then
	 AC_DEFINE([GDK_DISABLE_DEPRECATION_WARNINGS], [1],
	   [Define to 1 to disable GTK+/GDK deprecation warnings.])
	 AC_DEFINE([GLIB_DISABLE_DEPRECATION_WARNINGS], [1],
	   [Define to 1 to disable Glib deprecation warnings.])
       fi
       if test "$window_system" = pgtk; then
	  GLIB_GSETTINGS
       fi
    else
       check_gtk2=yes
       gtk3_pkg_errors="$GTK_PKG_ERRORS "
    fi
  fi

  if test "${with_gtk2}" = "yes" || test "$check_gtk2" = "yes"; then
    GLIB_REQUIRED=2.28
    GTK_REQUIRED=2.24
    GTK_MODULES="gtk+-2.0 >= $GTK_REQUIRED glib-2.0 >= $GLIB_REQUIRED"

    dnl Checks for libraries.
    EMACS_CHECK_MODULES([GTK], [$GTK_MODULES],
      [pkg_check_gtk=yes], [pkg_check_gtk=no])
    if test "$pkg_check_gtk" = "no" &&
       { test "$with_gtk" = yes || test "$with_gtk2" = "yes"; }
    then
      AC_MSG_ERROR($gtk3_pkg_errors$GTK_PKG_ERRORS)
    fi
    test "$pkg_check_gtk" = "yes" && USE_GTK_TOOLKIT="GTK2"
  fi
fi

OLD_CFLAGS=$CFLAGS
OLD_LIBS=$LIBS

if test x"$pkg_check_gtk" = xyes; then

  AC_SUBST(GTK_LIBS)
  CFLAGS="$CFLAGS $GTK_CFLAGS"
  LIBS="$GTK_LIBS $LIBS"
  dnl Try to compile a simple GTK program.
  AC_CACHE_CHECK([whether GTK compiles], [emacs_cv_gtk_compiles],
  [AC_LINK_IFELSE(
    [AC_LANG_PROGRAM(
       [[/* Check the Gtk and Glib APIs.  */
	 #include <gtk/gtk.h>
	 #include <glib-object.h>
	 static void
	 callback (GObject *go, GParamSpec *spec, gpointer user_data)
	 {}
       ]],
       [[
	 GtkSettings *gs = 0;
	 /* Use G_CALLBACK to make sure function pointers can be cast to void *;
	    strict C prohibits this.  Use gtk_main_iteration to test that the
	    libraries are there.  */
	 if (g_signal_handler_find (G_OBJECT (gs), G_SIGNAL_MATCH_FUNC,
				    0, 0, 0, G_CALLBACK (callback), 0))
	   gtk_main_iteration ();
       ]])],
    [emacs_cv_gtk_compiles=yes], [emacs_cv_gtk_compiles=no])])
  if test "${emacs_cv_gtk_compiles}" != "yes"; then
    GTK_OBJ=
    if test "$USE_X_TOOLKIT" != "maybe"; then
      AC_MSG_ERROR([Gtk+ wanted, but it does not compile, see config.log.  Maybe some x11-devel files missing?]);
    fi
  else
    C_SWITCH_X_SITE="$C_SWITCH_X_SITE $GTK_CFLAGS"
    HAVE_GTK=yes
    AC_DEFINE(USE_GTK, 1, [Define to 1 if using GTK.])
    GTK_OBJ="gtkutil.o $GTK_OBJ"
    term_header=$gtk_term_header
    USE_X_TOOLKIT=none
    AC_MSG_WARN([[Your version of Gtk+ will have problems with
       closing open displays.  This is no problem if you just use
       one display, but if you use more than one and close one of them
       Emacs may crash.
       See https://gitlab.gnome.org/GNOME/gtk/issues/221]])
  fi

fi
AC_SUBST(GTK_OBJ)


if test "${HAVE_GTK}" = "yes"; then

  dnl  GTK scrollbars resemble toolkit scrollbars a lot, so to avoid
  dnl  a lot if #ifdef:s, say we have toolkit scrollbars.
  if test "$with_toolkit_scroll_bars" != no; then
    with_toolkit_scroll_bars=yes
  fi

  term_header=gtkutil.h

  if test "${USE_GTK_TOOLKIT}" = GTK2; then

    dnl  Check if we have the old file selection dialog declared and
    dnl  in the link library.  In 2.x it may be in the library,
    dnl  but not declared if deprecated featured has been selected out.
    dnl  AC_CHECK_DECL checks for a macro, so check for GTK_TYPE_FILE_SELECTION.
    HAVE_GTK_FILE_SELECTION=no
    AC_CHECK_DECL(GTK_TYPE_FILE_SELECTION, HAVE_GTK_FILE_SELECTION=yes,
                     HAVE_GTK_FILE_SELECTION=no, [AC_INCLUDES_DEFAULT
#include <gtk/gtk.h>])
    if test "$HAVE_GTK_FILE_SELECTION" = yes; then
      AC_CHECK_FUNCS(gtk_file_selection_new)
    fi

    dnl This procedure causes a bug on certain Ubuntu GTK+2 builds
    AC_CHECK_FUNCS(gtk_window_set_has_resize_grip)
  fi
fi


dnl Enable xwidgets if GTK3 and WebKitGTK+ are available.
dnl Enable xwidgets if macOS Cocoa and WebKit framework are available.
HAVE_XWIDGETS=no
XWIDGETS_OBJ=
if test "$with_xwidgets" != "no"; then
  if test "$USE_GTK_TOOLKIT" = "GTK3" && test "$window_system" != "none"; then
    WEBKIT_REQUIRED=2.12
    WEBKIT_MODULES="webkit2gtk-4.0 >= $WEBKIT_REQUIRED"
    EMACS_CHECK_MODULES([WEBKIT], [$WEBKIT_MODULES])
    HAVE_XWIDGETS=$HAVE_WEBKIT
    XWIDGETS_OBJ="xwidget.o"
  elif test "${NS_IMPL_COCOA}" = "yes"; then
    dnl FIXME: Check framework WebKit2
    dnl WEBKIT_REQUIRED=M.m.p
    WEBKIT_LIBS="-Wl,-framework -Wl,WebKit"
    WEBKIT_CFLAGS="-I/System/Library/Frameworks/WebKit.framework/Headers"
    HAVE_WEBKIT="yes"
    HAVE_XWIDGETS=$HAVE_WEBKIT
    XWIDGETS_OBJ="xwidget.o"
    NS_OBJC_OBJ="$NS_OBJC_OBJ nsxwidget.o"
    dnl Update NS_OBJC_OBJ with added nsxwidget.o
    AC_SUBST(NS_OBJC_OBJ)
  else
    AC_MSG_ERROR([xwidgets requested, it requires GTK3 as X window toolkit or macOS Cocoa as window system.])
  fi

  test $HAVE_XWIDGETS = yes ||
    AC_MSG_ERROR([xwidgets requested but WebKitGTK+ or WebKit framework not found.])

  AC_DEFINE([HAVE_XWIDGETS], 1, [Define to 1 if you have xwidgets support.])
fi
AC_SUBST(XWIDGETS_OBJ)

CFLAGS=$OLD_CFLAGS
LIBS=$OLD_LIBS

PGTK_OBJ=
PGTK_LIBS=
if test "$window_system" = "pgtk"; then
  PGTK_OBJ="pgtkfns.o pgtkterm.o pgtkselect.o pgtkmenu.o pgtkim.o xsettings.o"
  PGTK_LIBS="$GTK_LIBS -ldl"
  HAVE_PGTK=yes
  AC_DEFINE([HAVE_PGTK], 1, [Define to 1 if you have pure Gtk+-3.])
fi
AC_SUBST(PGTK_OBJ)
AC_SUBST(PGTK_LIBS)

dnl D-Bus has been tested under GNU/Linux only.  Must be adapted for
dnl other platforms.
HAVE_DBUS=no
DBUS_OBJ=
if test "${with_dbus}" = "yes"; then
   EMACS_CHECK_MODULES([DBUS], [dbus-1 >= 1.0])
   if test "$HAVE_DBUS" = yes; then
     AC_DEFINE(HAVE_DBUS, 1, [Define to 1 if using D-Bus.])
     dnl dbus_watch_get_unix_fd has been introduced in D-Bus 1.1.1.
     dnl dbus_type_is_valid and dbus_validate_* have been introduced in
     dnl D-Bus 1.5.12.
     OLD_LIBS=$LIBS
     LIBS="$LIBS $DBUS_LIBS"
     AC_CHECK_FUNCS(dbus_watch_get_unix_fd \
		    dbus_type_is_valid \
		    dbus_validate_bus_name \
                    dbus_validate_path \
		    dbus_validate_interface \
		    dbus_validate_member)
     LIBS=$OLD_LIBS
     DBUS_OBJ=dbusbind.o
   fi
fi
AC_SUBST(DBUS_CFLAGS)
AC_SUBST(DBUS_LIBS)
AC_SUBST(DBUS_OBJ)

dnl GSettings has been tested under GNU/Linux only.
HAVE_GSETTINGS=no
if test "${HAVE_X11}" = "yes" -o "${window_system}" = "pgtk" && test "${with_gsettings}" = "yes"; then
   EMACS_CHECK_MODULES([GSETTINGS], [gio-2.0 >= 2.26])
   if test "$HAVE_GSETTINGS" = "yes"; then
      old_CFLAGS=$CFLAGS
      CFLAGS="$CFLAGS $GSETTINGS_CFLAGS"
      old_LIBS=$LIBS
      LIBS="$LIBS $GSETTINGS_LIBS"
      AC_CACHE_CHECK([whether GSettings is in gio], [emacs_cv_gsettings_in_gio],
      [AC_LINK_IFELSE(
         [AC_LANG_PROGRAM(
	     [[/* Check that gsettings really is present.  */
	     #include <glib-object.h>
	     #include <gio/gio.h>
	     ]],
	     [[
	       GSettings *settings;
	       GVariant *val = g_settings_get_value (settings, "");
	     ]])],
       [emacs_cv_gsettings_in_gio=yes], [emacs_cv_gsettings_in_gio=no])])

      if test "$emacs_cv_gsettings_in_gio" = "yes"; then
        AC_DEFINE(HAVE_GSETTINGS, 1, [Define to 1 if using GSettings.])
	SETTINGS_CFLAGS="$GSETTINGS_CFLAGS"
	SETTINGS_LIBS="$GSETTINGS_LIBS"
	test "$with_gconf" = "yes" || with_gconf=no
      fi
      CFLAGS=$old_CFLAGS
      LIBS=$old_LIBS
   fi
fi

dnl GConf has been tested under GNU/Linux only.
dnl The version is really arbitrary, it is about the same age as Gtk+ 2.6.
HAVE_GCONF=no
if test "${HAVE_X11}" = "yes" -o "${window_system}" = "pgtk" && test "${with_gconf}" != "no"; then
   EMACS_CHECK_MODULES([GCONF], [gconf-2.0 >= 2.13])
   if test "$HAVE_GCONF" = yes; then
      AC_DEFINE(HAVE_GCONF, 1, [Define to 1 if using GConf.])
      dnl Newer GConf doesn't link with g_objects, so this is not defined.
      SETTINGS_CFLAGS="$SETTINGS_CFLAGS $GCONF_CFLAGS"
      SETTINGS_LIBS="$SETTINGS_LIBS $GCONF_LIBS"
   fi
fi

if test "$HAVE_GSETTINGS" = "yes" || test "$HAVE_GCONF" = "yes"; then
    EMACS_CHECK_MODULES([GOBJECT], [gobject-2.0 >= 2.0])
    if test "$HAVE_GOBJECT" = "yes"; then
       SETTINGS_CFLAGS="$SETTINGS_CFLAGS $GOBJECT_CFLAGS"
       SETTINGS_LIBS="$SETTINGS_LIBS $GOBJECT_LIBS"
    fi
    SAVE_CFLAGS="$CFLAGS"
    SAVE_LIBS="$LIBS"
    CFLAGS="$SETTINGS_CFLAGS $CFLAGS"
    LIBS="$SETTINGS_LIBS $LIBS"
    CFLAGS="$SAVE_CFLAGS"
    LIBS="$SAVE_LIBS"
fi
AC_SUBST(SETTINGS_CFLAGS)
AC_SUBST(SETTINGS_LIBS)

USE_STARTUP_NOTIFICATION=no
if test "${HAVE_GTK}" = "yes"; then
    USE_STARTUP_NOTIFICATION=yes
fi
AC_SUBST(USE_STARTUP_NOTIFICATION)

dnl SELinux is available for GNU/Linux only.
HAVE_LIBSELINUX=no
LIBSELINUX_LIBS=
if test "${with_selinux}" = "yes"; then
   AC_CHECK_LIB([selinux], [lgetfilecon], HAVE_LIBSELINUX=yes, HAVE_LIBSELINUX=no)
   if test "$HAVE_LIBSELINUX" = yes; then
      AC_DEFINE(HAVE_LIBSELINUX, 1, [Define to 1 if using SELinux.])
      LIBSELINUX_LIBS=-lselinux
   fi
fi
AC_SUBST(LIBSELINUX_LIBS)

HAVE_GNUTLS=no
if test "${with_gnutls}" != "no" ; then
  EMACS_CHECK_MODULES([LIBGNUTLS], [gnutls >= 2.12.2],
    [HAVE_GNUTLS=yes], [HAVE_GNUTLS=no])
  if test "${HAVE_GNUTLS}" = "yes"; then
    AC_DEFINE(HAVE_GNUTLS, 1, [Define if using GnuTLS.])
  fi

  # Windows loads GnuTLS dynamically
  if test "${opsys}" = "mingw32"; then
    LIBGNUTLS_LIBS=
  fi
fi

AC_SUBST(LIBGNUTLS_LIBS)
AC_SUBST(LIBGNUTLS_CFLAGS)

HAVE_LIBSYSTEMD=no
if test "${with_libsystemd}" = "yes" ; then
  dnl This code has been tested with libsystemd 222 and later.
  dnl FIXME: Find the earliest version number for which Emacs should work,
  dnl and change '222' to that number.
  EMACS_CHECK_MODULES([LIBSYSTEMD], [libsystemd >= 222],
    [HAVE_LIBSYSTEMD=yes], [HAVE_LIBSYSTEMD=no])
  if test "${HAVE_LIBSYSTEMD}" = "yes"; then
    AC_DEFINE(HAVE_LIBSYSTEMD, 1, [Define if using libsystemd.])
  fi
fi

AC_SUBST(LIBSYSTEMD_LIBS)
AC_SUBST(LIBSYSTEMD_CFLAGS)

HAVE_JSON=no
JSON_OBJ=

if test "${with_json}" != no; then
  EMACS_CHECK_MODULES([JSON], [jansson >= 2.7],
    [HAVE_JSON=yes], [HAVE_JSON=no])
  if test "${HAVE_JSON}" = yes; then
    AC_DEFINE(HAVE_JSON, 1, [Define if using Jansson.])
    JSON_OBJ=json.o
  fi

  # Windows loads libjansson dynamically
  if test "${opsys}" = "mingw32"; then
    JSON_LIBS=
  fi
fi

AC_SUBST(JSON_LIBS)
AC_SUBST(JSON_CFLAGS)
AC_SUBST(JSON_OBJ)

NOTIFY_OBJ=
NOTIFY_SUMMARY=no

dnl MS Windows native file monitor is available for mingw32 only.
case $with_file_notification,$opsys in
  w32,cygwin)
    AC_MSG_ERROR(['--with-file-notification=w32' was specified, but
    this is only supported on MS-Windows native and MinGW32 builds.
    Consider using gfile instead.])
    ;;
  w32,* | yes,mingw32)
    AC_CHECK_HEADER(windows.h)
    if test "$ac_cv_header_windows_h" = yes ; then
       AC_DEFINE(HAVE_W32NOTIFY, 1, [Define to 1 to use w32notify.])
       NOTIFY_OBJ=w32notify.o
       NOTIFY_SUMMARY="yes (w32)"
    fi ;;
esac

dnl inotify is available only on GNU/Linux.
case $with_file_notification,$NOTIFY_OBJ in
  inotify, | yes,)
    AC_CHECK_HEADER(sys/inotify.h)
    if test "$ac_cv_header_sys_inotify_h" = yes ; then
	AC_CHECK_FUNC(inotify_init1)
	if test "$ac_cv_func_inotify_init1" = yes; then
	  AC_DEFINE(HAVE_INOTIFY, 1, [Define to 1 to use inotify.])
	  NOTIFY_OBJ=inotify.o
	  NOTIFY_SUMMARY="yes -lglibc (inotify)"
       fi
    fi ;;
esac

dnl kqueue is available on BSD-like systems.
case $with_file_notification,$NOTIFY_OBJ in
  kqueue,* | yes,)
    EMACS_CHECK_MODULES([KQUEUE], [libkqueue])
    if test "$HAVE_KQUEUE" = "yes"; then
       AC_DEFINE(HAVE_KQUEUE, 1, [Define to 1 to use kqueue.])
       CPPFLAGS="$CPPFLAGS -I/usr/include/kqueue"
       NOTIFY_CFLAGS=$KQUEUE_CFLAGS
       NOTIFY_LIBS=$KQUEUE_LIBS
       NOTIFY_OBJ=kqueue.o
       NOTIFY_SUMMARY="yes -lkqueue"
    else
       AC_SEARCH_LIBS(kqueue, [])
       if test "$ac_cv_search_kqueue" != no; then
         AC_DEFINE(HAVE_KQUEUE, 1, [Define to 1 to use kqueue.])
	 NOTIFY_OBJ=kqueue.o
	 NOTIFY_SUMMARY="yes (kqueue)"
       fi
    fi ;;
esac

dnl g_file_monitor exists since glib 2.18.  G_FILE_MONITOR_EVENT_MOVED
dnl has been added in glib 2.24.  It has been tested under
dnl GNU/Linux only.
case $with_file_notification,$NOTIFY_OBJ in
  gfile,* | yes,)
    if test "${HAVE_NS}" = yes; then
       AC_MSG_ERROR(['--with-file-notification=gfile' is not supported in NextStep builds.
Consider kqueue instead.])
    else
       EMACS_CHECK_MODULES([GFILENOTIFY], [gio-2.0 >= 2.24])
       if test "$HAVE_GFILENOTIFY" = "yes"; then
	  AC_DEFINE(HAVE_GFILENOTIFY, 1, [Define to 1 if using GFile.])
	  NOTIFY_CFLAGS=$GFILENOTIFY_CFLAGS
	  NOTIFY_LIBS=$GFILENOTIFY_LIBS
	  NOTIFY_OBJ=gfilenotify.o
	  NOTIFY_SUMMARY="yes -lgio (gfile)"
       fi
    fi ;;
esac

case $with_file_notification,$NOTIFY_OBJ in
  yes,* | no,* | *,?*) ;;
  *) AC_MSG_ERROR([File notification '$with_file_notification' requested but requirements not found.]) ;;
esac

if test -n "$NOTIFY_OBJ"; then
   AC_DEFINE(USE_FILE_NOTIFY, 1, [Define to 1 if using file notifications.])
fi
AC_SUBST(NOTIFY_CFLAGS)
AC_SUBST(NOTIFY_LIBS)
AC_SUBST(NOTIFY_OBJ)

dnl Do not put whitespace before the #include statements below.
dnl Older compilers (eg sunos4 cc) choke on it.
HAVE_XAW3D=no
LUCID_LIBW=
if test x"${USE_X_TOOLKIT}" = xmaybe || test x"${USE_X_TOOLKIT}" = xLUCID; then
  if test "$with_xaw3d" != no; then
    AC_CACHE_VAL(emacs_cv_xaw3d,
    [AC_LINK_IFELSE([AC_LANG_PROGRAM([[
#include <X11/Intrinsic.h>
#include <X11/Xaw3d/Simple.h>]],
      [[]])],
      [AC_CHECK_LIB(Xaw3d, XawScrollbarSetThumb,
                    emacs_cv_xaw3d=yes, emacs_cv_xaw3d=no)],
      emacs_cv_xaw3d=no)])
  else
    emacs_cv_xaw3d=no
  fi
  if test $emacs_cv_xaw3d = yes; then
    AC_MSG_CHECKING(for xaw3d)
    AC_MSG_RESULT([yes; using Lucid toolkit])
    USE_X_TOOLKIT=LUCID
    HAVE_XAW3D=yes
    LUCID_LIBW=-lXaw3d
    AC_DEFINE(HAVE_XAW3D, 1,
              [Define to 1 if you have the Xaw3d library (-lXaw3d).])
  else
    AC_MSG_CHECKING(for xaw3d)
    AC_MSG_RESULT(no)
    AC_MSG_CHECKING(for libXaw)
    AC_CACHE_VAL(emacs_cv_xaw,
    [AC_LINK_IFELSE([AC_LANG_PROGRAM([[
#include <X11/Intrinsic.h>
#include <X11/Xaw/Simple.h>]],
      [[]])],
      emacs_cv_xaw=yes,
      emacs_cv_xaw=no)])
    if test $emacs_cv_xaw = yes; then
      AC_MSG_RESULT([yes; using Lucid toolkit])
      USE_X_TOOLKIT=LUCID
      LUCID_LIBW=-lXaw
    elif test x"${USE_X_TOOLKIT}" = xLUCID; then
      AC_MSG_ERROR([Lucid toolkit requires X11/Xaw include files])
    else
      AC_MSG_ERROR([No X toolkit could be found.
If you are sure you want Emacs compiled without an X toolkit, pass
  --with-x-toolkit=no
to configure.  Otherwise, install the development libraries for the toolkit
that you want to use (e.g. Gtk+) and re-run configure.])
    fi
  fi
fi

X_TOOLKIT_TYPE=$USE_X_TOOLKIT

LIBXTR6=
LIBXMU=
if test "${USE_X_TOOLKIT}" != "none"; then
  AC_MSG_CHECKING(X11 toolkit version)
  AC_CACHE_VAL(emacs_cv_x11_toolkit_version_6,
  [AC_LINK_IFELSE([AC_LANG_PROGRAM([[#include <X11/Intrinsic.h>]],
[[#if XtSpecificationRelease < 6
fail;
#endif
]])], emacs_cv_x11_toolkit_version_6=yes, emacs_cv_x11_toolkit_version_6=no)])
  HAVE_X11XTR6=$emacs_cv_x11_toolkit_version_6
  if test $emacs_cv_x11_toolkit_version_6 = yes; then
    AC_MSG_RESULT(6 or newer)
    AC_DEFINE(HAVE_X11XTR6, 1,
	      [Define to 1 if you have the X11R6 or newer version of Xt.])
    LIBXTR6="-lSM -lICE"
    case "$opsys" in
      ## Use libw.a along with X11R6 Xt.
      unixware) LIBXTR6="$LIBXTR6 -lw" ;;
    esac
  else
    AC_MSG_RESULT(before 6)
  fi

dnl If using toolkit, check whether libXmu.a exists.
dnl tranle@intellicorp.com says libXmu.a can need XtMalloc in libXt.a to link.
  OLDLIBS="$LIBS"
  if test x$HAVE_X11XTR6 = xyes; then
    OTHERLIBS='-lXt -lSM -lICE'
  else
    OTHERLIBS='-lXt'
  fi
  AC_SEARCH_LIBS([XmuConvertStandardSelection], [Xmu], [], [], [$OTHERLIBS])
  if test "X$LIBS" != "X$OLDLIBS"; then
    LIBXMU=$ac_cv_search_XmuConvertStandardSelection
  fi
  LIBS=$OLDLIBS
  dnl ac_cv_search_XmuConvertStandardSelection is also referenced below.
fi
AC_SUBST(LIBXTR6)
AC_SUBST(LIBXMU)

LIBXP=
if test "${USE_X_TOOLKIT}" = "MOTIF"; then
  # OpenMotif may be installed in such a way on some GNU/Linux systems.
  if test -d /usr/include/openmotif; then
    CPPFLAGS="-I/usr/include/openmotif $CPPFLAGS"
    emacs_cv_openmotif=yes
    case "$canonical" in
      x86_64-*-linux-gnu* | powerpc64-*-linux-gnu* | sparc64-*-linux-gnu*)
      test -d /usr/lib64/openmotif && LDFLAGS="-L/usr/lib64/openmotif $LDFLAGS"
      ;;
      *)
      test -d /usr/lib/openmotif && LDFLAGS="-L/usr/lib/openmotif $LDFLAGS"
    esac
  else
    emacs_cv_openmotif=no
  fi
  AC_CACHE_CHECK(for (Open)Motif version 2.1, emacs_cv_motif_version_2_1,
  [AC_COMPILE_IFELSE([AC_LANG_PROGRAM([[#include <Xm/Xm.h>]],
    [[#if XmVERSION > 2 || (XmVERSION == 2 && XmREVISION >= 1)
int x = 5;
#else
Motif version prior to 2.1.
#endif]])],
    emacs_cv_motif_version_2_1=yes, emacs_cv_motif_version_2_1=no)])
  if test $emacs_cv_motif_version_2_1 = yes; then
    AC_CHECK_LIB(Xp, XpCreateContext, LIBXP=-lXp)
    if test x$emacs_cv_openmotif = xyes; then
      REAL_CPPFLAGS="-I/usr/include/openmotif $REAL_CPPFLAGS"
    fi
  else
    AC_CACHE_CHECK(for LessTif where some systems put it, emacs_cv_lesstif,
    # We put this in CFLAGS temporarily to precede other -I options
    # that might be in CFLAGS temporarily.
    # We put this in CPPFLAGS where it precedes the other -I options.
    OLD_CPPFLAGS=$CPPFLAGS
    OLD_CFLAGS=$CFLAGS
    CPPFLAGS="-I/usr/X11R6/LessTif/Motif1.2/include $CPPFLAGS"
    CFLAGS="-I/usr/X11R6/LessTif/Motif1.2/include $CFLAGS"
    [AC_COMPILE_IFELSE([AC_LANG_PROGRAM([[#include </usr/X11R6/LessTif/Motif1.2/include/Xm/Xm.h>]],
      [[int x = 5;]])],
      emacs_cv_lesstif=yes, emacs_cv_lesstif=no)])
    if test $emacs_cv_lesstif = yes; then
      # Make sure this -I option remains in CPPFLAGS after it is set
      # back to REAL_CPPFLAGS.
      # There is no need to change REAL_CFLAGS, because REAL_CFLAGS does not
      # have those other -I options anyway.  Ultimately, having this
      # directory ultimately in CPPFLAGS will be enough.
      REAL_CPPFLAGS="-I/usr/X11R6/LessTif/Motif1.2/include $REAL_CPPFLAGS"
      LDFLAGS="-L/usr/X11R6/LessTif/Motif1.2/lib $LDFLAGS"
    else
      CFLAGS=$OLD_CFLAGS
      CPPFLAGS=$OLD_CPPFLAGS
    fi
  fi
  AC_CHECK_HEADER([Xm/BulletinB.h], [],
    [AC_MSG_ERROR([Motif toolkit requested but requirements not found.])])
fi

dnl Use toolkit scroll bars if configured for GTK or X toolkit and either
dnl using Motif or Xaw3d is available, and unless
dnl --with-toolkit-scroll-bars=no was specified.

AH_TEMPLATE(USE_TOOLKIT_SCROLL_BARS,
	    [Define to 1 if we should use toolkit scroll bars.])dnl
USE_TOOLKIT_SCROLL_BARS=no
if test "${with_toolkit_scroll_bars}" != "no"; then
  if test "${USE_X_TOOLKIT}" != "none"; then
    if test "${USE_X_TOOLKIT}" = "MOTIF"; then
      AC_DEFINE(USE_TOOLKIT_SCROLL_BARS)
      HAVE_XAW3D=no
      USE_TOOLKIT_SCROLL_BARS=yes
    elif test "${HAVE_XAW3D}" = "yes" || test "${USE_X_TOOLKIT}" = "LUCID"; then
      AC_DEFINE(USE_TOOLKIT_SCROLL_BARS)
      USE_TOOLKIT_SCROLL_BARS=yes
    fi
  elif test "${HAVE_GTK}" = "yes"; then
    AC_DEFINE(USE_TOOLKIT_SCROLL_BARS)
    USE_TOOLKIT_SCROLL_BARS=yes
  elif test "${HAVE_NS}" = "yes"; then
    AC_DEFINE(USE_TOOLKIT_SCROLL_BARS)
    USE_TOOLKIT_SCROLL_BARS=yes
  elif test "${HAVE_W32}" = "yes"; then
    AC_DEFINE(USE_TOOLKIT_SCROLL_BARS)
    USE_TOOLKIT_SCROLL_BARS=yes
  fi
fi

dnl See if XIM is available.
AC_COMPILE_IFELSE([AC_LANG_PROGRAM([[
	  #include <X11/Xlib.h>
	  #include <X11/Xresource.h>]],
	 [[XIMProc  callback;]])],
	 [HAVE_XIM=yes
	 AC_DEFINE(HAVE_XIM, 1, [Define to 1 if XIM is available])],
	 HAVE_XIM=no)

dnl Note this is non-standard.  --with-xim does not control whether
dnl XIM support is compiled in, it only affects the runtime default of
dnl use_xim in xterm.c.
if test "${with_xim}" != "no"; then
  AC_DEFINE(USE_XIM, 1,
	    [Define to 1 to default runtime use of XIM to on.])
fi


if test "${HAVE_XIM}" != "no"; then
  late_CFLAGS=$CFLAGS
  if test "$GCC" = yes; then
    CFLAGS="$CFLAGS --pedantic-errors"
  fi
  AC_COMPILE_IFELSE([AC_LANG_PROGRAM([[
#include <X11/Xlib.h>
#include <X11/Xresource.h>]],
[[Display *display;
XrmDatabase db;
char *res_name;
char *res_class;
XIMProc  callback;
XPointer *client_data;
#ifndef __GNUC__
/* If we're not using GCC, it's probably not XFree86, and this is
   probably right, but we can't use something like --pedantic-errors.  */
extern Bool XRegisterIMInstantiateCallback(Display*, XrmDatabase, char*,
                                           char*, XIMProc, XPointer*);
#endif
(void)XRegisterIMInstantiateCallback(display, db, res_name, res_class, callback,
   client_data);]])],
    [emacs_cv_arg6_star=yes])
  AH_TEMPLATE(XRegisterIMInstantiateCallback_arg6,
         [Define to the type of the 6th arg of XRegisterIMInstantiateCallback,
either XPointer or XPointer*.])dnl
  if test "$emacs_cv_arg6_star" = yes; then
    AC_DEFINE(XRegisterIMInstantiateCallback_arg6, [XPointer*])
  else
    AC_DEFINE(XRegisterIMInstantiateCallback_arg6, [XPointer])
  fi
  CFLAGS=$late_CFLAGS
fi

# Check for XRender
HAVE_XRENDER=no
if test "${HAVE_X11}" = "yes"; then
  AC_COMPILE_IFELSE(
    [AC_LANG_PROGRAM(
       [[#include <X11/Intrinsic.h>
	 #include <X11/extensions/Xrender.h>
       ]],
       [[return !XRenderQueryExtension;]])],
    [AC_CHECK_LIB([Xrender], [XRenderQueryExtension], [HAVE_XRENDER=yes])])
  if test $HAVE_XRENDER = yes; then
    XRENDER_LIBS="-lXrender"
    AC_SUBST(XRENDER_LIBS)
    AC_DEFINE([HAVE_XRENDER], 1, [Define to 1 if XRender is available.])
  fi
fi

HAVE_CAIRO=no
if test "${HAVE_X11}" = "yes"; then
  if test "${with_cairo}" != "no"; then
    CAIRO_REQUIRED=1.8.0
    CAIRO_MODULE="cairo >= $CAIRO_REQUIRED"
    EMACS_CHECK_MODULES(CAIRO, $CAIRO_MODULE)
    if test $HAVE_CAIRO = yes; then
      AC_DEFINE(USE_CAIRO, 1, [Define to 1 if using cairo.])
      CFLAGS="$CFLAGS $CAIRO_CFLAGS"
      LIBS="$LIBS $CAIRO_LIBS"
      AC_SUBST(CAIRO_CFLAGS)
      AC_SUBST(CAIRO_LIBS)
    else
      AC_MSG_WARN([cairo requested but not found.])
    fi
  fi
fi

### Start of font-backend (under any platform) section.
# (nothing here yet -- this is a placeholder)
### End of font-backend (under any platform) section.

### Start of font-backend (under X11) section.
if test "${HAVE_X11}" = "yes"; then
  if test $HAVE_CAIRO = yes; then
    dnl Strict linkers fail with
    dnl ftfont.o: undefined reference to symbol 'FT_New_Face'
    dnl if -lfreetype is not specified.
    dnl The following is needed to set FREETYPE_LIBS.
    EMACS_CHECK_MODULES([FREETYPE], [freetype2])

    test "$HAVE_FREETYPE" = "no" && AC_MSG_ERROR(cairo requires libfreetype)

    EMACS_CHECK_MODULES([FONTCONFIG], [fontconfig >= 2.2.0])

    test "$HAVE_FONTCONFIG" = "no" && AC_MSG_ERROR(cairo requires libfontconfig)
    dnl For the "Does Emacs use" message at the end.
    HAVE_XFT=no
  else
    ## Use -lXft if available, unless '--with-xft=no'.
    HAVE_XFT=maybe
    if test "x${with_x}" = "xno"; then
      with_xft="no";
    fi

    if test "$with_xft" != no; then
      EMACS_CHECK_MODULES([FONTCONFIG], [fontconfig >= 2.2.0])
      with_xft=$HAVE_FONTCONFIG
    fi

    if test "x${with_xft}" != "xno"; then

      EMACS_CHECK_MODULES([XFT], [xft >= 0.13.0], [], [HAVE_XFT=no])
      ## Because xterm.c uses XRenderQueryExtension when XFT is
      ## enabled, we also need to link to -lXrender.
      if test "$HAVE_XFT" != no && test "$HAVE_XRENDER" != no; then
	OLD_CPPFLAGS="$CPPFLAGS"
	OLD_CFLAGS="$CFLAGS"
	OLD_LIBS="$LIBS"
	CPPFLAGS="$CPPFLAGS $XFT_CFLAGS"
	CFLAGS="$CFLAGS $XFT_CFLAGS"
	LIBS="$XFT_LIBS $LIBS"
	AC_CHECK_HEADER(X11/Xft/Xft.h,
	  AC_CHECK_LIB(Xft, XftFontOpen, HAVE_XFT=yes, , $XFT_LIBS) , ,
          [[#include <X11/X.h>]])

	if test "${HAVE_XFT}" = "yes"; then
	  AC_DEFINE(HAVE_XFT, 1, [Define to 1 if you have the Xft library.])
	    AC_SUBST(XFT_LIBS)
	  C_SWITCH_X_SITE="$C_SWITCH_X_SITE $XFT_CFLAGS"
	fi                        # "${HAVE_XFT}" = "yes"
	CPPFLAGS=$OLD_CPPFLAGS
	CFLAGS=$OLD_CFLAGS
	LIBS=$OLD_LIBS
      else
      # Make sure XFT is disabled if we found XFT but not XRender
	HAVE_XFT=no
      fi                          # "$HAVE_XFT" != no
    fi                            # "x${with_xft}" != "xno"

    if test "$HAVE_XFT" != "yes"; then
       dnl For the "Does Emacs use" message at the end.
       HAVE_XFT=no
       HAVE_FREETYPE=no
    else
       dnl Strict linkers fail with
       dnl ftfont.o: undefined reference to symbol 'FT_New_Face'
       dnl if -lfreetype is not specified.
       dnl The following is needed to set FREETYPE_LIBS.
       EMACS_CHECK_MODULES([FREETYPE], [freetype2])

       test "$HAVE_FREETYPE" = "no" && AC_MSG_ERROR(libxft requires libfreetype)
    fi
  fi				  # $HAVE_CAIRO != yes

  HAVE_LIBOTF=no
  if test "${HAVE_FREETYPE}" = "yes"; then
    AC_DEFINE(HAVE_FREETYPE, 1,
	      [Define to 1 if using the freetype and fontconfig libraries.])
    OLD_CFLAGS=$CFLAGS
    OLD_LIBS=$LIBS
    CFLAGS="$CFLAGS $FREETYPE_CFLAGS"
    LIBS="$FREETYPE_LIBS $LIBS"
    AC_CHECK_FUNCS(FT_Face_GetCharVariantIndex)
    CFLAGS=$OLD_CFLAGS
    LIBS=$OLD_LIBS
    if test "${with_libotf}" != "no"; then
      EMACS_CHECK_MODULES([LIBOTF], [libotf])
      if test "$HAVE_LIBOTF" = "yes"; then
	AC_DEFINE(HAVE_LIBOTF, 1, [Define to 1 if using libotf.])
	AC_CHECK_LIB(otf, OTF_get_variation_glyphs,
		     HAVE_OTF_GET_VARIATION_GLYPHS=yes,
		     HAVE_OTF_GET_VARIATION_GLYPHS=no)
	if test "${HAVE_OTF_GET_VARIATION_GLYPHS}" = "yes"; then
	  AC_DEFINE(HAVE_OTF_GET_VARIATION_GLYPHS, 1,
		    [Define to 1 if libotf has OTF_get_variation_glyphs.])
	fi
	if ! $PKG_CONFIG --atleast-version=0.9.16 libotf; then
	  AC_DEFINE(HAVE_OTF_KANNADA_BUG, 1,
[Define to 1 if libotf is affected by https://debbugs.gnu.org/28110.])
	fi
      fi
    fi
  dnl FIXME should there be an error if HAVE_FREETYPE != yes?
  dnl Does the new font backend require it, or can it work without it?
  fi

  HAVE_M17N_FLT=no
  if test "${HAVE_LIBOTF}" = yes; then
    if test "${with_m17n_flt}" != "no"; then
      EMACS_CHECK_MODULES([M17N_FLT], [m17n-flt])
      if test "$HAVE_M17N_FLT" = "yes"; then
	AC_DEFINE(HAVE_M17N_FLT, 1, [Define to 1 if using libm17n-flt.])
      fi
    fi
  fi
else # "${HAVE_X11}" != "yes"
  if test $window_system = pgtk; then
    EMACS_CHECK_MODULES([FONTCONFIG], [fontconfig >= 2.2.0])
    EMACS_CHECK_MODULES([FREETYPE], [freetype2])
    if test "$HAVE_FONTCONFIG" != yes -o "$HAVE_FREETYPE" != yes; then
      AC_MSG_ERROR(fontconfig and freetype is required.)
    fi
    HAVE_LIBOTF=no
    AC_DEFINE(HAVE_FREETYPE, 1,
	      [Define to 1 if using the freetype and fontconfig libraries.])
    if test "${with_libotf}" != "no"; then
      EMACS_CHECK_MODULES([LIBOTF], [libotf])
      if test "$HAVE_LIBOTF" = "yes"; then
	AC_DEFINE(HAVE_LIBOTF, 1, [Define to 1 if using libotf.])
	AC_CHECK_LIB(otf, OTF_get_variation_glyphs,
		     HAVE_OTF_GET_VARIATION_GLYPHS=yes,
		     HAVE_OTF_GET_VARIATION_GLYPHS=no)
	if test "${HAVE_OTF_GET_VARIATION_GLYPHS}" = "yes"; then
	  AC_DEFINE(HAVE_OTF_GET_VARIATION_GLYPHS, 1,
		    [Define to 1 if libotf has OTF_get_variation_glyphs.])
	fi
      fi
    fi
  else
    HAVE_XFT=no
    HAVE_FREETYPE=no
    HAVE_LIBOTF=no
    HAVE_M17N_FLT=no
  fi
fi   # "${HAVE_X11}" != "yes"

HAVE_HARFBUZZ=no
### On MS-Windows we use hb_font_get_nominal_glyph, which appeared
### in HarfBuzz version 1.2.3
if test "${HAVE_W32}" = "yes"; then
  harfbuzz_required_ver=1.2.3
else
  harfbuzz_required_ver=0.9.42
fi
if test "${HAVE_X11}" = "yes" && test "${HAVE_FREETYPE}" = "yes" \
        || test "$window_system" = "pgtk" \
        || test "${HAVE_W32}" = "yes"; then
  if test "${with_harfbuzz}" != "no"; then
    EMACS_CHECK_MODULES([HARFBUZZ], [harfbuzz >= $harfbuzz_required_ver])
    if test "$HAVE_HARFBUZZ" = "yes"; then
      AC_DEFINE(HAVE_HARFBUZZ, 1, [Define to 1 if using HarfBuzz.])
      ### mingw32 and Cygwin-w32 don't use -lharfbuzz, since they load
      ### the library dynamically.
      if test "${HAVE_W32}" = "yes"; then
        HARFBUZZ_LIBS=
      fi
    fi
  fi
fi

### End of font-backend section.

AC_SUBST(FREETYPE_CFLAGS)
AC_SUBST(FREETYPE_LIBS)
AC_SUBST(FONTCONFIG_CFLAGS)
AC_SUBST(FONTCONFIG_LIBS)
AC_SUBST(HARFBUZZ_CFLAGS)
AC_SUBST(HARFBUZZ_LIBS)
AC_SUBST(LIBOTF_CFLAGS)
AC_SUBST(LIBOTF_LIBS)
AC_SUBST(M17N_FLT_CFLAGS)
AC_SUBST(M17N_FLT_LIBS)

HAVE_CAIRO=no
if test "${HAVE_X11}" = "yes" -o "$window_system" = pgtk; then
  if test "${with_cairo}" != "no"; then
    CAIRO_REQUIRED=1.12.0
    CAIRO_MODULE="cairo >= $CAIRO_REQUIRED"
    EMACS_CHECK_MODULES(CAIRO, $CAIRO_MODULE)
    if test $HAVE_CAIRO = yes; then
      AC_DEFINE(USE_CAIRO, 1, [Define to 1 if using cairo.])
    else
      AC_MSG_ERROR([cairo requested but not found.])
    fi

    CFLAGS="$CFLAGS $CAIRO_CFLAGS"
    LIBS="$LIBS $CAIRO_LIBS"
    AC_SUBST(CAIRO_CFLAGS)
    AC_SUBST(CAIRO_LIBS)
  fi
fi

if test "${HAVE_X11}" = "yes"; then
  AC_CHECK_HEADER(X11/Xlib-xcb.h,
    AC_CHECK_LIB(xcb, xcb_translate_coordinates, HAVE_XCB=yes))
  if test "${HAVE_XCB}" = "yes"; then
    AC_CHECK_LIB(X11-xcb, XGetXCBConnection, HAVE_X11_XCB=yes)
    if test "${HAVE_X11_XCB}" = "yes"; then
      AC_DEFINE(USE_XCB, 1,
[Define to 1 if you have the XCB library and X11-XCB library for mixed
   X11/XCB programming.])
      XCB_LIBS="-lX11-xcb -lxcb"
      AC_SUBST(XCB_LIBS)
    fi
  fi
fi

### Use -lXpm if available, unless '--with-xpm=no'.
### mingw32 doesn't use -lXpm, since it loads the library dynamically.
### The Cygwin-w32 build uses <noX/xpm.h> instead of <X11/xpm.h>, so
### we need to set LDFLAGS accordingly.
HAVE_XPM=no
LIBXPM=
if test "${HAVE_W32}" = "yes" && test "${opsys}" = "cygwin"; then
  if test "${with_xpm}" != "no"; then
    SAVE_LDFLAGS="$LDFLAGS"
    LDFLAGS="$LDFLAGS -L/usr/lib/noX"
    AC_CHECK_HEADER(noX/xpm.h,
      [AC_CHECK_LIB(Xpm, XpmReadFileToImage, HAVE_XPM=yes)])
    if test "${HAVE_XPM}" = "yes"; then
      AC_CACHE_CHECK([for XpmReturnAllocPixels preprocessor define],
      [emacs_cv_cpp_xpm_return_alloc_pixels],
      [AC_EGREP_CPP(no_return_alloc_pixels,
      [#include "noX/xpm.h"
#ifndef XpmReturnAllocPixels
no_return_alloc_pixels
#endif
      ], emacs_cv_cpp_xpm_return_alloc_pixels=no,
      emacs_cv_cpp_xpm_return_alloc_pixels=yes)])

      if test "$emacs_cv_cpp_xpm_return_alloc_pixels" = "no"; then
        HAVE_XPM=no
        LDFLAGS="$SAVE_LDFLAGS"
      fi
    fi
  fi

  if test "${HAVE_XPM}" = "yes"; then
    AC_DEFINE(HAVE_XPM, 1, [Define to 1 if you have the Xpm library (-lXpm).])
    LIBXPM=-lXpm
  fi
fi

if test "${HAVE_X11}" = "yes"; then
  dnl Avoid Xpm on AIX unless requested, as it crashes; see Bug#17598.
  case $opsys,$with_xpm_set,$with_xpm in
    aix4-2,set,yes) ;;
    aix4-2,*) with_xpm=no;;
  esac

  if test "${with_xpm}" != "no"; then
    AC_CHECK_HEADER(X11/xpm.h,
      [AC_CHECK_LIB(Xpm, XpmReadFileToPixmap, HAVE_XPM=yes, , -lX11)])
    if test "${HAVE_XPM}" = "yes"; then
      AC_CACHE_CHECK([for XpmReturnAllocPixels preprocessor define],
      [emacs_cv_cpp_xpm_return_alloc_pixels],
      [AC_EGREP_CPP(no_return_alloc_pixels,
      [#include "X11/xpm.h"
#ifndef XpmReturnAllocPixels
no_return_alloc_pixels
#endif
      ], emacs_cv_cpp_xpm_return_alloc_pixels=no,
      emacs_cv_cpp_xpm_return_alloc_pixels=yes)])

      if test "$emacs_cv_cpp_xpm_return_alloc_pixels" = "no"; then
	HAVE_XPM=no
      fi
    fi
  fi

  if test "${HAVE_XPM}" = "yes"; then
    AC_DEFINE(HAVE_XPM, 1, [Define to 1 if you have the Xpm library (-lXpm).])
    LIBXPM=-lXpm
  elif test "$opsys,$LUCID_LIBW" = aix4-2,-lXaw; then
    dnl AIX -lXaw needs -lXpm linked too; see Bug#17598 Message#152.
    LIBXPM=-lXpm
  fi
fi

### FIXME: Perhaps regroup to minimize code duplication due to MinGW's
### slightly different requirements wrt image libraries (it doesn't
### use -lXpm because it loads the xpm shared library dynamically at
### run time).
if test "${opsys}" = "mingw32"; then
  if test "${with_xpm}" != "no"; then
    AC_CHECK_HEADER(X11/xpm.h, HAVE_XPM=yes, HAVE_XPM=no, [
#define FOR_MSW 1])
  fi

  if test "${HAVE_XPM}" = "yes"; then
    AC_DEFINE(HAVE_XPM, 1, [Define to 1 if you have the Xpm library (-lXpm).])
  fi
fi

AC_SUBST(LIBXPM)

### Use -ljpeg if available, unless '--with-jpeg=no'.
HAVE_JPEG=no
LIBJPEG=
if test "${HAVE_X11}" = "yes" || test "$window_system" = "pgtk" || test "${HAVE_W32}" = "yes" \
   || test "${HAVE_NS}" = "yes"; then
  if test "${with_jpeg}" != "no"; then
    AC_CACHE_CHECK([for jpeglib 6b or later],
      [emacs_cv_jpeglib],
      [OLD_LIBS=$LIBS
       for emacs_cv_jpeglib in yes -ljpeg no; do
	 case $emacs_cv_jpeglib in
	   yes) ;;
	   no) break;;
	   *) LIBS="$LIBS $emacs_cv_jpeglib";;
	 esac
	 AC_LINK_IFELSE(
	   [AC_LANG_PROGRAM(
	      [[#undef HAVE_STDLIB_H /* Avoid config.h/jpeglib.h collision.  */
		#include <stdio.h> /* jpeglib.h needs FILE and size_t.  */
		#include <jpeglib.h>
		#include <jerror.h>
		char verify[JPEG_LIB_VERSION < 62 ? -1 : 1];
		struct jpeg_decompress_struct cinfo;
	      ]],
	      [[
		jpeg_create_decompress (&cinfo);
		WARNMS (&cinfo, JWRN_JPEG_EOF);
		jpeg_destroy_decompress (&cinfo);
	      ]])],
	   [emacs_link_ok=yes],
	   [emacs_link_ok=no])
	 LIBS=$OLD_LIBS
	 test $emacs_link_ok = yes && break
       done])
    if test "$emacs_cv_jpeglib" != no; then
      HAVE_JPEG=yes
      AC_DEFINE([HAVE_JPEG], 1,
	[Define to 1 if you have the jpeg library (typically -ljpeg).])
      ### mingw32 doesn't use -ljpeg, since it loads the library
      ### dynamically when needed, and doesn't want a run-time
      ### dependency on the jpeglib DLL.
      test "$emacs_cv_jpeglib" != yes && test "${opsys}" != "mingw32" \
      && LIBJPEG=$emacs_cv_jpeglib
    fi
  fi
fi
AC_SUBST(LIBJPEG)

HAVE_LCMS2=no
LCMS2_CFLAGS=
LCMS2_LIBS=
if test "${with_lcms2}" != "no"; then
  EMACS_CHECK_MODULES([LCMS2], [lcms2])
fi
if test "${HAVE_LCMS2}" = "yes"; then
  AC_DEFINE([HAVE_LCMS2], 1, [Define to 1 if you have the lcms2 library (-llcms2).])
  ### mingw32 doesn't use -llcms2, since it loads the library dynamically.
  if test "${opsys}" = "mingw32"; then
     LCMS2_LIBS=
  fi
fi
AC_SUBST(LCMS2_CFLAGS)
AC_SUBST(LCMS2_LIBS)

HAVE_ZLIB=no
LIBZ=
if test "${with_zlib}" != "no"; then
  OLIBS=$LIBS
  AC_SEARCH_LIBS([inflateEnd], [z], [HAVE_ZLIB=yes])
  LIBS=$OLIBS
  case $ac_cv_search_inflateEnd in
    -*) LIBZ=$ac_cv_search_inflateEnd ;;
  esac
fi
if test "${HAVE_ZLIB}" = "yes"; then
  AC_DEFINE([HAVE_ZLIB], 1, [Define to 1 if you have the zlib library (-lz).])
  ### mingw32 doesn't use -lz, since it loads the library dynamically.
  if test "${opsys}" = "mingw32"; then
     LIBZ=
  fi
fi
AC_SUBST(LIBZ)

### Dynamic modules support
LIBMODULES=
HAVE_MODULES=no
MODULES_OBJ=
NEED_DYNLIB=no
case $opsys in
  cygwin|mingw32) MODULES_SUFFIX=".dll" ;;
  darwin) MODULES_SUFFIX=".dylib" ;;
  *) MODULES_SUFFIX=".so" ;;
esac
case "${opsys}" in
  darwin) MODULES_SECONDARY_SUFFIX='.so' ;;
  *) MODULES_SECONDARY_SUFFIX='' ;;
esac
if test "${with_modules}" != "no"; then
  case $opsys in
    gnu|gnu-linux)
      LIBMODULES="-ldl"
      HAVE_MODULES=yes
      ;;
    cygwin|mingw32|darwin)
      HAVE_MODULES=yes
      ;;
    *)
      # BSD systems have dlopen in libc.
      AC_CHECK_FUNC([dlopen], [HAVE_MODULES=yes])
      ;;
  esac

  if test "${HAVE_MODULES}" = no; then
    AC_MSG_ERROR([Dynamic modules are not supported on your system])
  else
    SAVE_LIBS=$LIBS
    LIBS="$LIBS $LIBMODULES"
    AC_CHECK_FUNCS([dladdr dlfunc])
    LIBS=$SAVE_LIBS
  fi
fi

if test "${HAVE_MODULES}" = yes; then
   MODULES_OBJ="emacs-module.o"
   NEED_DYNLIB=yes
   AC_DEFINE(HAVE_MODULES, 1, [Define to 1 if dynamic modules are enabled])
   AC_DEFINE_UNQUOTED(MODULES_SUFFIX, "$MODULES_SUFFIX",
     [System extension for dynamic libraries])
   if test -n "${MODULES_SECONDARY_SUFFIX}"; then
     AC_DEFINE_UNQUOTED(MODULES_SECONDARY_SUFFIX, "$MODULES_SECONDARY_SUFFIX",
       [Alternative system extension for dynamic libraries.])
   fi
fi
AC_SUBST(MODULES_OBJ)
AC_SUBST(LIBMODULES)
AC_SUBST(HAVE_MODULES)
AC_SUBST(MODULES_SUFFIX)
AC_SUBST(MODULES_SECONDARY_SUFFIX)

AC_CONFIG_FILES([src/emacs-module.h])
AC_SUBST_FILE([module_env_snippet_25])
AC_SUBST_FILE([module_env_snippet_26])
AC_SUBST_FILE([module_env_snippet_27])
AC_SUBST_FILE([module_env_snippet_28])
AC_SUBST_FILE([module_env_snippet_29])
module_env_snippet_25="$srcdir/src/module-env-25.h"
module_env_snippet_26="$srcdir/src/module-env-26.h"
module_env_snippet_27="$srcdir/src/module-env-27.h"
module_env_snippet_28="$srcdir/src/module-env-28.h"
module_env_snippet_29="$srcdir/src/module-env-29.h"
emacs_major_version="${PACKAGE_VERSION%%.*}"
AC_SUBST(emacs_major_version)

### Emacs Lisp native compiler support

AC_DEFUN([libgccjit_smoke_test], [
  AC_LANG_SOURCE(
    [[#include <libgccjit.h>
      #include <stdlib.h>
      #include <stdio.h>
      int
      main (int argc, char **argv)
      {
        gcc_jit_context *ctxt;
        gcc_jit_result *result;
        ctxt = gcc_jit_context_acquire ();
        if (!ctxt)
          exit (1);
        gcc_jit_type *int_type =
          gcc_jit_context_get_type (ctxt, GCC_JIT_TYPE_INT);
        gcc_jit_function *func =
          gcc_jit_context_new_function (ctxt, NULL,
                                        GCC_JIT_FUNCTION_EXPORTED,
                                        int_type, "foo", 0, NULL, 0);
        gcc_jit_block *block = gcc_jit_function_new_block (func, "foo");
        gcc_jit_block_end_with_return (
          block,
          NULL,
          gcc_jit_context_new_rvalue_from_int (ctxt, int_type, 1));
        result = gcc_jit_context_compile (ctxt);
        if (!result)
          exit (1);
        typedef int (*fn_type) (void);
        fn_type foo =
          (fn_type)gcc_jit_result_get_code (result, "foo");
        if (!foo)
          exit (1);
        if (foo () != 1)
          exit (1);
        gcc_jit_context_release (ctxt);
        gcc_jit_result_release (result);
        return 0;
      }]])])

AC_DEFUN([libgccjit_not_found], [
  AC_MSG_ERROR([ELisp native compiler was requested, but libgccjit was not found.
Please try installing libgccjit or a similar package.
If you are sure you want Emacs be compiled without ELisp native compiler,
pass the --without-native-compilation option to configure.])])

AC_DEFUN([libgccjit_dev_not_found], [
  AC_MSG_ERROR([ELisp native compiler was requested, but libgccjit header files were
not found.
Please try installing libgccjit-dev or a similar package.
If you are sure you want Emacs be compiled without ELisp native compiler,
pass the --without-native-compilation option to configure.])])

AC_DEFUN([libgccjit_broken], [
  AC_MSG_ERROR([The installed libgccjit failed to compile and run a test program using
the libgccjit library; see config.log for the details of the failure.
The test program can be found here:
<https://gcc.gnu.org/onlinedocs/jit/intro/tutorial01.html>.
You can try compiling it yourself to investigate the issues.
Please report the issue to your distribution if libgccjit was installed
through that.
You can find the instructions on how to compile and install libgccjit from
source on this site:
<https://gcc.gnu.org/wiki/JIT>.])])

HAVE_NATIVE_COMP=no
LIBGCCJIT_LIBS=
LIBGCCJIT_CFLAGS=
if test "$canonical" = i686-pc-cygwin; then
  if test "${with_cygwin32_native_compilation}" = yes; then
    with_native_compilation=yes
  elif test "${with_native_compilation}" != no; then
    AC_MSG_ERROR([Native compilation is not supported on 32-bit Cygwin.
If you really want to try it anyway, use the configure option
'--with-cygwin32-native-compilation'.])
  fi
fi

if test "${with_native_compilation}" != "no"; then
    if test "${HAVE_PDUMPER}" = no; then
       AC_MSG_ERROR(['--with-native-compilation' requires '--with-dumping=pdumper'])
    fi
    if test "${HAVE_ZLIB}" = no; then
       AC_MSG_ERROR(['--with-native-compilation' requires zlib])
    fi

    SAVE_CFLAGS=$CFLAGS
    SAVE_LIBS=$LIBS

    if test "${opsys}" = "darwin"; then
      # Ensure libgccjit installed by Homebrew or macports can be found.
      if test -n "$BREW"; then
        if test -n "`$BREW --prefix --installed libgccjit 2>/dev/null`"; then
          MAC_CFLAGS="-I$(dirname $($BREW ls -v libgccjit | \
                                                grep libgccjit.h))"
          MAC_LIBS="-L$(dirname $($BREW ls -v libgccjit| \
                                            grep libgccjit.so\$))"
        fi
      fi

      if test -n "$HAVE_MACPORTS"; then
        # Determine which gcc version has been installed (gcc11, for
        # instance). Use the latest version, if more than one is
        # available.  (We filter out the gcc4 packages, because they
        # don't support jit, and they have names like "gcc49" that
        # sort later than "gcc11".)
        PORT_PACKAGE=$(port installed active | grep '^ *gcc@<:@0-9@:>@* ' | \
                            awk '{ print $1; }' | grep -v 'gcc4@<:@0-9@:>@' | \
                            sort -V | tail -n 1)
        if test -n "$PORT_PACKAGE"; then
          MAC_CFLAGS="-I$(dirname $(port contents $PORT_PACKAGE | \
                                           grep libgccjit.h))"
          MAC_LIBS="-L$(dirname $(port contents $PORT_PACKAGE | \
                                              grep libgccjit.dylib))"
        fi
      fi

      if test -n "$MAC_CFLAGS" && test -n "$MAC_LIBS"; then
        CFLAGS="$CFLAGS ${MAC_CFLAGS}"
        LIBS="$LIBS ${MAC_LIBS}"
      fi
    fi

    # Check if libgccjit is available.
    AC_CHECK_LIB(gccjit, gcc_jit_context_acquire, [], [libgccjit_not_found])
    AC_CHECK_HEADERS(libgccjit.h, [], [libgccjit_dev_not_found])
    # Check if libgccjit really works.
    AC_RUN_IFELSE([libgccjit_smoke_test], [], [libgccjit_broken])
    HAVE_NATIVE_COMP=yes
    case "${opsys}" in
      # mingw32 loads the library dynamically.
      mingw32) ;;
      # OpenBSD doesn't have libdl, all the functions are in libc
      netbsd|openbsd)
        LIBGCCJIT_LIBS="-lgccjit" ;;
      darwin)
        LIBGCCJIT_CFLAGS="${MAC_CFLAGS}"
        LIBGCCJIT_LIBS="${MAC_LIBS} -lgccjit -ldl";;
      *)
        LIBGCCJIT_LIBS="-lgccjit -ldl" ;;
    esac
    NEED_DYNLIB=yes
    AC_DEFINE(HAVE_NATIVE_COMP, 1, [Define to 1 if native compiler is available.])

    CFLAGS=$SAVE_CFLAGS
    LIBS=$SAVE_LIBS
fi
AC_DEFINE_UNQUOTED(NATIVE_ELISP_SUFFIX, ".eln",
  [System extension for native compiled elisp])
AC_SUBST(HAVE_NATIVE_COMP)
AC_SUBST(LIBGCCJIT_CFLAGS)
AC_SUBST(LIBGCCJIT_LIBS)

DYNLIB_OBJ=
if test "${NEED_DYNLIB}" = yes; then
  DYNLIB_OBJ="dynlib.o"
fi
AC_SUBST(DYNLIB_OBJ)

### Use -lpng if available, unless '--with-png=no'.
HAVE_PNG=no
LIBPNG=
PNG_CFLAGS=
if test "${with_png}" != no; then
  # mingw32 loads the library dynamically.
  if test "$opsys" = mingw32; then
    AC_CHECK_HEADER([png.h], [HAVE_PNG=yes])
  elif test "${HAVE_X11}" = "yes" || test "$window_system" = "pgtk" || test "${HAVE_W32}" = "yes" \
       || test "${HAVE_NS}" = "yes"; then
    EMACS_CHECK_MODULES([PNG], [libpng >= 1.0.0])
    if test $HAVE_PNG = yes; then
      LIBPNG=$PNG_LIBS
    else
      # Test old way in case pkg-config doesn't have it (older machines).
      AC_MSG_CHECKING([for libpng not configured by pkg-config])

      png_cflags=`(libpng-config --cflags) 2>&AS_MESSAGE_LOG_FD` &&
      png_ldflags=`(libpng-config --ldflags) 2>&AS_MESSAGE_LOG_FD` || {
	# libpng-config does not work; configure by hand.
	# Debian unstable as of July 2003 has multiple libpngs, and puts png.h
	# in /usr/include/libpng.
	if test -r /usr/include/libpng/png.h &&
	   test ! -r /usr/include/png.h; then
	  png_cflags=-I/usr/include/libpng
	else
	  png_cflags=
	fi
	png_ldflags='-lpng'
      }
      SAVE_CFLAGS=$CFLAGS
      SAVE_LIBS=$LIBS
      CFLAGS="$CFLAGS $png_cflags"
      LIBS="$png_ldflags -lz -lm $LIBS"
      AC_LINK_IFELSE(
	[AC_LANG_PROGRAM([[#include <png.h>]],
	   [[return !png_get_channels (0, 0);]])],
	[HAVE_PNG=yes
	 PNG_CFLAGS=`AS_ECHO(["$png_cflags"]) | sed -e "$edit_cflags"`
	 LIBPNG=$png_ldflags])
      CFLAGS=$SAVE_CFLAGS
      LIBS=$SAVE_LIBS
      AC_MSG_RESULT([$HAVE_PNG])
    fi

    # $LIBPNG requires explicit -lz in some cases.
    # We don't know what those cases are, exactly, so play it safe and
    # append -lz to any nonempty $LIBPNG, unless we're already using LIBZ.
    case " $LIBPNG ",$LIBZ in
      *' -lz '*, | *' ',?*) ;;
      *) LIBPNG="$LIBPNG -lz" ;;
    esac
  fi
fi
if test $HAVE_PNG = yes; then
  AC_DEFINE([HAVE_PNG], [1], [Define to 1 if you have the png library.])

  SAVE_CFLAGS=$CFLAGS
  CFLAGS="$CFLAGS $PNG_CFLAGS"
  AC_CHECK_DECL([png_longjmp],
    [],
    [AC_DEFINE([PNG_DEPSTRUCT], [],
       [Define to empty to suppress deprecation warnings when building
	with --enable-gcc-warnings and with libpng versions before 1.5,
	which lack png_longjmp.])],
    [[#include <png.h>
    ]])
  CFLAGS=$SAVE_CFLAGS
fi
AC_SUBST(LIBPNG)
AC_SUBST(PNG_CFLAGS)

### Use -ltiff if available, unless '--with-tiff=no'.
### mingw32 doesn't use -ltiff, since it loads the library dynamically.
HAVE_TIFF=no
LIBTIFF=
if test "${opsys}" = "mingw32"; then
  if test "${with_tiff}" != "no"; then
    AC_CHECK_HEADER(tiffio.h, HAVE_TIFF=yes, HAVE_TIFF=no)
  fi
  if test "${HAVE_TIFF}" = "yes"; then
    AC_DEFINE(HAVE_TIFF, 1, [Define to 1 if you have the tiff library (-ltiff).])
  fi
elif test "${HAVE_X11}" = "yes" || test "${window_system}" = "pgtk" || test "${HAVE_W32}" = "yes" \
     || test "${HAVE_NS}" = "yes"; then
  if test "${with_tiff}" != "no"; then
    AC_CHECK_HEADER(tiffio.h,
      [tifflibs="-lz -lm"
      # At least one tiff package requires the jpeg library.
      if test "${HAVE_JPEG}" = yes; then tifflibs="-ljpeg $tifflibs"; fi
      AC_CHECK_LIB(tiff, TIFFGetVersion, HAVE_TIFF=yes, , $tifflibs)])
  fi

  if test "${HAVE_TIFF}" = "yes"; then
    AC_DEFINE(HAVE_TIFF, 1, [Define to 1 if you have the tiff library (-ltiff).])
    dnl FIXME -lz -lm, as per libpng?
    LIBTIFF=-ltiff
  fi
fi
AC_SUBST(LIBTIFF)

### Use -lgif or -lungif if available, unless '--with-gif=no'.
### mingw32 doesn't use -lgif/-lungif, since it loads the library dynamically.
HAVE_GIF=no
LIBGIF=
if test "${opsys}" = "mingw32"; then
  if test "${with_gif}" != "no"; then
    AC_CHECK_HEADER(gif_lib.h, HAVE_GIF=yes, HAVE_GIF=no)
  fi
  if test "${HAVE_GIF}" = "yes"; then
    AC_DEFINE(HAVE_GIF, 1, [Define to 1 if you have a gif (or ungif) library.])
  fi
elif test "${HAVE_X11}" = "yes" -o "${window_system}" = "pgtk"  && test "${with_gif}" != "no" \
        || test "${HAVE_W32}" = "yes" || test "${HAVE_NS}" = "yes"; then
  AC_CHECK_HEADER(gif_lib.h,
# EGifPutExtensionLast only exists from version libungif-4.1.0b1.
# Earlier versions can crash Emacs, but version 5.0 removes EGifPutExtensionLast.
    [AC_CHECK_LIB(gif, GifMakeMapObject, HAVE_GIF=yes,
        [AC_CHECK_LIB(gif, EGifPutExtensionLast, HAVE_GIF=yes, HAVE_GIF=maybe)])])

  if test "$HAVE_GIF" = yes; then
    LIBGIF=-lgif
  elif test "$HAVE_GIF" = maybe; then
# If gif_lib.h but no libgif, try libungif.
    AC_CHECK_LIB(ungif, EGifPutExtensionLast, HAVE_GIF=yes, HAVE_GIF=no)
    test "$HAVE_GIF" = yes && LIBGIF=-lungif
  fi

  if test "${HAVE_GIF}" = "yes"; then
    AC_DEFINE(HAVE_GIF, 1, [Define to 1 if you have a gif (or ungif) library.])
  fi
fi
AC_SUBST(LIBGIF)

dnl Check for required libraries.
MISSING=
WITH_IFAVAILABLE=
if test "${HAVE_X11}" = "yes"; then
  case $with_xpm,$HAVE_XPM in
    no,* | ifavailable,* | *,yes) ;;
    *) MISSING="libXpm"
       WITH_IFAVAILABLE="--with-xpm=ifavailable";;
  esac
  case $with_jpeg,$HAVE_JPEG in
    no,* | ifavailable,* | *,yes) ;;
    *) MISSING="$MISSING libjpeg"
       WITH_IFAVAILABLE="$WITH_IFAVAILABLE --with-jpeg=ifavailable";;
  esac
  case $with_png,$HAVE_PNG in
    no,* | ifavailable,* | *,yes) ;;
    *) MISSING="$MISSING libpng"
       WITH_IFAVAILABLE="$WITH_IFAVAILABLE --with-png=ifavailable";;
  esac
  case $with_gif,$HAVE_GIF in
    no,* | ifavailable,* | *,yes) ;;
    *) MISSING="$MISSING libgif/libungif"
       WITH_IFAVAILABLE="$WITH_IFAVAILABLE --with-gif=ifavailable";;
  esac
  case $with_tiff,$HAVE_TIFF in
    no,* | ifavailable,* | *,yes) ;;
    *) MISSING="$MISSING libtiff"
       WITH_IFAVAILABLE="$WITH_IFAVAILABLE --with-tiff=ifavailable";;
  esac
fi
case $with_gnutls,$HAVE_GNUTLS in
  no,* | ifavailable,* | *,yes) ;;
  *) MISSING="$MISSING gnutls"
     WITH_IFAVAILABLE="$WITH_IFAVAILABLE --with-gnutls=ifavailable";;
esac
case $with_json,$HAVE_JSON in
  no,* | ifavailable,* | *,yes) ;;
  *) MISSING="$MISSING json"
     WITH_IFAVAILABLE="$WITH_IFAVAILABLE --with-json=ifavailable";;
esac
if test "X${MISSING}" != X; then
  # If we have a missing library, and we don't have pkg-config installed,
  # the missing pkg-config may be the reason.  Give the user a hint.
  if test "X${PKG_CONFIG}" = X; then
    AC_MSG_WARN([Unable to locate a usable pkg-config])
  fi
  AC_MSG_ERROR([The following required libraries were not found:
    $MISSING
Maybe some development libraries/packages are missing?
To build anyway, give:
    $WITH_IFAVAILABLE
as options to configure.])
fi

### Use -lgpm if available, unless '--with-gpm=no'.
HAVE_GPM=no
LIBGPM=
if test "${with_gpm}" != "no"; then
  AC_CHECK_HEADER(gpm.h,
    [AC_CHECK_LIB(gpm, Gpm_Open, HAVE_GPM=yes)])

  if test "${HAVE_GPM}" = "yes"; then
    AC_DEFINE(HAVE_GPM, 1, [Define to 1 if you have the gpm library (-lgpm).])
    LIBGPM=-lgpm
  fi
fi
AC_SUBST(LIBGPM)

dnl Check for malloc/malloc.h on darwin
AC_CHECK_HEADERS_ONCE(malloc/malloc.h)

GNUSTEP_CFLAGS=
### Use NeXTstep API to implement GUI.
if test "${HAVE_NS}" = "yes"; then
  AC_DEFINE(HAVE_NS, 1, [Define to 1 if you are using the NeXTstep API, either GNUstep or Cocoa on macOS.])
  if test "${NS_IMPL_COCOA}" = "yes"; then
    AC_DEFINE(NS_IMPL_COCOA, 1, [Define to 1 if you are using NS windowing under macOS.])
  fi
  if test "${NS_IMPL_GNUSTEP}" = "yes"; then
    AC_DEFINE(NS_IMPL_GNUSTEP, 1, [Define to 1 if you are using NS windowing under GNUstep.])
    if test $NS_GNUSTEP_CONFIG != yes; then
      # See also .m.o rule in src/Makefile.in.  */
      # FIXME: are all these flags really needed?  Document here why.  */
      GNUSTEP_CFLAGS="-D_REENTRANT -fPIC -fno-strict-aliasing -I${GNUSTEP_SYSTEM_HEADERS} ${GNUSTEP_LOCAL_HEADERS}"
      ## Extra CFLAGS applied to src/*.m files.
      GNU_OBJC_CFLAGS="$GNU_OBJC_CFLAGS -fgnu-runtime -Wno-import -fconstant-string-class=NSConstantString -DGNUSTEP_BASE_LIBRARY=1 -DGNU_GUI_LIBRARY=1 -DGNU_RUNTIME=1 -DGSWARN -DGSDIAGNOSE"
    fi
  fi
  OTHER_FILES=ns-app
fi

### Use session management (-lSM -lICE) if available
HAVE_X_SM=no
LIBXSM=
if test "${HAVE_X11}" = "yes"; then
  AC_CHECK_HEADER(X11/SM/SMlib.h,
    [AC_CHECK_LIB(SM, SmcOpenConnection, HAVE_X_SM=yes, , -lICE)])

  if test "${HAVE_X_SM}" = "yes"; then
    AC_DEFINE(HAVE_X_SM, 1, [Define to 1 if you have the SM library (-lSM).])
    LIBXSM="-lSM -lICE"
  fi
fi
AC_SUBST(LIBXSM)

### Use XRandr (-lXrandr) if available
HAVE_XRANDR=no
if test "${HAVE_X11}" = "yes"; then
  XRANDR_REQUIRED=1.2.2
  XRANDR_MODULES="xrandr >= $XRANDR_REQUIRED"
  EMACS_CHECK_MODULES([XRANDR], [$XRANDR_MODULES])
  if test $HAVE_XRANDR = no; then
    # Test old way in case pkg-config doesn't have it (older machines).
    # Include Xrender.h by hand to work around bug in older Xrandr.h
    # (e.g. RHEL5) and silence (harmless) configure warning (bug#18465).
    AC_CHECK_HEADER(X11/extensions/Xrandr.h,
      [AC_CHECK_LIB(Xrandr, XRRGetScreenResources, HAVE_XRANDR=yes)],
      [], [AC_INCLUDES_DEFAULT
#include <X11/extensions/Xrender.h>])
    if test $HAVE_XRANDR = yes; then
      XRANDR_LIBS=-lXrandr
    fi
  fi
  if test $HAVE_XRANDR = yes; then
    AC_DEFINE(HAVE_XRANDR, 1, [Define to 1 if you have the XRandr extension.])
  fi
fi
AC_SUBST(XRANDR_CFLAGS)
AC_SUBST(XRANDR_LIBS)

### Use Xinerama (-lXinerama) if available
HAVE_XINERAMA=no
if test "${HAVE_X11}" = "yes"; then
  XINERAMA_REQUIRED=1.0.2
  XINERAMA_MODULES="xinerama >= $XINERAMA_REQUIRED"
  EMACS_CHECK_MODULES([XINERAMA], [$XINERAMA_MODULES])
  if test $HAVE_XINERAMA = no; then
    # Test old way in case pkg-config doesn't have it (older machines).
    AC_CHECK_HEADER(X11/extensions/Xinerama.h,
      [AC_CHECK_LIB(Xinerama, XineramaQueryExtension, HAVE_XINERAMA=yes)])
    if test $HAVE_XINERAMA = yes; then
      XINERAMA_LIBS=-lXinerama
    fi
  fi
  if test $HAVE_XINERAMA = yes; then
    AC_DEFINE(HAVE_XINERAMA, 1, [Define to 1 if you have the Xinerama extension.])
  fi
fi
AC_SUBST(XINERAMA_CFLAGS)
AC_SUBST(XINERAMA_LIBS)

### Use Xfixes (-lXfixes) if available
HAVE_XFIXES=no
if test "${HAVE_X11}" = "yes"; then
  XFIXES_REQUIRED=4.0.0
  XFIXES_MODULES="xfixes >= $XFIXES_REQUIRED"
  EMACS_CHECK_MODULES([XFIXES], [$XFIXES_MODULES])
  if test $HAVE_XFIXES = no; then
    # Test old way in case pkg-config doesn't have it (older machines).
    AC_CHECK_HEADER(X11/extensions/Xfixes.h,
      [AC_CHECK_LIB(Xfixes, XFixesHideCursor, HAVE_XFIXES=yes)])
    if test $HAVE_XFIXES = yes; then
      XFIXES_LIBS=-lXfixes
    fi
  fi
  if test $HAVE_XFIXES = yes; then
    AC_DEFINE(HAVE_XFIXES, 1, [Define to 1 if you have the Xfixes extension.])
  fi
fi
AC_SUBST(XFIXES_CFLAGS)
AC_SUBST(XFIXES_LIBS)

### Use Xdbe (-lXdbe) if available
HAVE_XDBE=no
if test "${HAVE_X11}" = "yes"; then
  if test "${with_xdbe}" != "no"; then
    AC_CHECK_HEADER(X11/extensions/Xdbe.h,
      [AC_CHECK_LIB(Xext, XdbeAllocateBackBufferName, HAVE_XDBE=yes)],
      [],
      [#include <X11/Xlib.h>
      ])
  fi
  if test $HAVE_XDBE = yes; then
    XDBE_LIBS=-lXext
  fi
  if test $HAVE_XDBE = yes; then
    AC_DEFINE(HAVE_XDBE, 1, [Define to 1 if you have the Xdbe extension.])
  fi
fi
AC_SUBST(XDBE_CFLAGS)
AC_SUBST(XDBE_LIBS)

### Use libxml (-lxml2) if available
### mingw32 doesn't use -lxml2, since it loads the library dynamically.
HAVE_LIBXML2=no
if test "${with_xml2}" != "no"; then
  ### I'm not sure what the version number should be, so I just guessed.
  EMACS_CHECK_MODULES([LIBXML2], [libxml-2.0 > 2.6.17])
  # Built-in libxml2 on OS X 10.8 lacks libxml-2.0.pc.
  if test "${HAVE_LIBXML2}" != "yes" && test "$opsys" = "darwin"; then
    SAVE_CPPFLAGS="$CPPFLAGS"
    if test -z "$xcsdkdir" -a -n "$XCRUN" -a ! -d /usr/include; then
      dnl /usr/include is not found.  Try Xcode SDK dir if it is sane.
      xcsdkdir=`$XCRUN --show-sdk-path 2>/dev/null`
      case $xcsdkdir in
	*[[\\\"\#\$\&\'\`$am_lf\ \	]]*)
	xcsdkdir="" ;;
      esac
    fi
    CPPFLAGS="$CPPFLAGS -isystem${xcsdkdir}/usr/include/libxml2"
    AC_CHECK_HEADER(libxml/HTMLparser.h,
      [AC_CHECK_DECL(HTML_PARSE_RECOVER, HAVE_LIBXML2=yes, ,
		     [#include <libxml/HTMLparser.h>])])
    CPPFLAGS="$SAVE_CPPFLAGS"
    if test "${HAVE_LIBXML2}" = "yes"; then
      LIBXML2_CFLAGS="-isystem${xcsdkdir}/usr/include/libxml2"
      LIBXML2_LIBS="-lxml2"
    fi
  fi
  if test "${HAVE_LIBXML2}" = "yes"; then
    if test "${opsys}" != "mingw32"; then
      AC_CHECK_LIB(xml2, htmlReadMemory, HAVE_LIBXML2=yes, HAVE_LIBXML2=no,
        [$LIBXML2_LIBS])
    else
      LIBXML2_LIBS=""
    fi
    if test "${HAVE_LIBXML2}" = "yes"; then
      AC_DEFINE(HAVE_LIBXML2, 1, [Define to 1 if you have the libxml library (-lxml2).])
    else
      LIBXML2_LIBS=""
      LIBXML2_CFLAGS=""
    fi
  fi
fi
AC_SUBST(LIBXML2_LIBS)
AC_SUBST(LIBXML2_CFLAGS)

BLESSMAIL_TARGET=
LIBS_MAIL=
if test ! "$with_mailutils"; then
  # Check for mail-locking functions in a "mail" library.  Probably this should
  # have the same check as for liblockfile below.
  AC_CHECK_LIB([mail], [maillock], [have_mail=yes], [have_mail=no])
  if test $have_mail = yes; then
    LIBS_MAIL=-lmail
    AC_DEFINE([HAVE_LIBMAIL], [1],
      [Define to 1 if you have the 'mail' library (-lmail).])

    OLD_LIBS=$LIBS
    LIBS="$LIBS_MAIL $LIBS"
    AC_CHECK_FUNCS([touchlock])
    LIBS=$OLD_LIBS
  fi
  dnl Debian, at least:
  AC_CHECK_LIB([lockfile], [maillock], [have_lockfile=yes], [have_lockfile=no])
  if test $have_lockfile = yes; then
     LIBS_MAIL=-llockfile
     AC_DEFINE([HAVE_LIBLOCKFILE], [1],
       [Define to 1 if you have the 'lockfile' library (-llockfile).])
  else
    # If we have the shared liblockfile, assume we must use it for mail
    # locking (e.g. Debian).  If we couldn't link against liblockfile
    # (no liblockfile.a installed), ensure that we don't need to.
    dnl This works for files generally, not just executables.
    dnl Should we look elsewhere for it?  Maybe examine /etc/ld.so.conf?
    AC_CHECK_PROG([liblockfile], [liblockfile.so], [yes], [no],
		  [/usr/lib:/lib:/usr/local/lib:$LD_LIBRARY_PATH])
    if test "$ac_cv_prog_liblockfile" = yes; then
      AC_MSG_ERROR([Shared liblockfile found but can't link against it.
This probably means that movemail could lose mail.
There may be a 'development' package to install containing liblockfile.])
    fi
  fi
  AC_CHECK_HEADERS([maillock.h])

  ## Define MAIL_USE_FLOCK (or LOCKF) if the mailer uses flock (or lockf) to
  ## interlock access to the mail spool.  The alternative is a lock file named
  ## /usr/spool/mail/$USER.lock.
  mail_lock=no
  case $opsys in
    aix4-2) mail_lock="lockf" ;;

    gnu|freebsd|dragonfly|netbsd|openbsd|darwin) mail_lock="flock" ;;

    ## On GNU/Linux systems, both methods are used by various mail programs.
    ## I assume most people are using newer mailers that have heard of flock.
    ## Change this if you need to.
    ## Debian contains a patch which says: "On Debian/GNU/Linux systems,
    ## configure gets the right answers, and that means *NOT* using flock.
    ## Using flock is guaranteed to be the wrong thing. See Debian Policy
    ## for details." and then uses '#ifdef DEBIAN'.  Unfortunately the
    ## Debian maintainer hasn't provided a clean fix for Emacs.
    ## movemail.c will use 'maillock' when MAILDIR, HAVE_LIBMAIL and
    ## HAVE_MAILLOCK_H are defined, so the following appears to be the
    ## correct logic.  -- fx
    ## We must check for HAVE_LIBLOCKFILE too, as movemail does.
    ## liblockfile is a Free Software replacement for libmail, used on
    ## Debian systems and elsewhere. -rfr.
    gnu-*)
      mail_lock="flock"
      if test $have_mail = yes || test $have_lockfile = yes; then
	test $ac_cv_header_maillock_h = yes && mail_lock=no
      fi ;;

    mingw32)
      mail_lock="none-needed" ;;
  esac

  case $mail_lock in
    flock) AC_DEFINE([MAIL_USE_FLOCK], [1],
	     [Define if the mailer uses flock to interlock the mail spool.]);;

    lockf) AC_DEFINE([MAIL_USE_LOCKF], [1],
	     [Define if the mailer uses lockf to interlock the mail spool.]);;

    none-needed) ;;

    *) BLESSMAIL_TARGET="need-blessmail" ;;
  esac
fi
AC_SUBST([BLESSMAIL_TARGET])
AC_SUBST([LIBS_MAIL])

HAVE_SECCOMP=no
AC_CHECK_HEADERS(
  [linux/seccomp.h linux/filter.h],
  [AC_CHECK_DECLS(
    [SECCOMP_SET_MODE_FILTER, SECCOMP_FILTER_FLAG_TSYNC],
    [HAVE_SECCOMP=yes], [],
    [[
    #include <linux/seccomp.h>
    ]])])
AC_SUBST([HAVE_SECCOMP])

EMACS_CHECK_MODULES([LIBSECCOMP], [libseccomp >= 2.4.0])
AC_SUBST([HAVE_LIBSECCOMP])
AC_SUBST([LIBSECCOMP_LIBS])
AC_SUBST([LIBSECCOMP_CFLAGS])

OLD_LIBS=$LIBS
LIBS="$LIB_PTHREAD $LIB_MATH $LIBS"
AC_CHECK_FUNCS(accept4 fchdir gethostname \
getrusage get_current_dir_name \
lrand48 random rint trunc \
select getpagesize setlocale newlocale \
getrlimit setrlimit shutdown \
pthread_sigmask strsignal setitimer \
sendto recvfrom getsockname getifaddrs freeifaddrs \
gai_strerror sync \
getpwent endpwent getgrent endgrent \
cfmakeraw cfsetspeed __executable_start log2 pthread_setname_np \
pthread_set_name_np)
LIBS=$OLD_LIBS

if test "$ac_cv_func_pthread_setname_np" = "yes"; then
  AC_CACHE_CHECK(
   [whether pthread_setname_np takes a single argument],
   [emacs_cv_pthread_setname_np_1arg],
   [AC_COMPILE_IFELSE(
     [AC_LANG_PROGRAM(
       [[#include <pthread.h>]],
       [[pthread_setname_np ("a");]])],
     [emacs_cv_pthread_setname_np_1arg=yes],
     [emacs_cv_pthread_setname_np_1arg=no])])
  if test "$emacs_cv_pthread_setname_np_1arg" = "yes"; then
    AC_DEFINE(
      HAVE_PTHREAD_SETNAME_NP_1ARG, 1,
      [Define to 1 if pthread_setname_np takes a single argument.])
  else
    AC_CACHE_CHECK(
     [whether pthread_setname_np takes three arguments],
     [emacs_cv_pthread_setname_np_3arg],
     [AC_COMPILE_IFELSE(
       [AC_LANG_PROGRAM(
         [[#include <pthread.h>]],
         [[pthread_setname_np (0, "%s", "a");]])],
       [emacs_cv_pthread_setname_np_3arg=yes],
       [emacs_cv_pthread_setname_np_3arg=no])])
     if test "$emacs_cv_pthread_setname_np_3arg" = "yes"; then
       AC_DEFINE(
         HAVE_PTHREAD_SETNAME_NP_3ARG, 1,
         [Define to 1 if pthread_setname_np takes three arguments.])
     fi
  fi
fi

dnl No need to check for posix_memalign if aligned_alloc works.
AC_CHECK_FUNCS([aligned_alloc posix_memalign], [break])
AC_CHECK_DECLS([aligned_alloc], [], [], [[#include <stdlib.h>]])

case $with_unexec,$canonical in
  yes,alpha*)
    AC_CHECK_DECL([__ELF__], [],
      [AC_MSG_ERROR([Non-ELF systems are not supported on this platform.])]);;
esac

# Dump loading
AC_CHECK_FUNCS([posix_madvise])

dnl Cannot use AC_CHECK_FUNCS
AC_CACHE_CHECK([for __builtin_frame_address],
  [emacs_cv_func___builtin_frame_address],
  [AC_LINK_IFELSE([AC_LANG_PROGRAM([], [__builtin_frame_address (0);])],
     [emacs_cv_func___builtin_frame_address=yes],
     [emacs_cv_func___builtin_frame_address=no])])
if test $emacs_cv_func___builtin_frame_address = yes; then
  AC_DEFINE([HAVE___BUILTIN_FRAME_ADDRESS], 1,
	    [Define to 1 if you have the '__builtin_frame_address' function.])
fi
AC_CACHE_CHECK([for __builtin_unwind_init],
	       emacs_cv_func___builtin_unwind_init,
[AC_LINK_IFELSE([AC_LANG_PROGRAM([], [__builtin_unwind_init ();])],
		emacs_cv_func___builtin_unwind_init=yes,
		emacs_cv_func___builtin_unwind_init=no)])
if test $emacs_cv_func___builtin_unwind_init = yes; then
  AC_DEFINE(HAVE___BUILTIN_UNWIND_INIT, 1,
	    [Define to 1 if you have the '__builtin_unwind_init' function.])
fi

AC_CHECK_HEADERS_ONCE(sys/un.h)

AC_FUNC_FSEEKO

# UNIX98 PTYs.
AC_CHECK_FUNCS(grantpt)

# PTY-related GNU extensions.
AC_CHECK_FUNCS(getpt posix_openpt)

dnl Run a test program that contains a call to tputs, a call that is
dnl never executed.  This tests whether a pre-'main' dynamic linker
dnl works with the library.  It's too much trouble to actually call
dnl tputs in the test program, due to portability hassles.  When
dnl cross-compiling, assume the test program will run if it links.
AC_DEFUN([tputs_link_source], [
  AC_LANG_SOURCE(
     [[extern void tputs (const char *, int, int (*)(int));
       int main (int argc, char **argv)
       {
	  if (argc == 10000)
	    tputs (argv[0], 0, 0);
	  return 0;
       }]])
])
# Check this now, so that we will NOT find the above functions in ncurses.
# That is because we have not set up to link ncurses in lib-src.
# It's better to believe a function is not available
# than to expect to find it in ncurses.
# Also we need tputs and friends to be able to build at all.
AC_CACHE_CHECK([for library containing tputs], [emacs_cv_tputs_lib],
[if test "${opsys}" = "mingw32"; then
  emacs_cv_tputs_lib='none required'
else
  # curses precedes termcap because of AIX (Bug#9736#35) and OpenIndiana.
  tputs_libraries='tinfo ncurses terminfo curses termcap tinfow ncursesw'
  for tputs_library in '' $tputs_libraries; do
    OLIBS=$LIBS
    if test -z "$tputs_library"; then
      emacs_cv_tputs_lib='none required'
    else
      emacs_cv_tputs_lib=-l$tputs_library
      LIBS="$emacs_cv_tputs_lib $LIBS"
    fi
    AC_RUN_IFELSE([tputs_link_source], [], [emacs_cv_tputs_lib=no],
      [AC_LINK_IFELSE([tputs_link_source], [], [emacs_cv_tputs_lib=no])])
    LIBS=$OLIBS
    if test "X$emacs_cv_tputs_lib" != Xno; then
      break
    fi
  done
fi])
AS_CASE(["$emacs_cv_tputs_lib"],
  [no], [AC_MSG_ERROR([The required function 'tputs' was not found in any library.
The following libraries were tried (in order):
  libtinfo, libncurses, libterminfo, libcurses, libtermcap
Please try installing whichever of these libraries is most appropriate
for your system, together with its header files.
For example, a libncurses-dev(el) or similar package.])],
  [-l*], [LIBS_TERMCAP=$emacs_cv_tputs_lib],
  [*], [LIBS_TERMCAP=])

## Use termcap instead of terminfo?
## Only true for: freebsd < 40000, ms-w32, msdos, netbsd < 599002500.
TERMINFO=yes
## FIXME?  In the cases below where we unconditionally set
## LIBS_TERMCAP="-lncurses", this overrides LIBS_TERMCAP = -ltinfo,
## if that was found above to have tputs.
## Should we use the gnu* logic everywhere?
case "$opsys" in
  ## darwin: Prevents crashes when running Emacs in Terminal.app under 10.2.
  ##  The ncurses library has been moved out of the System framework in
  ##  Mac OS X 10.2.  So if configure detects it, set the command-line
  ##  option to use it.
  darwin) LIBS_TERMCAP="-lncurses" ;;

  gnu*) test -z "$LIBS_TERMCAP" && LIBS_TERMCAP="-lncurses" ;;

  freebsd)
    AC_MSG_CHECKING([whether FreeBSD is new enough to use terminfo])
    AC_CACHE_VAL(emacs_cv_freebsd_terminfo,
    [AC_LINK_IFELSE([AC_LANG_PROGRAM([[#include <osreldate.h>]],
[[#if __FreeBSD_version < 400000
fail;
#endif
]])], emacs_cv_freebsd_terminfo=yes, emacs_cv_freebsd_terminfo=no)])

    AC_MSG_RESULT($emacs_cv_freebsd_terminfo)

    if test $emacs_cv_freebsd_terminfo = yes; then
      LIBS_TERMCAP="-lncurses"
    else
      TERMINFO=no
      LIBS_TERMCAP="-ltermcap"
    fi
    ;;

  mingw32)
    TERMINFO=no
    LIBS_TERMCAP=
    ;;

  netbsd)
    if test "x$LIBS_TERMCAP" != "x-lterminfo"; then
      TERMINFO=no
      LIBS_TERMCAP="-ltermcap"
    fi
    ;;

  openbsd | dragonfly) LIBS_TERMCAP="-lncurses" ;;

  ## hpux: Make sure we get select from libc rather than from libcurses
  ##  because libcurses on HPUX 10.10 has a broken version of select.
  ##  We used to use -lc -lcurses, but this may be cleaner.
  ## FIXME?  But TERMINFO = yes on hpux (it used to be explicitly
  # set that way, now it uses the default).  Isn't this a contradiction?
  hpux*) LIBS_TERMCAP="-ltermcap" ;;

esac

TERMCAP_OBJ=tparam.o
if test $TERMINFO = yes; then
  AC_DEFINE(TERMINFO, 1, [Define to 1 if you use terminfo instead of termcap.])
  TERMCAP_OBJ=terminfo.o
  AC_CACHE_CHECK([whether $LIBS_TERMCAP library defines BC],
    [emacs_cv_terminfo_defines_BC],
    [OLD_LIBS=$LIBS
     LIBS="$LIBS $LIBS_TERMCAP"
     AC_LINK_IFELSE([AC_LANG_PROGRAM([[extern char *BC;]], [[return !*BC;]])],
       [emacs_cv_terminfo_defines_BC=yes],
       [emacs_cv_terminfo_defines_BC=no])
     LIBS=$OLD_LIBS])
  if test "$emacs_cv_terminfo_defines_BC" = yes; then
    AC_DEFINE([TERMINFO_DEFINES_BC], 1, [Define to 1 if the
      terminfo library defines the variables BC, PC, and UP.])
  fi
fi
if test "X$LIBS_TERMCAP" = "X-lncurses"; then
  AC_DEFINE(USE_NCURSES, 1, [Define to 1 if you use ncurses.])
fi
AC_SUBST(LIBS_TERMCAP)
AC_SUBST(TERMCAP_OBJ)

# GNU/Linux-specific timer functions.
AC_CACHE_CHECK([for timerfd interface], [emacs_cv_have_timerfd],
  [AC_COMPILE_IFELSE(
     [AC_LANG_PROGRAM([[#include <sys/timerfd.h>
		      ]],
		      [[timerfd_create (CLOCK_REALTIME,
					TFD_CLOEXEC | TFD_NONBLOCK);
			timerfd_settime (0, TFD_TIMER_ABSTIME, 0, 0);]])],
     [emacs_cv_have_timerfd=yes],
     [emacs_cv_have_timerfd=no])])
if test "$emacs_cv_have_timerfd" = yes; then
  AC_DEFINE([HAVE_TIMERFD], 1,
    [Define to 1 if timerfd functions are supported as in GNU/Linux.])
fi

# Alternate stack for signal handlers.
AC_CACHE_CHECK([whether signals can be handled on alternate stack],
	       [emacs_cv_alternate_stack],
  [AC_COMPILE_IFELSE(
     [AC_LANG_PROGRAM([[#include <signal.h>
		      ]],
		      [[stack_t ss;
			struct sigaction sa;
			ss.ss_sp = malloc (SIGSTKSZ);
			ss.ss_size = SIGSTKSZ;
			sa.sa_flags = SA_SIGINFO | SA_ONSTACK;
			sigaltstack (&ss, 0);
			sigaction (SIGSEGV, &sa, 0);]])],
     [emacs_cv_alternate_stack=yes],
     [emacs_cv_alternate_stack=no])])

# Do we need the Hesiod library to provide the support routines?
dnl FIXME?  Should we be skipping this on Darwin too?
LIBHESIOD=
LIBRESOLV=
if test "$with_hesiod" != no ; then
  # Don't set $LIBS here -- see comments above.  FIXME which comments?
  resolv=no
  AC_CHECK_FUNC(res_send, , [AC_CHECK_FUNC(__res_send, ,
     [AC_CHECK_LIB(resolv, res_send, resolv=yes,
		  [AC_CHECK_LIB(resolv, __res_send, resolv=yes)])])])
  if test "$resolv" = yes ; then
    RESOLVLIB=-lresolv
  else
    RESOLVLIB=
  fi
  hesiod=no
  AC_CHECK_FUNC(hes_getmailhost, , [AC_CHECK_LIB(hesiod, hes_getmailhost,
	hesiod=yes, :, $RESOLVLIB)])

  if test x"$hesiod" = xyes; then
    LIBHESIOD=-lhesiod
    LIBRESOLV=$RESOLVLIB
  fi
fi
AC_SUBST(LIBHESIOD)
AC_SUBST(LIBRESOLV)

# These tell us which Kerberos-related libraries to use.
COM_ERRLIB=
CRYPTOLIB=
KRB5LIB=
DESLIB=
KRB4LIB=

if test "${with_kerberos}" != no; then
  OLD_LIBS=$LIBS
  AC_CHECK_LIB(com_err, com_err, have_com_err=yes, have_com_err=no)
  if test $have_com_err = yes; then
    COM_ERRLIB=-lcom_err
    LIBS="$COM_ERRLIB $LIBS"
  fi
  AC_CHECK_LIB(crypto, mit_des_cbc_encrypt, have_crypto=yes, have_crypto=no)
  if test $have_crypto = yes; then
    CRYPTOLIB=-lcrypto
    LIBS="$CRYPTOLIB $LIBS"
  fi
  AC_CHECK_LIB(k5crypto, mit_des_cbc_encrypt, have_k5crypto=yes, have_k5crypto=no)
  if test $have_k5crypto = yes; then
    CRYPTOLIB=-lk5crypto
    LIBS="$CRYPTOLIB $LIBS"
  fi
  AC_CHECK_LIB(krb5, krb5_init_context, have_krb5=yes, have_krb5=no)
  if test $have_krb5=yes; then
    KRB5LIB=-lkrb5
    LIBS="$KRB5LIB $LIBS"
  fi
  dnl FIXME Simplify.  Does not match 22 logic, thanks to default_off?
  if test "${with_kerberos5}" = no; then
    AC_CHECK_LIB(des425, des_cbc_encrypt, have_des425=yes, have_des425=no )
    if test $have_des425 = yes; then
      DESLIB=-ldes425
      LIBS="$DESLIB $LIBS"
    else
      AC_CHECK_LIB(des, des_cbc_encrypt, have_des=yes, have_des=no)
      if test $have_des = yes; then
        DESLIB=-ldes
        LIBS="$DESLIB $LIBS"
      fi
    fi
    AC_CHECK_LIB(krb4, krb_get_cred, have_krb4=yes, have_krb4=no)
    if test $have_krb4 = yes; then
      KRB4LIB=-lkrb4
      LIBS="$KRB4LIB $LIBS"
    else
      AC_CHECK_LIB(krb, krb_get_cred, have_krb=yes, have_krb=no)
      if test $have_krb = yes; then
        KRB4LIB=-lkrb
        LIBS="$KRB4LIB $LIBS"
      fi
    fi
  fi

  if test "${with_kerberos5}" != no; then
    AC_CHECK_HEADERS(krb5.h,
      [AC_CHECK_MEMBERS([krb5_error.text, krb5_error.e_text],,,
		        [#include <krb5.h>])])
  else
    AC_CHECK_HEADERS(krb.h,,
		     [AC_CHECK_HEADERS(kerberosIV/krb.h,,
				       [AC_CHECK_HEADERS(kerberos/krb.h)])])
  fi
  AC_CHECK_HEADERS(com_err.h)
  LIBS=$OLD_LIBS
fi

AC_SUBST(COM_ERRLIB)
AC_SUBST(CRYPTOLIB)
AC_SUBST(KRB5LIB)
AC_SUBST(DESLIB)
AC_SUBST(KRB4LIB)

AC_CHECK_HEADERS(valgrind/valgrind.h)

AC_CHECK_MEMBERS([struct unipair.unicode], [], [], [[#include <linux/kd.h>]])

AC_CHECK_FUNCS_ONCE([__lsan_ignore_object])

AC_FUNC_FORK

dnl AC_CHECK_FUNCS_ONCE wouldn’t be right for snprintf, which needs
dnl the current CFLAGS etc.
AC_CHECK_FUNCS(snprintf)

dnl Check for glib.  This differs from other library checks in that
dnl Emacs need not link to glib unless some other library is already
dnl linking to glib.  Although glib provides no facilities that Emacs
dnl needs for its own purposes, when glib is present Emacs needs to
dnl use primitives like g_main_context_query to avoid clashing with
dnl glib at a low level.
dnl
dnl Check this late, since it depends on $GTK_CFLAGS etc.
XGSELOBJ=
AC_CACHE_CHECK([whether GLib is linked in], [emacs_cv_links_glib],
[OLDCFLAGS="$CFLAGS"
OLDLIBS="$LIBS"
CFLAGS="$CFLAGS $GTK_CFLAGS $RSVG_CFLAGS $DBUS_CFLAGS $SETTINGS_CFLAGS"
LIBS="$LIBS $GTK_LIBS $RSVG_LIBS $DBUS_LIBS $SETTINGS_LIBS"
CFLAGS="$CFLAGS $NOTIFY_CFLAGS $CAIRO_CFLAGS"
LIBS="$LIBS $NOTIFY_LIBS $CAIRO_LIBS"
AC_LINK_IFELSE([AC_LANG_PROGRAM(
	[[#include <glib.h>
	]],
	[[g_print ("Hello world");]])],
     [emacs_cv_links_glib=yes],
     [emacs_cv_links_glib=no])
CFLAGS="$OLDCFLAGS"
LIBS="$OLDLIBS"])
if test "${emacs_cv_links_glib}" = "yes"; then
  AC_DEFINE(HAVE_GLIB, 1, [Define to 1 if GLib is linked in.])
  if test "$HAVE_NS" = no;then
    XGSELOBJ=xgselect.o
  fi
fi
AC_SUBST(XGSELOBJ)

dnl Adapted from Haible's version.
AC_CACHE_CHECK([for nl_langinfo and CODESET], [emacs_cv_langinfo_codeset],
  [AC_LINK_IFELSE([AC_LANG_PROGRAM([[#include <langinfo.h>]],
    [[char *cs = nl_langinfo(CODESET);]])],
    [emacs_cv_langinfo_codeset=yes],
    [emacs_cv_langinfo_codeset=no])
  ])
if test "$emacs_cv_langinfo_codeset" = yes; then
  AC_DEFINE([HAVE_LANGINFO_CODESET], 1,
    [Define if you have <langinfo.h> and nl_langinfo (CODESET).])

  AC_CACHE_CHECK([for nl_langinfo and _NL_PAPER_WIDTH],
    [emacs_cv_langinfo__nl_paper_width],
    [AC_LINK_IFELSE([AC_LANG_PROGRAM([[#include <langinfo.h>]],
      [[char *cs = nl_langinfo (_NL_PAPER_WIDTH);]])],
      [emacs_cv_langinfo__nl_paper_width=yes],
      [emacs_cv_langinfo__nl_paper_width=no])
    ])
  if test "$emacs_cv_langinfo__nl_paper_width" = yes; then
    AC_DEFINE([HAVE_LANGINFO__NL_PAPER_WIDTH], 1,
      [Define if you have <langinfo.h> and nl_langinfo (_NL_PAPER_WIDTH).])
  fi
fi

AC_TYPE_MBSTATE_T

dnl Fixme: AC_SYS_POSIX_TERMIOS should probably be used, but it's not clear
dnl how the tty code is related to POSIX and/or other versions of termios.
dnl The following looks like a useful start.
dnl
dnl AC_SYS_POSIX_TERMIOS
dnl if test $ac_cv_sys_posix_termios = yes; then
dnl    AC_DEFINE(HAVE_TERMIOS, 1, [Define to 1 if you have POSIX-style functions
dnl                                and macros for terminal control.])
dnl    AC_DEFINE(HAVE_TCATTR, 1, [Define to 1 if you have tcgetattr and tcsetattr.])
dnl fi

dnl Turned on June 1996 supposing nobody will mind it.
dnl MinGW emulates passwd database, so this feature doesn't make sense there.
if test "${opsys}" != "mingw32"; then
   AC_DEFINE(AMPERSAND_FULL_NAME, 1, [Define to use the convention that &
     in the full name stands for the login id.])
fi

dnl Everybody supports this, except MS.
dnl Seems like the kind of thing we should be testing for, though.
## Note: PTYs are broken on darwin <6.  Use at your own risk.
if test "${opsys}" != "mingw32"; then
  AC_DEFINE(HAVE_PTYS, 1, [Define if the system supports pty devices.])
fi

dnl Everybody supports this, except MS-DOS.
dnl Seems like the kind of thing we should be testing for, though.
AC_DEFINE(HAVE_SOCKETS, 1, [Define if the system supports
  4.2-compatible sockets.])

AH_TEMPLATE(INTERNAL_TERMINAL, [This is substituted when $TERM is "internal".])

AH_TEMPLATE(NULL_DEVICE, [Name of the file to open to get
  a null file, or a data sink.])
if test "${opsys}" = "mingw32"; then
  AC_DEFINE(NULL_DEVICE, ["NUL:"])
else
  AC_DEFINE(NULL_DEVICE, ["/dev/null"])
fi

if test "${opsys}" = "mingw32"; then
  SEPCHAR=';'
else
  SEPCHAR=':'
fi
AC_DEFINE_UNQUOTED(SEPCHAR, ['$SEPCHAR'], [Character that separates PATH elements.])
dnl This is for MinGW, and is used in test/Makefile.in.
dnl The MSYS Bash has heuristics for replacing ':' with ';' when it
dnl decides that a command-line argument to be passed to a MinGW program
dnl is a PATH-style list of directories.  But that heuristics plays it
dnl safe, and only does the replacement when it is _absolutely_ sure it
dnl sees a colon-separated list of file names; e.g. ":." is left alone,
dnl which breaks in-tree builds.  So we do this manually instead.
dnl Note that we cannot rely on PATH_SEPARATOR, as that one will always
dnl be computed as ':' in MSYS Bash.
AC_SUBST(SEPCHAR)

dnl Everybody supports this, except MS-DOS.
AC_DEFINE(subprocesses, 1, [Define to enable asynchronous subprocesses.])

AC_DEFINE(USER_FULL_NAME, [pw->pw_gecos], [How to get a user's full name.])


AC_DEFINE(DIRECTORY_SEP, ['/'],
  [Character that separates directories in a file name.])

if test "${opsys}" = "mingw32"; then
  AC_DEFINE(IS_DEVICE_SEP(_c_), [((_c_) == ':')],
    [Returns true if character is a device separator.])

  AC_DEFINE(IS_DIRECTORY_SEP(_c_), [((_c_) == '/' || (_c_) == '\\')],
    [Returns true if character is a directory separator.])

  AC_DEFINE(IS_ANY_SEP(_c_), [(IS_DIRECTORY_SEP (_c_) || IS_DEVICE_SEP(_c_))],
    [Returns true if character is any form of separator.])
else
  AC_DEFINE(IS_DEVICE_SEP(_c_), 0,
    [Returns true if character is a device separator.])

  AC_DEFINE(IS_DIRECTORY_SEP(_c_), [((_c_) == DIRECTORY_SEP)],
    [Returns true if character is a directory separator.])

  AC_DEFINE(IS_ANY_SEP(_c_), [(IS_DIRECTORY_SEP (_c_))],
    [Returns true if character is any form of separator.])
fi

if test "$USE_X_TOOLKIT" != "none"; then
  have_editres=yes
  case $opsys in
    hpux*)
      dnl Assar Westerlund <assar@sics.se> says this is necessary
      dnl for HP-UX 10.20, and that it works for HP-UX 0 as well.
      have_editres=no
    ;;
  esac
  if test "$have_editres" != no && test ! -z "$LIBXMU"; then
    OLDLIBS="$LIBS"
    dnl See libXmu.a check above.
    if test x$HAVE_X11XTR6 = xyes; then
      LIBS="-lXt -lSM -lICE $LIBXMU"
    else
      OTHERLIBS="-lXt -$LIBXMU"
    fi
    AC_LINK_IFELSE([AC_LANG_PROGRAM(
      [[#include <X11/Intrinsic.h>
       #include <X11/Xmu/Editres.h>]],
      [[_XEditResCheckMessages (0, 0, 0, 0);]])],
      [AC_DEFINE([X_TOOLKIT_EDITRES], 1,
        [Define to 1 if we should use XEditRes.])])
    LIBS=$OLDLIBS
  fi
fi

case $opsys in
  solaris | unixware )
    dnl Some SVr4s don't define NSIG in sys/signal.h for ANSI environments;
    dnl instead, there's a system variable _sys_nsig.  Unfortunately, we
    dnl need the constant to dimension an array.  So wire in the appropriate
    dnl value here.
    AC_DEFINE(NSIG_MINIMUM, 32, [Minimum value of NSIG.])
    ;;
esac

emacs_broken_SIGIO=no

case $opsys in
  dnl SIGIO exists, but the feature doesn't work in the way Emacs needs.
  hpux* | nacl | solaris | unixware )
    emacs_broken_SIGIO=yes
    ;;

  aix4-2)
    dnl On AIX Emacs uses the gmalloc.c malloc implementation.  But given
    dnl the way this system works, libc functions that return malloced
    dnl memory use the libc malloc implementation. Calling xfree or
    dnl xrealloc on the results of such functions results in a crash.
    dnl
    dnl One solution for this could be to define SYSTEM_MALLOC in configure,
    dnl but that does not currently work on this system.
    dnl
    dnl It is possible to completely override the malloc implementation on
    dnl AIX, but that involves putting the malloc functions in a shared
    dnl library and setting the MALLOCTYPE environment variable to point to
    dnl that shared library.
    dnl
    dnl Emacs currently calls xrealloc on the results of get_current_dir name,
    dnl to avoid a crash just use the Emacs implementation for that function.
    dnl
    dnl FIXME We could change the AC_CHECK_FUNCS call near the start
    dnl of this file, so that we do not check for get_current_dir_name
    dnl on AIX.  But that might be fragile if something else ends
    dnl up testing for get_current_dir_name as a dependency.
    AC_DEFINE(BROKEN_GET_CURRENT_DIR_NAME, 1, [Define if
      get_current_dir_name should not be used.])
    ;;

  freebsd)
    dnl Circumvent a bug in FreeBSD.  In the following sequence of
    dnl writes/reads on a PTY, read(2) returns bogus data:
    dnl
    dnl write(2)  1022 bytes
    dnl write(2)   954 bytes, get EAGAIN
    dnl read(2)   1024 bytes in process_read_output
    dnl read(2)     11 bytes in process_read_output
    dnl
    dnl That is, read(2) returns more bytes than have ever been written
    dnl successfully.  The 1033 bytes read are the 1022 bytes written
    dnl successfully after processing (for example with CRs added if the
    dnl terminal is set up that way which it is here).  The same bytes will
    dnl be seen again in a later read(2), without the CRs.
    AC_DEFINE(BROKEN_PTY_READ_AFTER_EAGAIN, 1, [Define on FreeBSD to
      work around an issue when reading from a PTY.])
    ;;
esac

case $opsys in
  gnu-* | solaris )
    dnl FIXME Can't we test if this exists (eg /proc/$$)?
    AC_DEFINE(HAVE_PROCFS, 1, [Define if you have the /proc filesystem.])
  ;;
esac

case $opsys in
  darwin | dragonfly | freebsd | netbsd | openbsd )
    AC_DEFINE(DONT_REOPEN_PTY, 1, [Define if process.c does not need to
      close a pty to make it a controlling terminal (it is already a
      controlling terminal of the subprocess, because we did ioctl TIOCSCTTY).])
  ;;
esac

dnl FIXME Surely we can test for this rather than hard-code it.
case $opsys in
  netbsd | openbsd) sound_device="/dev/audio" ;;
  *) sound_device="/dev/dsp" ;;
esac

dnl Used in sound.c
AC_DEFINE_UNQUOTED(DEFAULT_SOUND_DEVICE, "$sound_device",
  [Name of the default sound device.])


dnl Emacs can read input using SIGIO and buffering characters itself,
dnl or using CBREAK mode and making C-g cause SIGINT.
dnl The choice is controlled by the variable interrupt_input.
dnl
dnl Define INTERRUPT_INPUT to make interrupt_input = 1 the default (use SIGIO)
dnl
dnl Emacs uses the presence of the USABLE_SIGIO macro
dnl to indicate whether or not signal-driven I/O is possible.  It uses
dnl INTERRUPT_INPUT to decide whether to use it by default.
dnl
dnl SIGIO can be used only on systems that implement it (4.2 and 4.3).
dnl CBREAK mode has two disadvantages
dnl 1) At least in 4.2, it is impossible to handle the Meta key properly.
dnl I hear that in system V this problem does not exist.
dnl 2) Control-G causes output to be discarded.
dnl I do not know whether this can be fixed in system V.
dnl
dnl Another method of doing input is planned but not implemented.
dnl It would have Emacs fork off a separate process
dnl to read the input and send it to the true Emacs process
dnl through a pipe.
case $opsys in
  darwin | gnu-linux | gnu-kfreebsd )
    AC_DEFINE(INTERRUPT_INPUT, 1, [Define to read input using SIGIO.])
  ;;
esac


dnl If the system's imake configuration file defines 'NeedWidePrototypes'
dnl as 'NO', we must define NARROWPROTO manually.  Such a define is
dnl generated in the Makefile generated by 'xmkmf'.  If we don't define
dnl NARROWPROTO, we will see the wrong function prototypes for X functions
dnl taking float or double parameters.
case $opsys in
  cygwin|gnu|gnu-linux|gnu-kfreebsd|freebsd|netbsd|openbsd)
    AC_DEFINE(NARROWPROTO, 1, [Define if system's imake configuration
      file defines 'NeedWidePrototypes' as 'NO'.])
  ;;
esac


dnl Used in process.c, this must be a loop, even if it only runs once.
AH_TEMPLATE(PTY_ITERATION, [How to iterate over PTYs.])
dnl Only used if !PTY_ITERATION.  Iterate from FIRST_PTY_LETTER to z,
dnl trying suffixes 0-16.
AH_TEMPLATE(FIRST_PTY_LETTER, [Letter to use in finding device name of
  first PTY, if PTYs are supported.])
AH_TEMPLATE(PTY_OPEN, [How to open a PTY, if non-standard.])
AH_TEMPLATE(PTY_NAME_SPRINTF, [How to get the device name of the control
  end of a PTY, if non-standard.])
AH_TEMPLATE(PTY_TTY_NAME_SPRINTF, [How to get device name of the tty
  end of a PTY, if non-standard.])

case $opsys in
  aix4-2 )
    AC_DEFINE(PTY_ITERATION, [int c; for (c = 0; !c ; c++)])
    dnl You allocate a pty by opening /dev/ptc to get the master side.
    dnl To get the name of the slave side, you just ttyname() the master side.
    AC_DEFINE(PTY_NAME_SPRINTF, [strcpy (pty_name, "/dev/ptc");])
    AC_DEFINE(PTY_TTY_NAME_SPRINTF, [strcpy (pty_name, ttyname (fd));])
    ;;

  cygwin )
    AC_DEFINE(PTY_ITERATION, [int i; for (i = 0; i < 1; i++)])
    dnl multi-line AC_DEFINEs are hard. :(
    AC_DEFINE(PTY_OPEN, [ do { int dummy; sigset_t blocked, procmask; sigemptyset (&blocked); sigaddset (&blocked, SIGCHLD); pthread_sigmask (SIG_BLOCK, &blocked, &procmask); if (-1 == openpty (&fd, &dummy, pty_name, 0, 0)) fd = -1; pthread_sigmask (SIG_SETMASK, &procmask, 0); if (fd >= 0) emacs_close (dummy); } while (false)])
    AC_DEFINE(PTY_NAME_SPRINTF, [])
    AC_DEFINE(PTY_TTY_NAME_SPRINTF, [])
    ;;

  gnu | qnxnto )
    AC_DEFINE(FIRST_PTY_LETTER, ['p'])
    ;;

  gnu-linux | gnu-kfreebsd | dragonfly | freebsd | openbsd | netbsd | darwin | nacl )
    dnl if HAVE_GRANTPT
    if test "x$ac_cv_func_grantpt" = xyes; then
      AC_DEFINE(UNIX98_PTYS, 1, [Define if the system has Unix98 PTYs.])
      AC_DEFINE(PTY_ITERATION, [int i; for (i = 0; i < 1; i++)])
      dnl Note that grantpt and unlockpt may fork.  We must block SIGCHLD
      dnl to prevent sigchld_handler from intercepting the child's death.
      AC_DEFINE(PTY_TTY_NAME_SPRINTF, [{ char *ptyname = 0; sigset_t blocked; sigemptyset (&blocked); sigaddset (&blocked, SIGCHLD); pthread_sigmask (SIG_BLOCK, &blocked, 0); if (grantpt (fd) != -1 && unlockpt (fd) != -1) ptyname = ptsname(fd); pthread_sigmask (SIG_UNBLOCK, &blocked, 0); if (!ptyname) { emacs_close (fd); return -1; } snprintf (pty_name, PTY_NAME_SIZE, "%s", ptyname); }])
      dnl if HAVE_POSIX_OPENPT
      if test "x$ac_cv_func_posix_openpt" = xyes; then
        AC_DEFINE(PTY_OPEN, [do { fd = posix_openpt (O_RDWR | O_CLOEXEC | O_NOCTTY); if (fd < 0 && errno == EINVAL) fd = posix_openpt (O_RDWR | O_NOCTTY); } while (false)])
        AC_DEFINE(PTY_NAME_SPRINTF, [])
      dnl if HAVE_GETPT
      elif test "x$ac_cv_func_getpt" = xyes; then
        AC_DEFINE(PTY_OPEN, [fd = getpt ()])
        AC_DEFINE(PTY_NAME_SPRINTF, [])
      else
        AC_DEFINE(PTY_NAME_SPRINTF, [strcpy (pty_name, "/dev/ptmx");])
      fi
    else
      AC_DEFINE(FIRST_PTY_LETTER, ['p'])
    fi
    ;;

  hpux*)
    AC_DEFINE(FIRST_PTY_LETTER, ['p'])
    AC_DEFINE(PTY_NAME_SPRINTF, [sprintf (pty_name, "/dev/ptym/pty%c%x", c, i);])
    AC_DEFINE(PTY_TTY_NAME_SPRINTF, [sprintf (pty_name, "/dev/pty/tty%c%x", c, i);])
    ;;

  solaris )
    dnl On SysVr4, grantpt(3) forks a subprocess, so do not use
    dnl O_CLOEXEC when opening the pty, and keep the SIGCHLD handler
    dnl from intercepting that death.  If any child but grantpt's should die
    dnl within, it should be caught after sigrelse(2).
    AC_DEFINE(PTY_OPEN, [fd = open (pty_name, O_RDWR | O_NONBLOCK)])
    AC_DEFINE(PTY_TTY_NAME_SPRINTF, [{ char *ptsname (int), *ptyname; int grantpt_result; sigset_t blocked; sigemptyset (&blocked); sigaddset (&blocked, SIGCHLD); pthread_sigmask (SIG_BLOCK, &blocked, 0); grantpt_result = grantpt (fd); pthread_sigmask (SIG_UNBLOCK, &blocked, 0); if (grantpt_result == -1 || unlockpt (fd) == -1 || !(ptyname = ptsname (fd))) { emacs_close (fd); return -1; } snprintf (pty_name, PTY_NAME_SIZE, "%s", ptyname); }])
    ;;

  unixware )
    dnl Comments are as per solaris.
    AC_DEFINE(PTY_OPEN, [fd = open (pty_name, O_RDWR | O_NONBLOCK)])
    AC_DEFINE(PTY_TTY_NAME_SPRINTF, [{ char *ptsname (int), *ptyname; int grantpt_result; sigset_t blocked; sigemptyset (&blocked); sigaddset (&blocked, SIGCHLD); pthread_sigmask (SIG_BLOCK, &blocked, 0); grantpt_result = grantpt (fd); pthread_sigmask (SIG_UNBLOCK, &blocked, 0); if (grantpt_result == -1) fatal("could not grant slave pty"); if (unlockpt(fd) == -1) fatal("could not unlock slave pty"); if (!(ptyname = ptsname(fd))) fatal ("could not enable slave pty"); snprintf (pty_name, PTY_NAME_SIZE, "%s", ptyname); }])
    ;;
esac


case $opsys in
  solaris | unixware )
    dnl This change means that we don't loop through allocate_pty too
    dnl many times in the (rare) event of a failure.
    AC_DEFINE(FIRST_PTY_LETTER, ['z'])
    AC_DEFINE(PTY_NAME_SPRINTF, [strcpy (pty_name, "/dev/ptmx");])
    dnl Push various streams modules onto a PTY channel.  Used in process.c.
    AC_DEFINE(SETUP_SLAVE_PTY, [if (ioctl (std_in, I_PUSH, "ptem") == -1) fatal ("ioctl I_PUSH ptem"); if (ioctl (std_in, I_PUSH, "ldterm") == -1) fatal ("ioctl I_PUSH ldterm"); if (ioctl (std_in, I_PUSH, "ttcompat") == -1) fatal ("ioctl I_PUSH ttcompat");], [How to set up a slave PTY, if needed.])
    ;;
esac


AH_TEMPLATE(SIGNALS_VIA_CHARACTERS, [Make process_send_signal work by
"typing" a signal character on the pty.])

case $opsys in
  dnl Perry Smith <pedz@ddivt1.austin.ibm.com> says this is correct for AIX.
  aix4-2 | cygwin | gnu | dragonfly | freebsd | netbsd | openbsd | darwin )
    AC_DEFINE(SIGNALS_VIA_CHARACTERS, 1)
    ;;

  dnl 21 Jun 06: Eric Hanchrow <offby1@blarg.net> says this works.
  dnl FIXME Does gnu-kfreebsd have linux/version.h?  It seems unlikely...
  gnu-linux | gnu-kfreebsd )

    AC_CACHE_CHECK([for signals via characters], [emacs_cv_signals_via_chars],
    [AC_PREPROC_IFELSE([AC_LANG_PROGRAM([[
#include <linux/version.h>
#if LINUX_VERSION_CODE < 0x20400
# error "Linux version too old"
#endif
      ]], [[]])], emacs_cv_signals_via_chars=yes, emacs_cv_signals_via_chars=no)])

    test "$emacs_cv_signals_via_chars" = yes && AC_DEFINE(SIGNALS_VIA_CHARACTERS, 1)
    ;;
esac


AH_TEMPLATE(TAB3, [Undocumented.])

case $opsys in
  darwin) AC_DEFINE(TAB3, OXTABS) ;;

  gnu | dragonfly | freebsd | netbsd | openbsd )
    AC_DEFINE(TABDLY, OXTABS, [Undocumented.])
    AC_DEFINE(TAB3, OXTABS)
    ;;

  gnu-linux | gnu-kfreebsd )
    AC_PREPROC_IFELSE([AC_LANG_PROGRAM([[
#ifndef __ia64__
# error "not ia64"
#endif
      ]], [[]])], AC_DEFINE(GC_MARK_SECONDARY_STACK(),
        [do { extern void *__libc_ia64_register_backing_store_base; __builtin_ia64_flushrs (); mark_memory (__libc_ia64_register_backing_store_base, __builtin_ia64_bsp ());} while (false)],
        [Mark a secondary stack, like the register stack on the ia64.]), [])
    ;;

  hpux*)
    AC_DEFINE(RUN_TIME_REMAP, 1, [Define if emacs.c needs to call
      run_time_remap; for HPUX.])
    ;;
esac


dnl This won't be used automatically yet.  We also need to know, at least,
dnl that the stack is continuous.
AH_TEMPLATE(GC_SETJMP_WORKS, [Define if setjmp is known to save all
  registers relevant for conservative garbage collection in the jmp_buf.])


case $opsys in
  dnl Not all the architectures are tested, but there are Debian packages
  dnl for SCM and/or Guile on them, so the technique must work.  See also
  dnl comments in alloc.c concerning setjmp and gcc.
  dnl Fixme: it's probably safe to just use the GCC conditional below.
  gnu-linux | gnu-kfreebsd )
    AC_PREPROC_IFELSE([AC_LANG_PROGRAM([[
#if defined __i386__ || defined __sparc__ || defined __mc68000__ \
  || defined __alpha__ || defined __mips__ || defined __s390__ \
  || defined __arm__ || defined __powerpc__ || defined __amd64__ \
  || defined __ia64__ || defined __sh__
/* ok */
#else
# error "setjmp not known to work on this arch"
#endif
    ]], [[]])], AC_DEFINE(GC_SETJMP_WORKS, 1))
    ;;
esac


if test x$GCC = xyes; then
   dnl GC_SETJMP_WORKS is nearly always appropriate for GCC.
   AC_DEFINE(GC_SETJMP_WORKS, 1)
else
  case $opsys in
    aix* | dragonfly | freebsd | netbsd | openbsd | solaris )
      AC_DEFINE(GC_SETJMP_WORKS, 1)
      ;;
  esac
fi                              dnl GCC?

dnl In a weird quirk, MS runtime uses _setjmp and longjmp.
AC_CACHE_CHECK([for _setjmp], [emacs_cv_func__setjmp],
  [AC_LINK_IFELSE(
     [AC_LANG_PROGRAM(
       [[#include <setjmp.h>
         #ifdef __MINGW32__
         # define _longjmp longjmp
         #endif
       ]],
       [[jmp_buf j;
	 if (! _setjmp (j))
	   _longjmp (j, 1);]])],
     [emacs_cv_func__setjmp=yes],
     [emacs_cv_func__setjmp=no])])
if test $emacs_cv_func__setjmp = yes; then
  AC_DEFINE([HAVE__SETJMP], 1, [Define to 1 if _setjmp and _longjmp work.])
fi

# We need to preserve signal mask to handle C stack overflows.
AC_CACHE_CHECK([for sigsetjmp], [emacs_cv_func_sigsetjmp],
  [AC_LINK_IFELSE(
     [AC_LANG_PROGRAM(
       [[#include <setjmp.h>
       ]],
       [[sigjmp_buf j;
         if (! sigsetjmp (j, 1))
	   siglongjmp (j, 1);]])],
     [emacs_cv_func_sigsetjmp=yes],
     [emacs_cv_func_sigsetjmp=no])])
if test $emacs_cv_func_sigsetjmp = yes; then
  AC_DEFINE([HAVE_SIGSETJMP], 1,
    [Define to 1 if sigsetjmp and siglongjmp work.])
fi

case $emacs_cv_func_sigsetjmp,$emacs_cv_alternate_stack,$opsys in
  yes,yes,* | *,*,mingw32)
    AC_DEFINE([HAVE_STACK_OVERFLOW_HANDLING], 1,
      [Define to 1 if C stack overflow can be handled in some cases.]);;
esac

case $opsys in
  solaris | unixware )
    dnl TIOCGPGRP is broken in SysVr4, so we can't send signals to PTY
    dnl subprocesses the usual way.  But TIOCSIGNAL does work for PTYs,
    dnl and this is all we need.
    AC_DEFINE(TIOCSIGSEND, TIOCSIGNAL, [Some platforms redefine this.])
    ;;
esac


case $opsys in
  hpux* | solaris )
    dnl Used in xfaces.c.
    AC_DEFINE(XOS_NEEDS_TIME_H, 1, [Compensate for a bug in Xos.h on
      some systems, where it requires time.h.])
    ;;
esac


dnl Define symbols to identify the version of Unix this is.
dnl Define all the symbols that apply correctly.
AH_TEMPLATE(DOS_NT, [Define if the system is MS DOS or MS Windows.])
AH_TEMPLATE(MSDOS, [Define if the system is MS DOS.])
AH_TEMPLATE(USG, [Define if the system is compatible with System III.])
AH_TEMPLATE(USG5_4, [Define if the system is compatible with System V Release 4.])

case $opsys in
  aix4-2)
    AC_DEFINE(USG, [])
    dnl This symbol should be defined on AIX Version 3  ???????
    AC_PREPROC_IFELSE([AC_LANG_PROGRAM([[
#ifndef _AIX
# error "_AIX not defined"
#endif
    ]], [[]])], [], AC_DEFINE(_AIX, [], [Define if the system is AIX.]))
    ;;

  cygwin)
    AC_DEFINE(CYGWIN, 1, [Define if the system is Cygwin.])
    ;;

  darwin)
    dnl Not __APPLE__, as this may not be defined on non-macOS Darwin.
    dnl Not DARWIN, because Panther and lower CoreFoundation.h use DARWIN to
    dnl distinguish macOS from pure Darwin.
    AC_DEFINE(DARWIN_OS, [], [Define if the system is Darwin.])
    ;;

  gnu-linux | gnu-kfreebsd )
    AC_DEFINE(USG, [])
    AC_DEFINE(GNU_LINUX, [], [Define if ths system is compatible with GNU/Linux.])
    ;;

  hpux*)
    AC_DEFINE(USG, [])
    AC_DEFINE(HPUX, [], [Define if the system is HPUX.])
    ;;

  mingw32)
    AC_DEFINE(DOS_NT, [])
    AC_DEFINE(WINDOWSNT, 1, [Define if compiling for native MS Windows.])
    if test "x$ac_enable_checking" != "x" ; then
      AC_DEFINE(EMACSDEBUG, 1, [Define to 1 to enable w32 debug facilities.])
    fi
    ;;

  solaris)
    AC_DEFINE(USG, [])
    AC_DEFINE(USG5_4, [])
    AC_DEFINE(SOLARIS2, [], [Define if the system is Solaris.])
    ;;

  unixware)
    AC_DEFINE(USG, [])
    AC_DEFINE(USG5_4, [])
    ;;
esac

AC_CACHE_CHECK([for usable FIONREAD], [emacs_cv_usable_FIONREAD],
  [case $opsys in
     aix4-2 | nacl)
       dnl BUILD 9008 - FIONREAD problem still exists in X-Windows.
       emacs_cv_usable_FIONREAD=no
       ;;

     mingw32)
       emacs_cv_usable_FIONREAD=yes
       ;;

     *)
       AC_COMPILE_IFELSE(
	 [AC_LANG_PROGRAM([[#include <sys/types.h>
			    #include <sys/ioctl.h>
			    #ifdef USG5_4
			    # include <sys/filio.h>
			    #endif
			  ]],
			  [[int foo = ioctl (0, FIONREAD, &foo);]])],
	 [emacs_cv_usable_FIONREAD=yes],
	 [emacs_cv_usable_FIONREAD=no])
       ;;
   esac])
if test $emacs_cv_usable_FIONREAD = yes; then
  AC_DEFINE([USABLE_FIONREAD], [1], [Define to 1 if FIONREAD is usable.])

  if test $emacs_broken_SIGIO = no; then
    AC_CACHE_CHECK([for usable SIGIO], [emacs_cv_usable_SIGIO],
      [AC_COMPILE_IFELSE(
	 [AC_LANG_PROGRAM([[#include <fcntl.h>
			    #include <signal.h>
			  ]],
			  [[int foo = SIGIO | F_SETFL | FASYNC;]])],
	 [emacs_cv_usable_SIGIO=yes],
	 [emacs_cv_usable_SIGIO=no])],
      [emacs_cv_usable_SIGIO=yes],
      [emacs_cv_usable_SIGIO=no])
    if test $emacs_cv_usable_SIGIO = yes; then
      AC_DEFINE([USABLE_SIGIO], [1], [Define to 1 if SIGIO is usable.])
    fi
  fi
fi

case $opsys in
  hpux11)
    dnl It works to open the pty's tty in the parent (Emacs), then
    dnl close and reopen it in the child.
    AC_DEFINE(USG_SUBTTY_WORKS, 1, [Define for USG systems where it
      works to open a pty's tty in the parent process, then close and
      reopen it in the child.])
    ;;

  solaris)
    AC_DEFINE(_STRUCTURED_PROC, 1, [Needed for system_process_attributes
      on Solaris.])
    ;;
esac

# Set up the CFLAGS for real compilation, so we can substitute it.
CFLAGS="$REAL_CFLAGS"
CPPFLAGS="$REAL_CPPFLAGS"
LIBS="$REAL_LIBS"

## Hack to detect a buggy GCC version.
if test "$GCC" = yes && \
   $CC --version 2> /dev/null | grep 'gcc.* 4.5.0' >/dev/null; then
  case $CFLAGS in
    *-fno-optimize-sibling-calls*) ;;
    *-O@<:@23@:>@*)
      AC_MSG_ERROR([GCC 4.5.0 has problems compiling Emacs; see etc/PROBLEMS.]);;
  esac
fi

version=$PACKAGE_VERSION

copyright="Copyright (C) 2021 Free Software Foundation, Inc."
AC_DEFINE_UNQUOTED(COPYRIGHT, ["$copyright"],
  [Short copyright string for this version of Emacs.])
AC_SUBST(copyright)

### Specify what sort of things we'll be editing into Makefile and config.h.
### Use configuration here uncanonicalized to avoid exceeding size limits.
AC_SUBST(version)
AC_SUBST(configuration)
## Unused?
AC_SUBST(canonical)
AC_SUBST(srcdir)
AC_SUBST(prefix)
AC_SUBST(exec_prefix)
AC_SUBST(bindir)
AC_SUBST(datadir)
AC_SUBST(gsettingsschemadir)
AC_SUBST(sharedstatedir)
AC_SUBST(libexecdir)
AC_SUBST(mandir)
AC_SUBST(infodir)
AC_SUBST(lispdirrel)
AC_SUBST(lispdir)
AC_SUBST(standardlisppath)
AC_SUBST(locallisppath)
AC_SUBST(lisppath)
AC_SUBST(x_default_search_path)
AC_SUBST(etcdir)
AC_SUBST(archlibdir)
AC_SUBST(etcdocdir)
AC_SUBST(bitmapdir)
AC_SUBST(gamedir)
AC_SUBST(gameuser)
AC_SUBST(gamegroup)
## FIXME? Nothing uses @LD_SWITCH_X_SITE@.
## src/Makefile.in did add LD_SWITCH_X_SITE (as a cpp define) to the
## end of LIBX_BASE, but nothing ever set it.
AC_SUBST(LD_SWITCH_X_SITE)
AC_SUBST(C_SWITCH_X_SITE)
AC_SUBST(GNUSTEP_CFLAGS)
AC_SUBST(CFLAGS)
## Used in lwlib/Makefile.in.
AC_SUBST(X_TOOLKIT_TYPE)
AC_SUBST(ns_appdir)
AC_SUBST(ns_appbindir)
AC_SUBST(ns_applibexecdir)
AC_SUBST(ns_applibdir)
AC_SUBST(ns_appresdir)
AC_SUBST(ns_appsrc)
AC_SUBST(GNU_OBJC_CFLAGS)
AC_SUBST(OTHER_FILES)

if test -n "${term_header}"; then
    AC_DEFINE_UNQUOTED(TERM_HEADER, "${term_header}",
        [Define to the header for the built-in window system.])
fi

AC_DEFINE_UNQUOTED(EMACS_CONFIGURATION,  "${canonical}",
		   [Define to the canonical Emacs configuration name.])
AC_DEFINE_UNQUOTED(EMACS_CONFIG_OPTIONS, "${emacs_config_options}",
		   [Define to the options passed to configure.])

XMENU_OBJ=
XOBJ=
FONT_OBJ=
if test "${HAVE_X_WINDOWS}" = "yes" ; then
  AC_DEFINE(HAVE_X_WINDOWS, 1,
	    [Define to 1 if you want to use the X window system.])
  XMENU_OBJ=xmenu.o
  XOBJ="xterm.o xfns.o xselect.o xrdb.o xsmfns.o xsettings.o"
  FONT_OBJ=xfont.o
  if test "$HAVE_CAIRO" = "yes"; then
    FONT_OBJ="$FONT_OBJ ftfont.o ftcrfont.o"
  elif test "$HAVE_XFT" = "yes"; then
    FONT_OBJ="$FONT_OBJ ftfont.o xftfont.o"
  elif test "$HAVE_FREETYPE" = "yes"; then
    FONT_OBJ="$FONT_OBJ ftfont.o"
  fi
fi
if test "${window_system}" = "pgtk"; then
   FONT_OBJ="ftfont.o ftcrfont.o"
fi
if test "${HAVE_HARFBUZZ}" = "yes" ; then
  FONT_OBJ="$FONT_OBJ hbfont.o"
fi
AC_SUBST(FONT_OBJ)
AC_SUBST(XMENU_OBJ)
AC_SUBST(XOBJ)
AC_SUBST(FONT_OBJ)

WIDGET_OBJ=
MOTIF_LIBW=
if test "${USE_X_TOOLKIT}" != "none" ; then
  WIDGET_OBJ=widget.o
  AC_DEFINE(USE_X_TOOLKIT, 1, [Define to 1 if using an X toolkit.])
  if test "${USE_X_TOOLKIT}" = "LUCID"; then
    AC_DEFINE(USE_LUCID, 1, [Define to 1 if using the Lucid X toolkit.])
  elif test "${USE_X_TOOLKIT}" = "MOTIF"; then
    AC_DEFINE(USE_MOTIF, 1, [Define to 1 if using the Motif X toolkit.])
    MOTIF_LIBW=-lXm
    case "$opsys" in
      gnu-linux)
        ## Paul Abrahams <abrahams at equinox.shaysnet.com> says this is needed.
        MOTIF_LIBW="$MOTIF_LIBW -lXpm"
        ;;

      unixware)
        ## Richard Anthony Ryan <ryanr at ellingtn.ftc.nrcs.usda.gov>
        ## says -lXimp is needed in UNIX_SV ... 4.2 1.1.2.
        MOTIF_LIBW="MOTIF_LIBW -lXimp"
        ;;

      aix4-2)
        ## olson@mcs.anl.gov says -li18n is needed by -lXm.
        MOTIF_LIBW="$MOTIF_LIBW -li18n"
        ;;
    esac
    MOTIF_LIBW="$MOTIF_LIBW $LIBXP"
  fi
fi
AC_SUBST(WIDGET_OBJ)

TOOLKIT_LIBW=
case "$USE_X_TOOLKIT" in
  MOTIF) TOOLKIT_LIBW="$MOTIF_LIBW" ;;
  LUCID) TOOLKIT_LIBW="$LUCID_LIBW" ;;
  none) test "x$HAVE_GTK" = "xyes" && TOOLKIT_LIBW="$GTK_LIBS" ;;
esac
if test "$HAVE_XWIDGETS" = "yes"; then
  TOOLKIT_LIBW="$TOOLKIT_LIBW -lXcomposite"
fi
AC_SUBST(TOOLKIT_LIBW)

if test "${opsys}" != "mingw32"; then
  if test "$USE_X_TOOLKIT" = "none"; then
    LIBXT_OTHER="\$(LIBXSM)"
  else
    LIBXT_OTHER="\$(LIBXMU) -lXt \$(LIBXTR6) -lXext"
  fi
fi
AC_SUBST(LIBXT_OTHER)

if test "${HAVE_X11}" = "yes" ; then
  AC_DEFINE(HAVE_X11, 1,
	    [Define to 1 if you want to use version 11 of X windows.])
  LIBX_OTHER="\$(LIBXT) \$(LIBX_EXTRA)"
else
  LIBX_OTHER=
fi
AC_SUBST(LIBX_OTHER)

HAVE_OLDXMENU=no
if test "$HAVE_GTK" = yes || test "$HAVE_X11" != yes; then
  LIBXMENU=
elif test "$USE_X_TOOLKIT" = none; then
  HAVE_OLDXMENU=yes
  LIBXMENU='$(oldXMenudir)/libXMenu11.a'
  AUTODEPEND_PARENTS="$AUTODEPEND_PARENTS oldXMenu"
else
  LIBXMENU='$(lwlibdir)/liblw.a'
  AUTODEPEND_PARENTS="$AUTODEPEND_PARENTS lwlib"
fi
AC_SUBST(LIBXMENU)

AC_CACHE_CHECK([for struct alignment],
  [emacs_cv_struct_alignment],
  [AC_COMPILE_IFELSE(
     [AC_LANG_PROGRAM([[#include <stddef.h>
			struct s { char c; } __attribute__ ((aligned (8)));
			struct t { char c; struct s s; };
			char verify[offsetof (struct t, s) == 8 ? 1 : -1];
		      ]])],
     [emacs_cv_struct_alignment=yes],
     [emacs_cv_struct_alignment=no])])
if test "$emacs_cv_struct_alignment" = yes; then
  AC_DEFINE([HAVE_STRUCT_ATTRIBUTE_ALIGNED], 1,
    [Define to 1 if 'struct __attribute__ ((aligned (N)))' aligns the
     structure to an N-byte boundary.])
fi

AC_C_TYPEOF

AC_CACHE_CHECK([for statement expressions],
  [emacs_cv_statement_expressions],
  [AC_COMPILE_IFELSE(
     [AC_LANG_PROGRAM([], [[return ({ int x = 5; x-x; });]])],
     [emacs_cv_statement_expressions=yes],
     [emacs_cv_statement_expressions=no])])
if test "$emacs_cv_statement_expressions" = yes; then
  AC_DEFINE([HAVE_STATEMENT_EXPRESSIONS], 1,
    [Define to 1 if statement expressions work.])
fi

if test "${GNU_MALLOC}" = "yes" ; then
  AC_DEFINE(GNU_MALLOC, 1,
	    [Define to 1 if you want to use the GNU memory allocator.])
fi

RALLOC_OBJ=
if test "${REL_ALLOC}" = "yes" ; then
  AC_DEFINE(REL_ALLOC, 1,
	    [Define REL_ALLOC if you want to use the relocating allocator for
	     buffer space.])

  test "$system_malloc" != "yes" && RALLOC_OBJ=ralloc.o
fi
AC_SUBST(RALLOC_OBJ)

if test "$opsys" = "cygwin"; then
  CYGWIN_OBJ="cygw32.o"
  ## Cygwin differs because of its unexec().
  PRE_ALLOC_OBJ=
  POST_ALLOC_OBJ=lastfile.o
elif test "$opsys" = "mingw32"; then
  CYGWIN_OBJ=
  PRE_ALLOC_OBJ=
  POST_ALLOC_OBJ=lastfile.o
else
  CYGWIN_OBJ=
  PRE_ALLOC_OBJ=lastfile.o
  POST_ALLOC_OBJ=
fi
AC_SUBST(CYGWIN_OBJ)
AC_SUBST(PRE_ALLOC_OBJ)
AC_SUBST(POST_ALLOC_OBJ)

dnl Call this 'FORTIFY_SOUR' so that it sorts before the 'FORTIFY_SOURCE'
dnl verbatim defined above.  The tricky name is apropos, as this hack
dnl makes Fortify go sour!
AH_VERBATIM([FORTIFY_SOUR],
[/* Without the following workaround, Emacs runs slowly on OS X 10.8.
   The workaround disables some useful run-time checking, so it
   should be conditional to the platforms with the performance bug.
   Perhaps Apple will fix this some day; also see m4/extern-inline.m4.  */
#if defined __APPLE__ && defined __GNUC__
# ifndef _DONT_USE_CTYPE_INLINE_
#  define _DONT_USE_CTYPE_INLINE_
# endif
# ifndef _FORTIFY_SOURCE
#  define _FORTIFY_SOURCE 0
# endif
#endif
])

# If user asks to omit features, disable optional features that gnulib
# might otherwise enable.
if test "$with_features" = no && test "$enable_acl" != yes; then
  enable_acl=no
fi

# Configure gnulib.  Although this does not affect CFLAGS or LIBS permanently.
# it temporarily reverts them to their pre-pkg-config values,
# because gnulib needs to work with both src (which uses the
# pkg-config stuff) and lib-src (which does not).  For example, gnulib
# may need to determine whether LIB_CLOCK_GETTIME should contain -lrt,
# and it therefore needs to run in an environment where LIBS does not
# already contain -lrt merely because 'pkg-config --libs' printed '-lrt'
# for some package unrelated to lib-src.
SAVE_CFLAGS=$CFLAGS
SAVE_LIBS=$LIBS
CFLAGS=$pre_PKG_CONFIG_CFLAGS
LIBS="$LIB_PTHREAD $pre_PKG_CONFIG_LIBS"
gl_ASSERT_NO_GNULIB_POSIXCHECK
gl_ASSERT_NO_GNULIB_TESTS
gl_EEMALLOC
gl_INIT
CFLAGS=$SAVE_CFLAGS
LIBS=$SAVE_LIBS

# timer_getoverrun needs the same library as timer_settime
OLD_LIBS=$LIBS
LIBS="$LIB_TIMER_TIME $LIBS"
AC_CHECK_FUNCS(timer_getoverrun)
LIBS=$OLD_LIBS

if test "${opsys}" = "mingw32"; then
  CPPFLAGS="$CPPFLAGS -DUSE_CRT_DLL=1 -I \${abs_top_srcdir}/nt/inc"
  # Remove unneeded switches from the value of CC that goes to Makefiles
  CC=`AS_ECHO(["$CC"]) | sed -e "s,$GCC_TEST_OPTIONS,,"`
fi

case "$opsys" in
  aix4-2) LD_SWITCH_SYSTEM_TEMACS="-Wl,-bnodelcsect" ;;

  cygwin) LD_SWITCH_SYSTEM_TEMACS="-Wl,-stack,0x00800000" ;;

  darwin)
   if test "$HAVE_NS" = "yes"; then
     libs_nsgui="-framework AppKit"
     if test "$NS_IMPL_COCOA" = "yes"; then
        libs_nsgui="$libs_nsgui -framework IOKit -framework Carbon \
                    -framework IOSurface -framework QuartzCore"
     fi
   else
     libs_nsgui=
   fi
   LD_SWITCH_SYSTEM_TEMACS=$libs_nsgui
   ## The -headerpad option tells ld (see man page) to leave room at the
   ## end of the header for adding load commands.  Needed for dumping.
   ## 0x1000 is enough for roughly 52 load commands on the x86_64
   ## architecture (where they are 78 bytes each). The actual number of
   ## load commands added is not consistent but normally ranges from
   ## about 14 to about 34. Setting it high gets us plenty of slop and
   ## only costs about 1.5K of wasted binary space.
   headerpad_extra=1000
   if test "$with_unexec" = yes; then
     LD_SWITCH_SYSTEM_TEMACS="-fno-pie $LD_SWITCH_SYSTEM_TEMACS -Xlinker -headerpad -Xlinker $headerpad_extra"
   fi

   ## This is here because src/Makefile.in did some extra fiddling around
   ## with LD_SWITCH_SYSTEM.  It seems cleaner to put this in
   ## LD_SWITCH_SYSTEM_TEMACS instead,
   test "x$LD_SWITCH_SYSTEM" = "x" && test "x$GCC" != "xyes" && \
     LD_SWITCH_SYSTEM_TEMACS="-X $LD_SWITCH_SYSTEM_TEMACS"
   ;;

  ## LD_SWITCH_X_SITE_RPATH is a -rpath option saying where to
  ## find X at run-time.
  ## When handled by cpp, this was in LD_SWITCH_SYSTEM.  However, at the
  ## point where configure sourced the s/*.h file, LD_SWITCH_X_SITE_RPATH
  ## had not yet been defined and was expanded to null.  Hence LD_SWITCH_SYSTEM
  ## had different values in configure (in ac_link) and src/Makefile.in.
  ## It seems clearer therefore to put this piece in LD_SWITCH_SYSTEM_TEMACS.
  gnu*) LD_SWITCH_SYSTEM_TEMACS="\$(LD_SWITCH_X_SITE_RPATH)" ;;

  mingw32)
   ## Is it any better under MinGW64 to relocate emacs into higher addresses?
   case "$canonical" in
     x86_64-*-*) LD_SWITCH_SYSTEM_TEMACS="-Wl,-stack,0x00800000 -Wl,-heap,0x00100000 -Wl,-image-base,0x400000000 -Wl,-entry,__start -Wl,-Map,./temacs.map" ;;
     *) LD_SWITCH_SYSTEM_TEMACS="-Wl,-stack,0x00800000 -Wl,-heap,0x00100000 -Wl,-image-base,0x01000000 -Wl,-entry,__start -Wl,-Map,./temacs.map" ;;
   esac
   ## If they want unexec, disable Windows ASLR for the Emacs binary
   if test "$with_dumping" = "unexec"; then
      case "$canonical" in
        x86_64-*-*) LD_SWITCH_SYSTEM_TEMACS="$LD_SWITCH_SYSTEM_TEMACS -Wl,-disable-dynamicbase -Wl,-disable-high-entropy-va -Wl,-default-image-base-low" ;;
        *) LD_SWITCH_SYSTEM_TEMACS="$LD_SWITCH_SYSTEM_TEMACS -Wl,-disable-dynamicbase" ;;
      esac
   fi
   ;;

  *) LD_SWITCH_SYSTEM_TEMACS= ;;
esac

# -no-pie or -nopie fixes a temacs segfault on Gentoo, OpenBSD,
# Ubuntu, and other systems with "hardened" GCC configurations for
# some reason (Bug#18784).  We don't know why this works, but not
# segfaulting is better than segfaulting.  Use ac_c_werror_flag=yes
# when trying the option, otherwise clang keeps warning that it does
# not understand it, and pre-4.6 GCC has a similar problem
# (Bug#20338).  Prefer -no-pie to -nopie, as -no-pie is the
# spelling used by GCC 6.1.0 and later (Bug#24682).
AC_CACHE_CHECK(
  [for $CC option to disable position independent executables],
  [emacs_cv_prog_cc_no_pie],
  [if test $with_unexec = no; then
     emacs_cv_prog_cc_no_pie='not needed'
   else
     emacs_save_c_werror_flag=$ac_c_werror_flag
     emacs_save_LDFLAGS=$LDFLAGS
     ac_c_werror_flag=yes
     for emacs_cv_prog_cc_no_pie in -no-pie -nopie no; do
       test $emacs_cv_prog_cc_no_pie = no && break
       LDFLAGS="$emacs_save_LDFLAGS $emacs_cv_prog_cc_no_pie"
       AC_LINK_IFELSE([AC_LANG_PROGRAM([], [])], [break])
     done
     ac_c_werror_flag=$emacs_save_c_werror_flag
     LDFLAGS=$emacs_save_LDFLAGS
   fi])
case $emacs_cv_prog_cc_no_pie in
  -*)
    LD_SWITCH_SYSTEM_TEMACS="$LD_SWITCH_SYSTEM_TEMACS $emacs_cv_prog_cc_no_pie"
    ;;
esac

if test x$ac_enable_profiling != x ; then
  case $opsys in
    *freebsd | gnu-linux) ;;
    *) LD_SWITCH_SYSTEM_TEMACS="$LD_SWITCH_SYSTEM_TEMACS -pg" ;;
  esac
fi

LD_SWITCH_SYSTEM_TEMACS="$LDFLAGS_NOCOMBRELOC $LD_SWITCH_SYSTEM_TEMACS"

AC_SUBST(LD_SWITCH_SYSTEM_TEMACS)

## Common for all window systems
if test "$window_system" != "none"; then
  AC_DEFINE(HAVE_WINDOW_SYSTEM, 1, [Define if you have a window system.])
  AC_DEFINE(POLL_FOR_INPUT, 1, [Define if you poll periodically to detect C-g.])
  WINDOW_SYSTEM_OBJ="fontset.o fringe.o image.o"
fi

AC_SUBST(WINDOW_SYSTEM_OBJ)

AH_TOP([/* GNU Emacs site configuration template file.

Copyright (C) 1988, 1993-1994, 1999-2002, 2004-2021
  Free Software Foundation, Inc.

This file is part of GNU Emacs.

GNU Emacs is free software: you can redistribute it and/or modify
it under the terms of the GNU General Public License as published by
the Free Software Foundation, either version 3 of the License, or (at
your option) any later version.

GNU Emacs is distributed in the hope that it will be useful,
but WITHOUT ANY WARRANTY; without even the implied warranty of
MERCHANTABILITY or FITNESS FOR A PARTICULAR PURPOSE.  See the
GNU General Public License for more details.

You should have received a copy of the GNU General Public License
along with GNU Emacs.  If not, see <https://www.gnu.org/licenses/>.  */


/* No code in Emacs #includes config.h twice, but some bits of code
   intended to work with other packages as well (like gmalloc.c)
   think they can include it as many times as they like.  */
#ifndef EMACS_CONFIG_H
#define EMACS_CONFIG_H
])dnl

AH_BOTTOM([#include <conf_post.h>

#endif /* EMACS_CONFIG_H */

/*
Local Variables:
mode: c
End:
*/
])dnl

#### Report on what we decided to do.
#### Report GTK as a toolkit, even if it doesn't use Xt.
#### It makes printing result more understandable as using GTK sets
#### toolkit_scroll_bars to yes by default.
if test "${HAVE_GTK}" = "yes"; then
  USE_X_TOOLKIT="$USE_GTK_TOOLKIT"
fi

if test $USE_ACL -ne 0; then
  ACL_SUMMARY="yes $LIB_ACL"
else
  ACL_SUMMARY=no
fi

if test -z "$GMP_H"; then
  HAVE_GMP=yes
else
  HAVE_GMP=no
fi

emacs_standard_dirs='Standard dirs'
AS_ECHO(["
Configured for '${canonical}'.

  Where should the build process find the source code?    ${srcdir}
  What compiler should emacs be built with?               ${CC} ${CFLAGS}
  Should Emacs use the GNU version of malloc?             ${GNU_MALLOC}${GNU_MALLOC_reason}
  Should Emacs use a relocating allocator for buffers?    ${REL_ALLOC}
  Should Emacs use mmap(2) for buffer allocation?         $use_mmap_for_buffers
  What window system should Emacs use?                    ${window_system}
  What toolkit should Emacs use?                          ${USE_X_TOOLKIT}
  Where do we find X Windows header files?                ${x_includes:-$emacs_standard_dirs}
  Where do we find X Windows libraries?                   ${x_libraries:-$emacs_standard_dirs}"])

#### Please respect alphabetical ordering when making additions.
optsep=
emacs_config_features=
for opt in ACL CAIRO DBUS FREETYPE GCONF GIF GLIB GMP GNUTLS GPM GSETTINGS \
 HARFBUZZ IMAGEMAGICK JPEG JSON LCMS2 LIBOTF LIBSELINUX LIBSYSTEMD LIBXML2 \
<<<<<<< HEAD
 M17N_FLT MODULES NATIVE_COMP NOTIFY NS OLDXMENU PDUMPER PGTK PNG RSVG SECCOMP \
 SOUND THREADS TIFF \
 TOOLKIT_SCROLL_BARS UNEXEC X11 XAW3D XDBE XFT XIM XPM XWIDGETS X_TOOLKIT \
=======
 M17N_FLT MODULES NATIVE_COMP NOTIFY NS OLDXMENU PDUMPER PNG RSVG SECCOMP \
 SOUND THREADS TIFF TOOLKIT_SCROLL_BARS \
 UNEXEC WEBP X11 XAW3D XDBE XFT XIM XPM XWIDGETS X_TOOLKIT \
>>>>>>> 810fa21d
 ZLIB; do

    case $opt in
      PDUMPER) val=${with_pdumper} ;;
      UNEXEC) val=${with_unexec} ;;
      GLIB) val=${emacs_cv_links_glib} ;;
      NOTIFY|ACL) eval val=\${${opt}_SUMMARY} ;;
      TOOLKIT_SCROLL_BARS|X_TOOLKIT) eval val=\${USE_$opt} ;;
      THREADS) val=${threads_enabled} ;;
      *) eval val=\${HAVE_$opt} ;;
    esac
    case x$val in
      xno|xnone|x) continue ;;
    esac
    case $opt in
      X_TOOLKIT)
        case $val in
          GTK*|LUCID|MOTIF) opt=$val ;;
          *) continue ;;
        esac
      ;;
      NOTIFY)
        case $val in
          *lkqueue*) opt="$opt LIBKQUEUE" ;;
          *kqueue*) opt="$opt KQUEUE" ;;
          *inotify*) opt="$opt INOTIFY" ;;
          *gfile*) opt="$opt GFILENOTIFY" ;;
          *w32*) opt="$opt W32NOTIFY" ;;
        esac
      ;;
    esac
    AS_VAR_APPEND([emacs_config_features], ["$optsep$opt"])
    optsep=' '
done
AC_DEFINE_UNQUOTED(EMACS_CONFIG_FEATURES, "${emacs_config_features}",
  [Summary of some of the main features enabled by configure.])

AS_ECHO(["  Does Emacs use -lXaw3d?                                 ${HAVE_XAW3D}
  Does Emacs use -lXpm?                                   ${HAVE_XPM}
  Does Emacs use -ljpeg?                                  ${HAVE_JPEG}
  Does Emacs use -ltiff?                                  ${HAVE_TIFF}
  Does Emacs use a gif library?                           ${HAVE_GIF} $LIBGIF
  Does Emacs use a png library?                           ${HAVE_PNG} $LIBPNG
  Does Emacs use -lrsvg-2?                                ${HAVE_RSVG}
  Does Emacs use -lwebp?                                  ${HAVE_WEBP}
  Does Emacs use cairo?                                   ${HAVE_CAIRO}
  Does Emacs use -llcms2?                                 ${HAVE_LCMS2}
  Does Emacs use imagemagick?                             ${HAVE_IMAGEMAGICK}
  Does Emacs use native APIs for images?                  ${NATIVE_IMAGE_API}
  Does Emacs support sound?                               ${HAVE_SOUND}
  Does Emacs use -lgpm?                                   ${HAVE_GPM}
  Does Emacs use -ldbus?                                  ${HAVE_DBUS}
  Does Emacs use -lgconf?                                 ${HAVE_GCONF}
  Does Emacs use GSettings?                               ${HAVE_GSETTINGS}
  Does Emacs use a file notification library?             ${NOTIFY_SUMMARY}
  Does Emacs use access control lists?                    ${ACL_SUMMARY}
  Does Emacs use -lselinux?                               ${HAVE_LIBSELINUX}
  Does Emacs use -lgnutls?                                ${HAVE_GNUTLS}
  Does Emacs use -lxml2?                                  ${HAVE_LIBXML2}
  Does Emacs use -lfreetype?                              ${HAVE_FREETYPE}
  Does Emacs use HarfBuzz?                                ${HAVE_HARFBUZZ}
  Does Emacs use -lm17n-flt?                              ${HAVE_M17N_FLT}
  Does Emacs use -lotf?                                   ${HAVE_LIBOTF}
  Does Emacs use -lxft?                                   ${HAVE_XFT}
  Does Emacs use -lsystemd?                               ${HAVE_LIBSYSTEMD}
  Does Emacs use -ljansson?                               ${HAVE_JSON}
  Does Emacs use the GMP library?                         ${HAVE_GMP}
  Does Emacs directly use zlib?                           ${HAVE_ZLIB}
  Does Emacs have dynamic modules support?                ${HAVE_MODULES}
  Does Emacs use toolkit scroll bars?                     ${USE_TOOLKIT_SCROLL_BARS}
  Does Emacs support Xwidgets?                            ${HAVE_XWIDGETS}
  Does Emacs have threading support in lisp?              ${threads_enabled}
  Does Emacs support the portable dumper?                 ${with_pdumper}
  Does Emacs support legacy unexec dumping?               ${with_unexec}
  Which dumping strategy does Emacs use?                  ${with_dumping}
  Does Emacs have native lisp compiler?                   ${HAVE_NATIVE_COMP}
"])

if test -n "${EMACSDATA}"; then
   AS_ECHO(["  Environment variable EMACSDATA set to:                  $EMACSDATA"])
fi
if test -n "${EMACSDOC}"; then
   AS_ECHO(["  Environment variable EMACSDOC set to:                   $EMACSDOC"])
fi

echo

if test "$HAVE_NS" = "yes"; then
   echo
   AS_ECHO(["Run '${MAKE-make}' to build Emacs, then run 'src/emacs' to test it.
Run '${MAKE-make} install' in order to build an application bundle.
The application will go to nextstep/Emacs.app and can be run or moved
from there."])
   if test "$EN_NS_SELF_CONTAINED" = "yes"; then
      echo "The application will be fully self-contained."
    else
      AS_ECHO(["The lisp resources for the application will be installed under ${prefix}.
You may need to run \"${MAKE-make} install\" with sudo.  The application will fail
to run if these resources are not installed."])
   fi
   echo
fi

case $opsys,$emacs_uname_r in
  cygwin,1.5.*)
    AC_MSG_WARN([[building Emacs on Cygwin 1.5 is not supported.]])
           echo
	   ;;
  cygwin,3.0.[[0-7]]'('* | cygwin,3.1.[[0-2]]'('*)
    AC_DEFINE([HAVE_CYGWIN_O_PATH_BUG], 1,
      [Define to 1 if opening a FIFO, socket, or symlink with O_PATH is buggy.]);;
esac

# Remove any trailing slashes in these variables.
case $prefix in
  */) prefix=`AS_DIRNAME(["$prefix."])`;;
esac
case $exec_prefix in
  */) exec_prefix=`AS_DIRNAME(["$exec_prefix."])`;;
esac

if test "$HAVE_NS" = "yes"; then
  if test "$NS_IMPL_GNUSTEP" = yes; then
    AC_CONFIG_FILES([nextstep/GNUstep/Emacs.base/Resources/Info-gnustep.plist:nextstep/templates/Info-gnustep.plist.in \
      nextstep/GNUstep/Emacs.base/Resources/Emacs.desktop:nextstep/templates/Emacs.desktop.in])
    ns_check_file=Resources/Info-gnustep.plist
  else
    AC_CONFIG_FILES([nextstep/Cocoa/Emacs.base/Contents/Info.plist:nextstep/templates/Info.plist.in \
      nextstep/Cocoa/Emacs.base/Contents/Resources/English.lproj/InfoPlist.strings:nextstep/templates/InfoPlist.strings.in])
    ns_check_file=Contents/Info.plist
  fi
  AC_SUBST(ns_check_file)
fi

AC_CONFIG_FILES([Makefile lib/gnulib.mk])

dnl config.status treats $srcdir specially, so I think this is ok...
AC_CONFIG_FILES([$srcdir/doc/man/emacs.1])

m4_define([subdir_makefiles],
  [lib/Makefile lib-src/Makefile oldXMenu/Makefile doc/emacs/Makefile doc/misc/Makefile doc/lispintro/Makefile doc/lispref/Makefile src/Makefile lwlib/Makefile lisp/Makefile leim/Makefile nextstep/Makefile nt/Makefile])
SUBDIR_MAKEFILES="subdir_makefiles"
AC_CONFIG_FILES(subdir_makefiles)

dnl The test/ directory is missing if './make-dist --no-tests' was used.
opt_makefile=test/Makefile
if test -f "$srcdir/$opt_makefile.in"; then
  SUBDIR_MAKEFILES="$SUBDIR_MAKEFILES $opt_makefile"
  dnl Again, it's best not to use a variable.  Though you can add
  dnl ", [], [opt_makefile='$opt_makefile']" and it should work.
  AC_CONFIG_FILES([test/Makefile])
fi


dnl The admin/ directory used to be excluded from tarfiles.
if test -d $srcdir/admin; then
  SUBDIR_MAKEFILES="$SUBDIR_MAKEFILES admin/charsets/Makefile admin/unidata/Makefile admin/grammars/Makefile"
  AC_CONFIG_FILES([admin/charsets/Makefile])
  AC_CONFIG_FILES([admin/unidata/Makefile])
  AC_CONFIG_FILES([admin/grammars/Makefile])
fi                              dnl -d admin


SUBDIR_MAKEFILES_IN=`echo " ${SUBDIR_MAKEFILES}" | sed -e 's| | $(srcdir)/|g' -e 's|Makefile|Makefile.in|g'`

AC_SUBST(SUBDIR_MAKEFILES_IN)

dnl You might wonder (I did) why epaths.h is generated by running make,
dnl rather than just letting configure generate it from epaths.in.
dnl One reason is that the various paths are not fully expanded (see above);
dnl e.g., gamedir='${localstatedir}/games/emacs'.
dnl Secondly, the GNU Coding standards require that one should be able
dnl to run 'make prefix=/some/where/else' and override the values set
dnl by configure.  This also explains the 'move-if-change' test and
dnl the use of force in the 'epaths-force' rule in Makefile.in.
AC_CONFIG_COMMANDS([src/epaths.h], [
if test "${opsys}" = "mingw32"; then
  ${MAKE-make} MAKEFILE_NAME=do-not-make-Makefile epaths-force-w32
elif test "$HAVE_NS" = "yes" && test "$EN_NS_SELF_CONTAINED" = "yes"; then
  ${MAKE-make} MAKEFILE_NAME=do-not-make-Makefile epaths-force-ns-self-contained
else
  ${MAKE-make} MAKEFILE_NAME=do-not-make-Makefile epaths-force
fi || AC_MSG_ERROR(['src/epaths.h' could not be made.])
], [GCC="$GCC" CPPFLAGS="$CPPFLAGS" opsys="$opsys" HAVE_NS="$HAVE_NS"
    EN_NS_SELF_CONTAINED="$EN_NS_SELF_CONTAINED"])

dnl NB we have to cheat and use the ac_... version because abs_top_srcdir
dnl is not yet set, sigh.  Or we could use ../$srcdir/src/.gdbinit,
dnl or a symlink?
AC_CONFIG_COMMANDS([src/.gdbinit], [
if test ! -f src/.gdbinit && test -f "$srcdir/src/.gdbinit"; then
  AS_ECHO(["source $ac_abs_top_srcdir/src/.gdbinit"]) > src/.gdbinit
fi
])

dnl Perhaps this would be better named doc-emacs-emacsver.texi?
dnl See comments for etc-refcards-emacsver.tex.
dnl Since we get a doc/emacs directory generated anyway, for the Makefile,
dnl it is not quite the same.  But we are generating in $srcdir.
AC_CONFIG_COMMANDS([doc/emacs/emacsver.texi], [
${MAKE-make} -s --no-print-directory -C doc/emacs doc-emacsver || \
AC_MSG_ERROR(['doc/emacs/emacsver.texi' could not be made.])
])

dnl If we give this the more natural name, etc/refcards/emacsver.texi,
dnl then a directory etc/refcards is created in the build directory,
dnl which is probably harmless, but confusing (in out-of-tree builds).
dnl (If we were to generate etc/refcards/Makefile, this might change.)
dnl It is really $srcdir/etc/refcards/emacsver.tex that we generate.
AC_CONFIG_COMMANDS([etc-refcards-emacsver.tex], [
${MAKE-make} -s MAKEFILE_NAME=do-not-make-Makefile etc-emacsver || \
AC_MSG_ERROR(['etc/refcards/emacsver.tex' could not be made.])
])

if test $AUTO_DEPEND = yes; then
   for dir in $AUTODEPEND_PARENTS; do
     AS_MKDIR_P([$dir/deps])
   done
fi
if $gl_gnulib_enabled_dynarray || $gl_gnulib_enabled_scratch_buffer; then
  AS_MKDIR_P([lib/malloc])
  if test $AUTO_DEPEND = yes; then
    AS_MKDIR_P([lib/deps/malloc])
  fi
fi

AC_OUTPUT

if test ! "$with_mailutils"; then
  if test "$with_pop" = yes; then
    AC_MSG_WARN([This configuration installs a 'movemail' program
that retrieves POP3 email via only insecure channels.
To omit insecure POP3, you can use '$0 --without-pop'.])
  elif test "$with_pop" = no-by-default; then
    AC_MSG_WARN([This configuration installs a 'movemail' program
that does not retrieve POP3 email.  By default, Emacs 25 and earlier
installed a 'movemail' program that retrieved POP3 email via only
insecure channels, a practice that is no longer recommended but that
you can continue to support by using '$0 --with-pop'.])
  fi

  case $opsys in
    mingw32)
      # Don't suggest GNU Mailutils, as it hasn't been ported.
      ;;
    *)
      emacs_fix_movemail="use '$0 --with-mailutils'"
      case `(movemail --version) 2>/dev/null` in
	*Mailutils*) ;;
	*) emacs_fix_movemail="install GNU Mailutils
<https://mailutils.org> and $emacs_fix_movemail";;
      esac
      AC_MSG_NOTICE([You might want to $emacs_fix_movemail.]);;
  esac
fi

if test "${HAVE_XFT}" = yes; then
  AC_MSG_WARN([This configuration uses libXft, which has a number of
    font rendering issues, and is being considered for removal in the
    next release of Emacs.  Please consider using Cairo graphics +
    HarfBuzz text shaping instead (they are auto-detected if the
    relevant development headers are installed).])
fi

if test "${HAVE_CAIRO}" = "yes" && test "${HAVE_HARFBUZZ}" = no; then
  AC_MSG_WARN([This configuration uses the Cairo graphics library,
    but not the HarfBuzz font shaping library (minimum version $harfbuzz_required_ver).
    We recommend the use of HarfBuzz when using Cairo, please install
    appropriate HarfBuzz development packages.])
fi

# Let plain 'make' work.
test "$MAKE" = make || test -f makefile || cat >makefile <<EOF
.POSIX:
MAKE = $MAKE
all:
	\$(MAKE) -f Makefile \$?
.DEFAULT:
	\$(MAKE) -f Makefile \$<
EOF<|MERGE_RESOLUTION|>--- conflicted
+++ resolved
@@ -5989,15 +5989,9 @@
 emacs_config_features=
 for opt in ACL CAIRO DBUS FREETYPE GCONF GIF GLIB GMP GNUTLS GPM GSETTINGS \
  HARFBUZZ IMAGEMAGICK JPEG JSON LCMS2 LIBOTF LIBSELINUX LIBSYSTEMD LIBXML2 \
-<<<<<<< HEAD
  M17N_FLT MODULES NATIVE_COMP NOTIFY NS OLDXMENU PDUMPER PGTK PNG RSVG SECCOMP \
- SOUND THREADS TIFF \
- TOOLKIT_SCROLL_BARS UNEXEC X11 XAW3D XDBE XFT XIM XPM XWIDGETS X_TOOLKIT \
-=======
- M17N_FLT MODULES NATIVE_COMP NOTIFY NS OLDXMENU PDUMPER PNG RSVG SECCOMP \
  SOUND THREADS TIFF TOOLKIT_SCROLL_BARS \
  UNEXEC WEBP X11 XAW3D XDBE XFT XIM XPM XWIDGETS X_TOOLKIT \
->>>>>>> 810fa21d
  ZLIB; do
 
     case $opt in
